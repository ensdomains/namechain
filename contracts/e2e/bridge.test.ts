import { describe, afterAll, beforeAll, expect, it } from "bun:test";
import {
  encodeAbiParameters,
  getAddress,
  labelhash,
  parseAbiParameters,
  toHex,
  zeroAddress,
} from "viem";

import { ROLES } from "../deploy/constants.js";
import { type MockRelayer, createMockRelay } from "../script/mockRelay.js";
import {
  type CrossChainEnvironment,
  setupCrossChainEnvironment,
} from "../script/setup.js";
import { labelToCanonicalId, getCanonicalId } from "../test/utils/utils.js";

describe("Bridge", () => {
  let env: CrossChainEnvironment;
  let relay: MockRelayer;
  beforeAll(async () => {
    env = await setupCrossChainEnvironment();
    relay = createMockRelay(env);
  });
  afterAll(() => env?.shutdown);
  // beforeEach(() => env?.resetState());

  it("name ejection", async () => {
    const label = "premium";
    //const name = "premium.eth";
    const user = env.accounts[1];
    const l1Owner = env.accounts[2];
    const l1Subregistry = env.l1.contracts.ethRegistry.address;
    const l1Resolver = zeroAddress;
    const expiryTime = BigInt(Math.floor(Date.now() / 1000) + 31536000); // 1 year from now
    const roleBitmap = ROLES.ALL;

    console.log("Registering the name on L2...");
    const registerTx = await env.l2.contracts.ethRegistry.write.register([
      label,
      user.address,
      env.l2.contracts.ethRegistry.address,
      zeroAddress,
      roleBitmap,
      expiryTime,
    ]);
    await env.l2.client.waitForTransactionReceipt({ hash: registerTx });
    console.log(`Name registered on L2, tx hash: ${registerTx}`);

    const [tokenId] = await env.l2.contracts.ethRegistry.read.getNameData([
      label,
    ]);
    console.log(`TokenID from registry: ${tokenId}`);

    const owner = await env.l2.contracts.ethRegistry.read.ownerOf([tokenId]);
    console.log(`Token owner: ${owner}`);

    const canonicalId = getCanonicalId(tokenId);
    console.log(`Canonical ID: ${canonicalId}`);

    console.log(`      Label: ${label}`);
    console.log(`  labelHash: ${labelhash(label)}`);
    console.log(`    tokenId: ${toHex(tokenId, { size: 32 })}`);
    console.log(`canonicalId: ${canonicalId}`);

    expect(canonicalId, "canonical").toStrictEqual(labelToCanonicalId(label));

    const encodedTransferData = encodeAbiParameters(
      parseAbiParameters("(string,address,address,address,uint256,uint64)"),
      [
        [
          label,
          l1Owner.address,
          l1Subregistry,
          l1Resolver,
          roleBitmap,
          expiryTime,
        ],
      ],
    );

    console.log("L2 registry", env.l2.contracts.ethRegistry.address);
    console.log("L2 controller", env.l2.contracts.bridgeController.address);

    console.log("Transferring token to L2BridgeController...");
    await relay.waitFor(
      env.l2.contracts.ethRegistry.write.safeTransferFrom(
        [
          owner,
          env.l2.contracts.bridgeController.address,
          tokenId,
          1n,
          encodedTransferData,
        ],
        { account: owner },
      ),
    );

    console.log("Verifying registration on L1...");
    const actualL1Owner = await env.l1.contracts.ethRegistry.read.ownerOf([
      tokenId,
    ]);
    console.log(`Owner on L1: ${actualL1Owner}`);
    expect(actualL1Owner).toBe(l1Owner.address);
    console.log("✓ Name successfully registered on L1");

    // In assertions, use bridgeEvents[0].args.dnsEncodedName and bridgeEvents[0].args.data
  });

  it("round trip", async () => {
    const label = "roundtrip";
    //const name = "roundtrip.eth";
    const l1User = env.accounts[1].address;
    const l2User = env.accounts[1].address;
    const l2Subregistry = env.l2.contracts.ethRegistry.address;
    const l1Subregistry = env.l1.contracts.ethRegistry.address;
    const resolver = zeroAddress;
    const expiryTime = BigInt(Math.floor(Date.now() / 1000) + 31536000); // 1 year from now
    const roleBitmap = ROLES.ALL;

    console.log("Registering the name on L2...");
    const registerTx = await env.l2.contracts.ethRegistry.write.register([
      label,
      l2User,
      l2Subregistry,
      resolver,
      roleBitmap,
      expiryTime,
    ]);
    await env.l2.client.waitForTransactionReceipt({ hash: registerTx });
    console.log(`Name registered on L2, tx hash: ${registerTx}`);

    const [tokenId] = await env.l2.contracts.ethRegistry.read.getNameData([
      label,
    ]);
    console.log(`TokenID from registry: ${tokenId}`);

    const encodedTransferDataToL1 = encodeAbiParameters(
      parseAbiParameters("(string,address,address,address,uint256,uint64)"),
      [[label, l1User, l1Subregistry, resolver, roleBitmap, expiryTime]],
    );

    await relay.waitFor(
      env.l2.contracts.ethRegistry.write.safeTransferFrom(
        [
          l2User,
          env.l2.contracts.bridgeController.address,
          tokenId,
          1n,
          encodedTransferDataToL1,
        ],
        { account: l1User },
      ),
    );

    const owner = await env.l1.contracts.ethRegistry.read.ownerOf([tokenId]);
    console.log(`Owner on L1: ${owner}`);
    console.log("✓ Name successfully registered on L1");
    expect(owner).toBe(l1User);

    const encodedTransferDataToL2 = encodeAbiParameters(
      parseAbiParameters("(string,address,address,address,uint256,uint64)"),
      [[label, l2User, l2Subregistry, resolver, roleBitmap, expiryTime]],
    );

<<<<<<< HEAD
    const transferTxToL2 = env.l1.contracts.ethRegistry.write.safeTransferFrom(
      [
        l1User,
        env.l1.contracts.bridgeController.address,
        tokenId,
        1n,
        encodedTransferDataToL2,
      ],
      { account: l1User },
    );

    // Wait for the NameBridgedToL2 event from L1 bridge (indicating ejection message sent)
    const migrationEvents = await waitForEvent(({ onLogs }) =>
      env.l1.contracts.mockBridge.watchEvent.NameBridgedToL2({ onLogs }),
    );
    await expectTransactionSuccess(env.l1.client, transferTxToL2);
    console.log(
      `Token transferred to L1BridgeController, tx hash: ${await transferTxToL2}`,
    );

    if ((migrationEvents as any[]).length === 0) {
      throw new Error(
        "No NameBridgedToL2 event found on L1, manual relay might be needed",
      );
    } else {
      console.log(
        "NameBridgedToL2 event found on L1, automatic relay should work",
      );
    }

    // Add a delay to allow the relay transaction to complete
    console.log("Waiting for L1->L2 relay to complete...");
    await new Promise((resolve) => setTimeout(resolve, 2000));

=======
    await relay.waitFor(
      env.l1.contracts.ethRegistry.write.safeTransferFrom(
        [
          l1User,
          env.l1.contracts.ejectionController.address,
          tokenId,
          1n,
          encodedTransferDataToL2,
        ],
        { account: l1User },
      ),
    );

>>>>>>> c1ff4055
    console.log("Verifying round trip results...");

    const finalL2Owner = await env.l2.contracts.ethRegistry.read.ownerOf([
      tokenId,
    ]);
    console.log(`Final owner on L2: ${finalL2Owner}`);
    expect(finalL2Owner).toBe(l2User);

    const subregistry = await env.l2.contracts.ethRegistry.read.getSubregistry([
      label,
    ]);
    console.log(`Subregistry on L2: ${subregistry}`);
    expect(subregistry).toBe(getAddress(l2Subregistry));

    // In assertions, use ejectionEvents[0].args.dnsEncodedName and ejectionEvents[0].args.data
  });
});<|MERGE_RESOLUTION|>--- conflicted
+++ resolved
@@ -164,56 +164,19 @@
       [[label, l2User, l2Subregistry, resolver, roleBitmap, expiryTime]],
     );
 
-<<<<<<< HEAD
-    const transferTxToL2 = env.l1.contracts.ethRegistry.write.safeTransferFrom(
-      [
-        l1User,
-        env.l1.contracts.bridgeController.address,
-        tokenId,
-        1n,
-        encodedTransferDataToL2,
-      ],
-      { account: l1User },
-    );
-
-    // Wait for the NameBridgedToL2 event from L1 bridge (indicating ejection message sent)
-    const migrationEvents = await waitForEvent(({ onLogs }) =>
-      env.l1.contracts.mockBridge.watchEvent.NameBridgedToL2({ onLogs }),
-    );
-    await expectTransactionSuccess(env.l1.client, transferTxToL2);
-    console.log(
-      `Token transferred to L1BridgeController, tx hash: ${await transferTxToL2}`,
-    );
-
-    if ((migrationEvents as any[]).length === 0) {
-      throw new Error(
-        "No NameBridgedToL2 event found on L1, manual relay might be needed",
-      );
-    } else {
-      console.log(
-        "NameBridgedToL2 event found on L1, automatic relay should work",
-      );
-    }
-
-    // Add a delay to allow the relay transaction to complete
-    console.log("Waiting for L1->L2 relay to complete...");
-    await new Promise((resolve) => setTimeout(resolve, 2000));
-
-=======
     await relay.waitFor(
       env.l1.contracts.ethRegistry.write.safeTransferFrom(
         [
           l1User,
-          env.l1.contracts.ejectionController.address,
+          env.l1.contracts.bridgeController.address,
           tokenId,
           1n,
           encodedTransferDataToL2,
         ],
         { account: l1User },
-      ),
+      )
     );
 
->>>>>>> c1ff4055
     console.log("Verifying round trip results...");
 
     const finalL2Owner = await env.l2.contracts.ethRegistry.read.ownerOf([
