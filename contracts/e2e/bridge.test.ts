--- conflicted
+++ resolved
@@ -85,28 +85,17 @@
   console.log("L2 registry", l2.contracts.ethRegistry.address);
   console.log("L2 controller", l2.contracts.bridgeController.address);
 
-<<<<<<< HEAD
-  console.log("Transferring token to L2EjectionController...");
+  console.log("Transferring token to L2BridgeController...");
   const transferTx = l2.contracts.ethRegistry.write.safeTransferFrom(
     [
       owner,
-      l2.contracts.ejectionController.address,
+      l2.contracts.bridgeController.address,
       tokenId,
       1n,
       encodedTransferData,
     ],
     {} as any,
   );
-=======
-  console.log("Transferring token to L2BridgeController...");
-  const transferTx = l2.contracts.ethRegistry.write.safeTransferFrom([
-    owner,
-    l2.contracts.bridgeController.address,
-    tokenId,
-    1n,
-    encodedTransferData,
-  ], {} as any);
->>>>>>> 309673d2
 
   // Wait for the NameBridgedToL1 event from L2 bridge (indicating ejection message sent)
   const bridgeEvents = await waitForEvent(({ onLogs }) =>
@@ -178,26 +167,16 @@
     [transferDataParametersToL1],
   );
 
-<<<<<<< HEAD
   const transferTxToL1 = l2.contracts.ethRegistry.write.safeTransferFrom(
     [
       l2User,
-      l2.contracts.ejectionController.address,
+      l2.contracts.bridgeController.address,
       tokenId,
       1n,
       encodedTransferDataToL1,
     ],
     {} as any,
   );
-=======
-  const transferTxToL1 = l2.contracts.ethRegistry.write.safeTransferFrom([
-    l2User,
-    l2.contracts.bridgeController.address,
-    tokenId,
-    1n,
-    encodedTransferDataToL1,
-  ], {} as any);
->>>>>>> 309673d2
 
   // Wait for the NameBridgedToL1 event from L2 bridge (indicating ejection message sent)
   const ejectionEvents = await waitForEvent(({ onLogs }) =>
