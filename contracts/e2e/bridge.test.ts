import { describe, afterAll, beforeAll, expect, it } from "bun:test";
import {
  encodeAbiParameters,
  getAddress,
  labelhash,
  parseAbiParameters,
  toHex,
  zeroAddress,
} from "viem";

import { ROLES } from "../deploy/constants.js";
import { createMockRelay } from "../script/mockRelay.js";
import { setupCrossChainEnvironment } from "../script/setup.js";
import { expectTransactionSuccess, waitForEvent } from "./utils.js";
import { labelToCanonicalId, getCanonicalId } from "../test/utils/utils.ts";

describe("Bridge", () => {
  let env: Awaited<ReturnType<typeof setupCrossChainEnvironment>>;
  let relayer: ReturnType<typeof createMockRelay>;
  beforeAll(async () => {
    env = await setupCrossChainEnvironment();
    afterAll(env.shutdown);
    relayer = createMockRelay({
      l1Bridge: env.l1.contracts.mockBridge,
      l2Bridge: env.l2.contracts.mockBridge,
      l1Client: env.l1.client,
      l2Client: env.l2.client,
    });
    afterAll(relayer.removeListeners);
  });

  it("name ejection", async () => {
    const label = "premium";
    //const name = "premium.eth";
    const user = env.accounts[1];
    const l1Owner = env.accounts[2];
    const l1Subregistry = env.l1.contracts.ethRegistry.address;
    const l1Resolver = zeroAddress;
    const expiryTime = BigInt(Math.floor(Date.now() / 1000) + 31536000); // 1 year from now
    const roleBitmap = ROLES.ALL;

    console.log("Registering the name on L2...");
    const registerTx = env.l2.contracts.ethRegistry.write.register([
      label,
      user.address,
      env.l2.contracts.ethRegistry.address,
      zeroAddress,
      roleBitmap,
      expiryTime,
    ]);
    await expectTransactionSuccess(env.l2.client, registerTx);
    console.log(`Name registered on L2, tx hash: ${await registerTx}`);

    const [tokenId] = await env.l2.contracts.ethRegistry.read.getNameData([
      label,
    ]);
    console.log(`TokenID from registry: ${tokenId}`);

    const owner = await env.l2.contracts.ethRegistry.read.ownerOf([tokenId]);
    console.log(`Token owner: ${owner}`);

    const canonicalId = getCanonicalId(tokenId);
    console.log(`Canonical ID: ${canonicalId}`);

    console.log(`      Label: ${label}`);
    console.log(`  labelHash: ${labelhash(label)}`);
    console.log(`    tokenId: ${toHex(tokenId, { size: 32 })}`);
    console.log(`canonicalId: ${canonicalId}`);

    expect(canonicalId, "canonical").toStrictEqual(labelToCanonicalId(label));

    const transferDataParameters = [
      label,
      l1Owner.address,
      l1Subregistry,
      l1Resolver,
      roleBitmap,
      expiryTime,
    ] as const;
    const encodedTransferData = encodeAbiParameters(
      parseAbiParameters("(string,address,address,address,uint256,uint64)"),
      [transferDataParameters],
    );

    console.log("L2 registry", env.l2.contracts.ethRegistry.address);
    console.log("L2 controller", env.l2.contracts.bridgeController.address);

    console.log("Transferring token to L2BridgeController...");
    const transferTx = env.l2.contracts.ethRegistry.write.safeTransferFrom(
      [
        owner,
        env.l2.contracts.bridgeController.address,
        tokenId,
        1n,
        encodedTransferData,
      ],
      { account: owner },
    );

    // Wait for the NameBridgedToL1 event from L2 bridge (indicating ejection message sent)
    const bridgeEvents = await waitForEvent(({ onLogs }) =>
      env.l2.contracts.mockBridge.watchEvent.NameBridgedToL1({ onLogs }),
    );
    await expectTransactionSuccess(env.l2.client, transferTx);
    console.log(
      `Token transferred to L2BridgeController, tx hash: ${await transferTx}`,
    );

    if ((bridgeEvents as any[]).length === 0) {
      console.log(
        "No NameBridgedToL1 event found on L2, manual relay might be needed",
      );
      throw new Error(
        "No NameBridgedToL1 event found on L2, manual relay might be needed",
      );
    } else {
      console.log(
        "NameBridgedToL1 event found on L2, automatic relay should work",
      );
    }

    // Add a delay to allow the relay transaction to complete
    console.log("Waiting for relay to complete...");
    await new Promise((resolve) => setTimeout(resolve, 2000));

    console.log("Verifying registration on L1...");
    const actualL1Owner = await env.l1.contracts.ethRegistry.read.ownerOf([
      tokenId,
    ]);
    console.log(`Owner on L1: ${actualL1Owner}`);
    expect(actualL1Owner).toBe(l1Owner.address);
    console.log("✓ Name successfully registered on L1");

    // In assertions, use bridgeEvents[0].args.dnsEncodedName and bridgeEvents[0].args.data
  });

  it("round trip", async () => {
    const label = "roundtrip";
    //const name = "roundtrip.eth";
    const l1User = env.accounts[1].address;
    const l2User = env.accounts[1].address;
    const l2Subregistry = env.l2.contracts.ethRegistry.address;
    const l1Subregistry = env.l1.contracts.ethRegistry.address;
    const resolver = zeroAddress;
    const expiryTime = BigInt(Math.floor(Date.now() / 1000) + 31536000); // 1 year from now
    const roleBitmap = ROLES.ALL;

    console.log("Registering the name on L2...");
    const registerTx = env.l2.contracts.ethRegistry.write.register([
      label,
      l2User,
      l2Subregistry,
      resolver,
      roleBitmap,
      expiryTime,
    ]);
    await expectTransactionSuccess(env.l2.client, registerTx);
    console.log(`Name registered on L2, tx hash: ${await registerTx}`);

    const [tokenId] = await env.l2.contracts.ethRegistry.read.getNameData([
      label,
    ]);
    console.log(`TokenID from registry: ${tokenId}`);

    const transferDataParametersToL1 = [
      label,
      l1User,
      l1Subregistry,
      resolver,
      roleBitmap,
      expiryTime,
    ] as const;
    const encodedTransferDataToL1 = encodeAbiParameters(
      parseAbiParameters("(string,address,address,address,uint256,uint64)"),
      [transferDataParametersToL1],
    );

    const transferTxToL1 = env.l2.contracts.ethRegistry.write.safeTransferFrom(
      [
        l2User,
        env.l2.contracts.bridgeController.address,
        tokenId,
        1n,
        encodedTransferDataToL1,
      ],
      { account: l1User },
    );

    // Wait for the NameBridgedToL1 event from L2 bridge (indicating ejection message sent)
    const ejectionEvents = await waitForEvent(({ onLogs }) =>
      env.l2.contracts.mockBridge.watchEvent.NameBridgedToL1({ onLogs }),
    );
    await expectTransactionSuccess(env.l2.client, transferTxToL1);
    console.log(
      `Token transferred to L2BridgeController, tx hash: ${await transferTxToL1}`,
    );
<<<<<<< HEAD
  }

  // Add a delay to allow the relay transaction to complete
  console.log("Waiting for L2->L1 relay to complete...");
  await new Promise((resolve) => setTimeout(resolve, 2000));

  const owner = await l1.contracts.ethRegistry.read.ownerOf([tokenId]);
  console.log(`Owner on L1: ${owner}`);
  console.log("✓ Name successfully registered on L1");
  expect(owner).toBe(l1User);

  const transferDataParametersToL2 = [
    label,
    l2User,
    l2Subregistry,
    resolver,
    roleBitmap,
    expiryTime,
  ] as const;

  const encodedTransferDataToL2 = encodeAbiParameters(
    parseAbiParameters("(string,address,address,address,uint256,uint64)"),
    [transferDataParametersToL2],
  );

  const transferTxToL2 = l1.contracts.ethRegistry.write.safeTransferFrom(
    [
      l1User,
      l1.contracts.bridgeController.address,
      tokenId,
      1n,
      encodedTransferDataToL2,
    ],
    {} as any,
  );

  // Wait for the NameBridgedToL2 event from L1 bridge (indicating ejection message sent)
  const migrationEvents = await waitForEvent(({ onLogs }) =>
    l1.contracts.mockBridge.watchEvent.NameBridgedToL2({ onLogs }),
  );
  await expectTransactionSuccess(l1.client, transferTxToL2);
  console.log(
    `Token transferred to L1BridgeController, tx hash: ${await transferTxToL2}`,
  );

  if ((migrationEvents as any[]).length === 0) {
    throw new Error(
      "No NameBridgedToL2 event found on L1, manual relay might be needed",
=======

    if ((ejectionEvents as any[]).length === 0) {
      throw new Error(
        "No NameBridgedToL1 event found on L2, manual relay might be needed",
      );
    } else {
      console.log(
        "NameBridgedToL1 event found on L2, automatic relay should work",
      );
    }

    // Add a delay to allow the relay transaction to complete
    console.log("Waiting for L2->L1 relay to complete...");
    await new Promise((resolve) => setTimeout(resolve, 2000));

    const owner = await env.l1.contracts.ethRegistry.read.ownerOf([tokenId]);
    console.log(`Owner on L1: ${owner}`);
    console.log("✓ Name successfully registered on L1");
    expect(owner).toBe(l1User);

    const transferDataParametersToL2 = [
      label,
      l2User,
      l2Subregistry,
      resolver,
      roleBitmap,
      expiryTime,
    ] as const;

    const encodedTransferDataToL2 = encodeAbiParameters(
      parseAbiParameters("(string,address,address,address,uint256,uint64)"),
      [transferDataParametersToL2],
    );

    const transferTxToL2 = env.l1.contracts.ethRegistry.write.safeTransferFrom(
      [
        l1User,
        env.l1.contracts.ejectionController.address,
        tokenId,
        1n,
        encodedTransferDataToL2,
      ],
      { account: l1User },
>>>>>>> c5749ccc
    );

    // Wait for the NameBridgedToL2 event from L1 bridge (indicating ejection message sent)
    const migrationEvents = await waitForEvent(({ onLogs }) =>
      env.l1.contracts.mockBridge.watchEvent.NameBridgedToL2({ onLogs }),
    );
    await expectTransactionSuccess(env.l1.client, transferTxToL2);
    console.log(
      `Token transferred to L1EjectionController, tx hash: ${await transferTxToL2}`,
    );

    if ((migrationEvents as any[]).length === 0) {
      throw new Error(
        "No NameBridgedToL2 event found on L1, manual relay might be needed",
      );
    } else {
      console.log(
        "NameBridgedToL2 event found on L1, automatic relay should work",
      );
    }

    // Add a delay to allow the relay transaction to complete
    console.log("Waiting for L1->L2 relay to complete...");
    await new Promise((resolve) => setTimeout(resolve, 2000));

    console.log("Verifying round trip results...");

    const finalL2Owner = await env.l2.contracts.ethRegistry.read.ownerOf([
      tokenId,
    ]);
    console.log(`Final owner on L2: ${finalL2Owner}`);
    expect(finalL2Owner).toBe(l2User);

    const subregistry = await env.l2.contracts.ethRegistry.read.getSubregistry([
      label,
    ]);
    console.log(`Subregistry on L2: ${subregistry}`);
    expect(subregistry).toBe(getAddress(l2Subregistry));

    // In assertions, use ejectionEvents[0].args.dnsEncodedName and ejectionEvents[0].args.data
  });
});<|MERGE_RESOLUTION|>--- conflicted
+++ resolved
@@ -194,56 +194,6 @@
     console.log(
       `Token transferred to L2BridgeController, tx hash: ${await transferTxToL1}`,
     );
-<<<<<<< HEAD
-  }
-
-  // Add a delay to allow the relay transaction to complete
-  console.log("Waiting for L2->L1 relay to complete...");
-  await new Promise((resolve) => setTimeout(resolve, 2000));
-
-  const owner = await l1.contracts.ethRegistry.read.ownerOf([tokenId]);
-  console.log(`Owner on L1: ${owner}`);
-  console.log("✓ Name successfully registered on L1");
-  expect(owner).toBe(l1User);
-
-  const transferDataParametersToL2 = [
-    label,
-    l2User,
-    l2Subregistry,
-    resolver,
-    roleBitmap,
-    expiryTime,
-  ] as const;
-
-  const encodedTransferDataToL2 = encodeAbiParameters(
-    parseAbiParameters("(string,address,address,address,uint256,uint64)"),
-    [transferDataParametersToL2],
-  );
-
-  const transferTxToL2 = l1.contracts.ethRegistry.write.safeTransferFrom(
-    [
-      l1User,
-      l1.contracts.bridgeController.address,
-      tokenId,
-      1n,
-      encodedTransferDataToL2,
-    ],
-    {} as any,
-  );
-
-  // Wait for the NameBridgedToL2 event from L1 bridge (indicating ejection message sent)
-  const migrationEvents = await waitForEvent(({ onLogs }) =>
-    l1.contracts.mockBridge.watchEvent.NameBridgedToL2({ onLogs }),
-  );
-  await expectTransactionSuccess(l1.client, transferTxToL2);
-  console.log(
-    `Token transferred to L1BridgeController, tx hash: ${await transferTxToL2}`,
-  );
-
-  if ((migrationEvents as any[]).length === 0) {
-    throw new Error(
-      "No NameBridgedToL2 event found on L1, manual relay might be needed",
-=======
 
     if ((ejectionEvents as any[]).length === 0) {
       throw new Error(
@@ -287,7 +237,6 @@
         encodedTransferDataToL2,
       ],
       { account: l1User },
->>>>>>> c5749ccc
     );
 
     // Wait for the NameBridgedToL2 event from L1 bridge (indicating ejection message sent)
