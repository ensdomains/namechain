--- conflicted
+++ resolved
@@ -1,26 +1,5 @@
 {
   "name": "contracts",
-<<<<<<< HEAD
-  "type": "module",
-  "scripts": {
-    "deploy": "hardhat deploy",
-    "compile:hardhat": "hardhat compile",
-    "test:hardhat": "hardhat compile && vitest run",
-    "test:forge": "forge test",
-    "test:e2e": "bun test ./e2e/*.test.ts",
-    "test": "bun run test:forge && bun run test:hardhat",
-    "interfaces": "hardhat compile --quiet && bun ./script/interfaces.ts",
-    "coverage:forge": "mkdir -p coverage/ && forge coverage --report lcov --report-file coverage/forge.info",
-    "coverage:hardhat": "hardhat compile --coverage && COVERAGE=1 vitest run",
-    "coverage": "bun run coverage:forge && bun run coverage:hardhat && bun run sanitize-lcov.sh",
-    "clean": "forge clean && hardhat clean && rm -rf coverage/",
-    "devnet": "bun ./script/runDevnet.ts",
-    "devnet:clean": "bun run test && bun ./script/runDevnet.ts",
-    "aakit": "bun ./script/deployAAkit.ts",
-    "check:types": "tsc --noEmit"
-  },
-=======
->>>>>>> 85488034
   "devDependencies": {
     "@ensdomains/address-encoder": "^1.1.3",
     "@ensdomains/hardhat-chai-matchers-viem": "^0.1.14",
@@ -63,6 +42,7 @@
     "test:hardhat": "hardhat compile && vitest run",
     "test:e2e": "hardhat compile && bun test ./e2e/*.test.ts",
     "test": "bun run test:forge && bun run test:hardhat",
+    "interfaces": "hardhat compile --quiet && bun ./script/interfaces.ts",
     "coverage:forge": "mkdir -p coverage/ && forge coverage --report lcov --report-file coverage/forge.info",
     "coverage:hardhat": "hardhat compile --coverage && COVERAGE=1 vitest run",
     "coverage": "bun run coverage:forge && bun run coverage:hardhat && bun run sanitize-lcov.sh",
