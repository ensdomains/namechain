--- conflicted
+++ resolved
@@ -11,11 +11,8 @@
     "coverage": "forge coverage --report lcov && bun run test:hardhat && bun run test:e2e && bun run sanitize-lcov.sh",
     "clean": "forge clean && hardhat clean",
     "devnet": "bun ./script/runDevnet.ts",
-<<<<<<< HEAD
     "aakit": "bun ./script/deployAAkit.ts",
-=======
     "devnet:clean": "bun run test && bun ./script/runDevnet.ts",
->>>>>>> c5749ccc
     "check:types": "tsc --noEmit"
   },
   "devDependencies": {
