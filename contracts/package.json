--- conflicted
+++ resolved
@@ -12,14 +12,11 @@
     "clean": "forge clean && hardhat clean",
     "devnet": "bun ./script/runDevnet.ts",
     "aakit": "bun ./script/deployAAkit.ts",
-<<<<<<< HEAD
     "list-names": "bun ./script/listRegisteredNames.ts",
     "watch-names": "bun ./script/watchNameRegistrations.ts",
     "cors-proxy": "bun ./script/corsProxy.ts",
     "mint-tokens": "bun ./script/mintTokensDirect.ts",
-=======
     "devnet:clean": "bun run test && bun ./script/runDevnet.ts",
->>>>>>> ea0214f3
     "check:types": "tsc --noEmit"
   },
   "devDependencies": {
