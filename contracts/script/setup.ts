--- conflicted
+++ resolved
@@ -37,21 +37,18 @@
   MAX_EXPIRY,
   ROLES,
 } from "../deploy/constants.js";
-<<<<<<< HEAD
 import { deployArtifact } from "../test/integration/fixtures/deployArtifact.js";
 import { deployVerifiableProxy } from "../test/integration/fixtures/deployVerifiableProxy.js";
 import { urgArtifact } from "../test/integration/fixtures/externalArtifacts.js";
 import { dnsEncodeName } from "../test/utils/utils.js";
 import { patchArtifactsV1 } from "./patchArtifactsV1.js";
 import type { RockethArguments, RockethL1Arguments } from "./types.js";
-=======
 
 /**
  * Default chain IDs for devnet environment
  */
 export const DEFAULT_L2_CHAIN_ID = 0xeeeeee;
 export const DEFAULT_L1_CHAIN_ID = DEFAULT_L2_CHAIN_ID - 1;
->>>>>>> ddcd4135
 
 type DeployedArtifacts = Record<string, Abi>;
 
