import { artifacts } from "@rocketh";
import { rm } from "node:fs/promises";
import { anvil as createAnvil } from "prool/instances";
import { executeDeployScripts, resolveConfig, type Environment } from "rocketh";
import {
  type Abi,
  type Account,
  type Chain,
  createWalletClient,
  encodeFunctionData,
  getContract,
<<<<<<< HEAD
  type GetContractReturnType,
  Hex,
  publicActions,
  testActions,
  type Transport,
  webSocket,
  zeroAddress,
=======
  publicActions,
  testActions,
  webSocket,
  zeroAddress,
  type Abi,
  type Account,
  type Address,
  type Chain,
  type GetContractReturnType,
  type Hex,
  type Transport,
>>>>>>> ec05ba7b
} from "viem";
import { mnemonicToAccount } from "viem/accounts";

import { serve } from "@namestone/ezccip/serve";
import { WebSocketProvider } from "ethers/providers";
import { Gateway } from "../lib/unruggable-gateways/src/gateway.js";
import { UncheckedRollup } from "../lib/unruggable-gateways/src/UncheckedRollup.js";

import {
  LOCAL_BATCH_GATEWAY_URL,
  MAX_EXPIRY,
  ROLES,
} from "../deploy/constants.js";
import { deployArtifact } from "../test/integration/fixtures/deployArtifact.js";
import { deployVerifiableProxy } from "../test/integration/fixtures/deployVerifiableProxy.js";
import { urgArtifact } from "../test/integration/fixtures/externalArtifacts.js";
import { patchArtifactsV1 } from "./patchArtifactsV1.js";
import type { RockethArguments, RockethL1Arguments } from "./types.js";

type DeployedArtifacts = Record<string, Abi>;

type Future<T> = T | Promise<T>;

// typescript key (see below) mapped to rocketh deploy name
const renames: Record<string, string> = {
  ETHRegistrarV1: "BaseRegistrarImplementation",
  MockL1Bridge: "MockBridge",
  MockL2Bridge: "MockBridge",
  L1BridgeController: "BridgeController",
  L2BridgeController: "BridgeController",
};

const sharedContracts = {
  RegistryDatastore: artifacts.RegistryDatastore.abi,
  SimpleRegistryMetadata: artifacts.SimpleRegistryMetadata.abi,
  HCAFactory: artifacts.MockHCAFactoryBasic.abi,
  VerifiableFactory: artifacts.VerifiableFactory.abi,
  DedicatedResolver: artifacts.DedicatedResolver.abi,
  UserRegistry: artifacts.UserRegistry.abi,
  // common
  MockBridge: artifacts.MockBridgeBase.abi,
  ETHRegistry: artifacts.PermissionedRegistry.abi,
  BridgeController: artifacts.EjectionController.abi,
} as const satisfies DeployedArtifacts;

const l1Contracts = {
  ...sharedContracts,
  // v1
  BatchGatewayProvider: artifacts.GatewayProvider.abi,
  RootV1: artifacts.Root.abi,
  ENSRegistryV1: artifacts.ENSRegistry.abi,
  ETHRegistrarV1: artifacts.BaseRegistrarImplementation.abi,
  ReverseRegistrarV1: artifacts.ReverseRegistrar.abi,
  PublicResolverV1: artifacts.PublicResolver.abi,
  NameWrapperV1: artifacts.NameWrapper.abi,
  UniversalResolverV1: artifacts.UniversalResolver.abi,
  // v1 compat
  DefaultReverseRegistrar: artifacts.DefaultReverseRegistrar.abi,
  DefaultReverseResolver: artifacts.DefaultReverseResolver.abi,
  //
  MockL1Bridge: artifacts.MockL1Bridge.abi,
  L1BridgeController: artifacts.L1BridgeController.abi,
  UnlockedMigrationController: artifacts.L1UnlockedMigrationController.abi,
  LockedMigrationController: artifacts.L1LockedMigrationController.abi,
  MigratedWrappedNameRegistryImpl: artifacts.MigratedWrappedNameRegistry.abi,
  //
  UniversalResolverV2: artifacts.UniversalResolverV2.abi,
  RootRegistry: artifacts.PermissionedRegistry.abi,
  ETHReverseRegistrar: artifacts.L2ReverseRegistrar.abi,
  ETHReverseResolver: artifacts.ETHReverseResolver.abi,
  ETHSelfResolver: artifacts.DedicatedResolver.abi,
  ETHTLDResolver: artifacts.ETHTLDResolver.abi,
  DNSTLDResolver: artifacts.DNSTLDResolver.abi,
  DNSTXTResolver: artifacts.DNSTXTResolver.abi,
  DNSAliasResolver: artifacts.DNSAliasResolver.abi,
} as const satisfies DeployedArtifacts;

const l2Contracts = {
  ...sharedContracts,
  MockL2Bridge: artifacts.MockL2Bridge.abi,
  L2BridgeController: artifacts.L2BridgeController.abi,
  //
  ETHRegistrar: artifacts.ETHRegistrar.abi,
  StandardRentPriceOracle: artifacts.StandardRentPriceOracle.abi,
  MockUSDC: artifacts["test/mocks/MockERC20.sol/MockERC20"].abi,
  MockDAI: artifacts["test/mocks/MockERC20.sol/MockERC20"].abi,
} as const satisfies DeployedArtifacts;

export type CrossChainSnapshot = () => Promise<void>;
export type CrossChainClient = ReturnType<typeof createClient>;
export type CrossChainEnvironment = Awaited<
  ReturnType<typeof setupCrossChainEnvironment>
>;

export type L1Deployment = ChainDeployment<
  typeof l1Contracts,
  typeof l2Contracts
>;
export type L2Deployment = ChainDeployment<
  typeof l2Contracts,
  typeof l1Contracts
>;

function ansi(c: any, s: any) {
  return `\x1b[${c}m${s}\x1b[0m`;
}

function ansiForChain(isL1: boolean) {
  return isL1 ? 36 : 35;
}

function nameForChain(isL1: boolean) {
  return isL1 ? "L1" : "L2";
}

function createClient(transport: Transport, chain: Chain, account: Account) {
  return createWalletClient({
    transport,
    chain,
    account,
    pollingInterval: 0,
    cacheTime: 0, // must be 0 due to client caching
  })
    .extend(publicActions)
    .extend(testActions({ mode: "anvil" }));
}

type SharedContracts = {
  [K in keyof typeof sharedContracts]: (typeof sharedContracts)[K] extends
    | Abi
    | readonly unknown[]
    ? GetContractReturnType<(typeof sharedContracts)[K], CrossChainClient>
    : never;
};
type ContractsOf<A> = {
  [K in keyof A as Exclude<K, keyof typeof sharedContracts>]: A[K] extends
    | Abi
    | readonly unknown[]
    ? GetContractReturnType<A[K], CrossChainClient>
    : never;
};

export class ChainDeployment<
  const A extends typeof sharedContracts &
    DeployedArtifacts = typeof sharedContracts,
  const B extends typeof sharedContracts &
    DeployedArtifacts = typeof sharedContracts,
> {
  readonly contracts: SharedContracts & ContractsOf<A>;
  readonly rx!: ChainDeployment<B, A>;
  constructor(
    readonly isL1: boolean,
    readonly anvil: ReturnType<typeof createAnvil>,
    readonly client: CrossChainClient,
    readonly transport: Transport,
    readonly hostPort: string,
    readonly env: Environment,
    namedArtifacts: A,
  ) {
    // this.deployments = Object.fromEntries(
    //   Object.entries(env.deployments).map(([name, { address }]) => [
    //     name,
    //     address,
    //   ]),
    // );
    this.contracts = Object.fromEntries(
      Object.entries(namedArtifacts).map(([name, abi]) => {
        const deployment = env.get(renames[name] ?? name.replace(/V1$/, ""));
        const contract = getContract({
          abi,
          address: deployment.address,
          client,
        }) as unknown;
        return [name, contract];
      }),
    ) as SharedContracts & ContractsOf<A>;
  }
  get name() {
    return nameForChain(this.isL1);
  }
  get arrow() {
    return `${this.name}->${this.rx.name}`;
  }
  async deployPermissionedRegistry({
    account,
    roles = ROLES.ALL,
  }: {
    account: Account;
    roles?: bigint;
  }) {
    const client = createClient(this.transport, this.client.chain, account);
    const { abi, bytecode } = artifacts.PermissionedRegistry;
    const hash = await client.deployContract({
      abi,
      bytecode,
      args: [
        this.contracts.RegistryDatastore.address,
        this.contracts.HCAFactory.address,
        this.contracts.SimpleRegistryMetadata.address,
        account.address,
        roles,
      ],
    });
    const receipt = await client.waitForTransactionReceipt({ hash });
    return getContract({
      abi,
      address: receipt.contractAddress!,
      client,
    });
  }
  async deployDedicatedResolver({
    account,
    admin = account.address,
    roles = ROLES.ALL,
    salt,
  }: {
    account: Account;
    admin?: Address;
    roles?: bigint;
    salt?: bigint;
  }) {
    return deployVerifiableProxy({
      walletClient: createClient(this.transport, this.client.chain, account),
      factoryAddress: this.contracts.VerifiableFactory.address,
      implAddress: this.contracts.DedicatedResolver.address,
      abi: this.contracts.DedicatedResolver.abi,
      functionName: "initialize",
      args: [admin, roles],
      salt,
    });
  }
  deployUserRegistry({
    account,
    admin = account.address,
    roles = ROLES.ALL,
    salt,
  }: {
    account: Account;
    admin?: Address;
    roles?: bigint;
    salt?: bigint;
  }) {
    return deployVerifiableProxy({
      walletClient: createClient(this.transport, this.client.chain, account),
      factoryAddress: this.contracts.VerifiableFactory.address,
      implAddress: this.contracts.UserRegistry.address,
      abi: this.contracts.UserRegistry.abi,
      functionName: "initialize",
      args: [admin, roles],
      salt,
    });
  }
}

export async function setupCrossChainEnvironment({
  l2ChainId = 0xeeeeee,
  l1ChainId = l2ChainId - 1,
  l1Port = 0,
  l2Port = 0,
  urgPort = 0,
  extraAccounts = 5,
  mnemonic = "test test test test test test test test test test test junk",
  saveDeployments = false,
  quiet = !saveDeployments,
  procLog = false,
}: {
  l1ChainId?: number;
  l2ChainId?: number;
  l1Port?: number;
  l2Port?: number;
  urgPort?: number;
  extraAccounts?: number;
  mnemonic?: string;
  saveDeployments?: boolean;
  quiet?: boolean;
  procLog?: boolean; // show anvil process logs
} = {}) {
  // shutdown functions for partial initialization
  const finalizers: (() => unknown | Promise<unknown>)[] = [];
  async function shutdown() {
    await Promise.allSettled(finalizers.map((f) => f()));
  }
  let unquiet = () => {};
  if (quiet) {
    const { log, table } = console;
    console.log = () => {};
    console.table = () => {};
    unquiet = () => {
      console.log = log;
      console.table = table;
    };
  }
  try {
    console.log("Deploying ENSv2...");
    await patchArtifactsV1();

    // list of named wallets
    const names = ["deployer", "owner", "bridger", "user", "user2"];
    extraAccounts += names.length;

    process.env["RUST_LOG"] = "info"; // required to capture console.log()
    const l1Anvil = createAnvil({
      chainId: l1ChainId,
      port: l1Port,
      accounts: extraAccounts,
      mnemonic,
    });
    const l2Anvil = createAnvil({
      chainId: l2ChainId,
      port: l2Port,
      accounts: extraAccounts,
      mnemonic,
    });

    // use same accounts on both chains
    const accounts = Array.from({ length: extraAccounts }, (_, i) =>
      Object.assign(mnemonicToAccount(mnemonic, { addressIndex: i }), {
        name: names[i] ?? `unnamed${i}`,
      }),
    );
    const namedAccounts = Object.fromEntries(accounts.map((x) => [x.name, x]));
    const { deployer } = namedAccounts;

    console.log("Launching L1");
    await l1Anvil.start();
    finalizers.push(() => l1Anvil.stop());

    console.log("Launching L2");
    await l2Anvil.start();
    finalizers.push(() => l2Anvil.stop());

    // parse `host:port` from the anvil boot message
    const [l1HostPort, l2HostPort] = [l1Anvil, l2Anvil].map((anvil) => {
      const message = anvil.messages.get().join("\n").trim();
      const match = message.match(/Listening on (.*)$/);
      if (!match) throw new Error(`expected host: ${message}`);
      return match[1];
    });

    [l1Anvil, l2Anvil].forEach((anvil, i) => {
      const isL1 = !i;
      let showConsole = true;
      const log = (chunk: string) => {
        // ref: https://github.com/adraffy/blocksmith.js/blob/main/src/Foundry.js#L991
        const lines = chunk.split("\n").flatMap((line) => {
          if (!line) return [];
          // "2025-10-08T18:08:32.755539Z  INFO node::console: hello world"
          // "2025-10-09T16:21:27.441327Z  INFO node::user: eth_estimateGas"
          // "2025-10-09T16:24:09.289834Z  INFO node::user:     Block Number: 17"
          // "2025-10-09T16:31:48.449325Z  INFO node::user:"
          // "2025-10-09T16:31:48.451639Z  WARN backend: Skipping..."
          const match = line.match(
            /^.{27}  ([A-Z]+) (\w+(?:|::\w+)):(?:$| (.*)$)/,
          );
          if (match) {
            const [, , kind, action] = match;
            if (/^\s*$/.test(action)) return []; // collapse whitespace
            if (kind === "node::user" && /^\w+$/.test(action)) {
              showConsole = action !== "eth_estimateGas"; // detect if inside gas estimation
            }
            if (kind === "node::console") {
              return showConsole ? `${nameForChain(isL1)} ${line}` : []; // ignore console during gas estimation
            }
          }
          if (!procLog) return [];
          return ansi(ansiForChain(isL1), `${nameForChain(isL1)} ${line}`);
        });
        if (!lines.length) return;
        console.log(lines.join("\n"));
      };
      anvil.on("message", log);
      finalizers.push(() => anvil.off("message", log));
    });

    const transportOptions = {
      retryCount: 0,
      keepAlive: true, // these prevent error
      reconnect: false, // spam on shutdown
    } as const;
    const l1Transport = webSocket(`ws://${l1HostPort}`, transportOptions);
    const l2Transport = webSocket(`ws://${l2HostPort}`, transportOptions);

    const nativeCurrency = {
      name: "Ether",
      symbol: "ETH",
      decimals: 18,
    } as const;
    const l1Chain: Chain = {
      id: l1ChainId,
      name: "Mainnet (L1)",
      nativeCurrency,
      rpcUrls: { default: { http: [`http://${l1HostPort}`] } },
    };
    const l2Chain: Chain = {
      id: l2ChainId,
      name: "Namechain (L2)",
      nativeCurrency,
      rpcUrls: { default: { http: [`http://${l2HostPort}`] } },
    };

    const l1Client = createClient(l1Transport, l1Chain, deployer);
    const l2Client = createClient(l2Transport, l2Chain, deployer);

    async function deployChain(chain: Chain, args?: RockethArguments) {
      const isL1 = chain.id === l1ChainId;
      const tag = isL1 ? "l1" : "l2";
      const name = `${tag}-local`;
      if (saveDeployments) {
        await rm(new URL(`../deployments/${name}`, import.meta.url), {
          recursive: true,
          force: true,
        });
      }
      process.env.BATCH_GATEWAY_URLS = JSON.stringify([
        LOCAL_BATCH_GATEWAY_URL,
      ]);
      const tags = [tag, "local"];
      const scripts = [`deploy/${tag}`, "deploy/shared"];
      if (isL1) {
        scripts.unshift("lib/ens-contracts/deploy");
        tags.push("use_root"); // deploy root contracts
        tags.push("allow_unsafe"); // tate hacks
        tags.push("legacy"); // legacy registry
      } else {
        scripts.unshift("lib/ens-contracts/deploy/utils/shared/"); // multicall3
      }
      return executeDeployScripts(
        resolveConfig({
          network: {
            nodeUrl: chain.rpcUrls.default.http[0],
            name,
            tags,
            fork: false,
            scripts,
            publicInfo: {
              name,
              nativeCurrency: chain.nativeCurrency,
              rpcUrls: { default: { http: [...chain.rpcUrls.default.http] } },
            },
            pollingInterval: 0.001, // cannot be zero
          },
          askBeforeProceeding: false,
          saveDeployments,
          accounts: Object.fromEntries(
            accounts.map((x) => [x.name, x.address]),
          ),
        }),
        args,
      );
    }

    console.log("Deploying L2");
    const l2Deploy = await deployChain(l2Client.chain);

    console.log("Launching Urg");
    const gateway = new Gateway(
      new UncheckedRollup(
        new WebSocketProvider(`ws://${l2HostPort}`, l2Client.chain.id, {
          staticNetwork: true,
        }),
      ),
    );
    gateway.allowHistorical = true;
    gateway.commitDepth = 0;
    gateway.disableCache();
    const ccip = await serve(gateway, {
      protocol: "raw",
      port: urgPort,
    });
    finalizers.push(ccip.shutdown);

    console.log("Deploying Urg");
    const GatewayVM = await deployArtifact(l1Client, {
      file: urgArtifact("GatewayVM"),
    });
    const hooksAddress = await deployArtifact(l1Client, {
      file: urgArtifact("UncheckedVerifierHooks"),
    });
    const verifierAddress = await deployArtifact(l1Client, {
      file: urgArtifact("UncheckedVerifier"),
      args: [[ccip.endpoint], 0, hooksAddress],
      libs: { GatewayVM },
    });

    console.log("Deploying L1");
    const l1Deploy = await deployChain(l1Client.chain, {
      l2Deploy,
      verifierAddress,
    } satisfies RockethL1Arguments);

    const l1 = new ChainDeployment(
      true,
      l1Anvil,
      l1Client,
      l1Transport,
      l1HostPort,
      l1Deploy,
      l1Contracts,
    );

    const l2 = new ChainDeployment(
      false,
      l2Anvil,
      l2Client,
      l2Transport,
      l2HostPort,
      l2Deploy,
      l2Contracts,
    );

    (l1 as any).rx = l2;
    (l2 as any).rx = l1;

    await setupEnsDotEth(l1, deployer);
    console.log("Setup ens.eth");

    //await setupBridgeBlacklists(l1, l2);

    await sync();
    console.log("Deployed ENSv2");

    return {
      accounts,
      namedAccounts,
      l1,
      l2,
      urg: {
        gateway,
        gatewayURL: ccip.endpoint,
        verifierAddress,
      },
      sync,
      waitFor,
      shutdown,
      saveState,
    };
    // determine the chain of the transaction
    async function findChain(hash: Future<Hex>) {
      return l1Client
        .getTransaction({ hash: await hash })
        .then(() => l1)
        .catch(() => l2);
    }
    async function waitFor(hash: Future<Hex>) {
      hash = await hash;
      const chain = await findChain(hash);
      const receipt = await chain.client.waitForTransactionReceipt({ hash });
      return { receipt, chain };
    }
    async function saveState(): Promise<CrossChainSnapshot> {
      const fs = await Promise.all(
        [l1Client, l2Client].map(async (c) => {
          let state = await c.request({ method: "evm_snapshot" } as any);
          return async () => {
            const ok = await c.request({
              method: "evm_revert",
              params: [state],
            } as any);
            if (!ok) throw new Error("revert failed");
            // apparently the snapshots cannot be reused
            state = await c.request({ method: "evm_snapshot" } as any);
          };
        }),
      );
      return async () => {
        await Promise.all(fs.map((f) => f()));
      };
    }
    async function sync({
      blocks = 1,
      warpSec = 0,
    }: { blocks?: number; warpSec?: number } = {}) {
      const [b0, b1] = await Promise.all([
        l1Client.getBlock(),
        l2Client.getBlock(),
      ]);
      const dt = Number(b0.timestamp - b1.timestamp);
      const interval = warpSec + Math.max(0, -dt);
      await Promise.all([
        l1Client.mine({ blocks, interval }),
        l2Client.mine({ blocks, interval: warpSec + Math.max(0, +dt) }),
      ]);
      return b0.timestamp + BigInt(interval);
    }
  } catch (err) {
    await shutdown();
    throw err;
  } finally {
    unquiet();
  }
}

// async function setupBridgeBlacklists(l1: L1Deployment, l2: L2Deployment) {
//   // prevent ejection to the other sides controller
//   const blacklisted = [
//     l1.contracts.BridgeController.address,
//     l2.contracts.BridgeController.address,
//   ];
//   for (const x of blacklisted) {
//     await Promise.all([
//       l1.contracts.BridgeController.write.setInvalidTransferOwner([x, true]),
//       l2.contracts.BridgeController.write.setInvalidTransferOwner([x, true]),
//     ]);
//   }
// }

async function setupEnsDotEth(l1: L1Deployment, account: Account) {
  // create registry for "ens.eth"
  const ens_ethRegistry = await l1.deployPermissionedRegistry({ account });
  // create "ens.eth"
  await l1.contracts.ETHRegistry.write.register([
    "ens",
    account.address,
    ens_ethRegistry.address,
    zeroAddress,
    0n,
    MAX_EXPIRY,
  ]);
  // create "dnsname.ens.eth"
  const dnsnameResolver = await l1.deployDedicatedResolver({ account });
  await dnsnameResolver.write.setAddr([
    60n,
    l1.contracts.DNSTXTResolver.address, // set to DNSTXTResolver
  ]);
  await ens_ethRegistry.write.register([
    "dnsname",
    account.address,
    zeroAddress,
    dnsnameResolver.address,
    0n,
    MAX_EXPIRY,
  ]);
  // create "dnsalias.ens.eth"
  const dnsaliasResolver = await l1.deployDedicatedResolver({ account });
  await dnsaliasResolver.write.setAddr([
    60n,
    l1.contracts.DNSAliasResolver.address, // set to DNSAliasResolver
  ]);
  await ens_ethRegistry.write.register([
    "dnsalias",
    account.address,
    zeroAddress,
    dnsaliasResolver.address,
    0n,
    MAX_EXPIRY,
  ]);
}<|MERGE_RESOLUTION|>--- conflicted
+++ resolved
@@ -5,31 +5,17 @@
 import {
   type Abi,
   type Account,
+  type Address,
   type Chain,
   createWalletClient,
-  encodeFunctionData,
   getContract,
-<<<<<<< HEAD
   type GetContractReturnType,
-  Hex,
+  type Hex,
   publicActions,
   testActions,
   type Transport,
   webSocket,
   zeroAddress,
-=======
-  publicActions,
-  testActions,
-  webSocket,
-  zeroAddress,
-  type Abi,
-  type Account,
-  type Address,
-  type Chain,
-  type GetContractReturnType,
-  type Hex,
-  type Transport,
->>>>>>> ec05ba7b
 } from "viem";
 import { mnemonicToAccount } from "viem/accounts";
 
