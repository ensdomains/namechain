import { artifacts } from "@rocketh";
import { rm } from "node:fs/promises";
import { anvil as createAnvil } from "prool/instances";
import { executeDeployScripts, resolveConfig, type Environment } from "rocketh";
import {
  type Abi,
  type Account,
  type Address,
  type Chain,
  createWalletClient,
  getContract,
  type GetContractReturnType,
  type Hex,
  publicActions,
  testActions,
  type Transport,
  webSocket,
  zeroAddress,
} from "viem";
import { mnemonicToAccount } from "viem/accounts";

import { serve } from "@namestone/ezccip/serve";
import { WebSocketProvider } from "ethers/providers";
import { Gateway } from "../lib/unruggable-gateways/src/gateway.js";
import { UncheckedRollup } from "../lib/unruggable-gateways/src/UncheckedRollup.js";

import type { RockethArguments, RockethL1Arguments } from "./types.js";
import { deployArtifact } from "../test/integration/fixtures/deployArtifact.js";
import { deployVerifiableProxy } from "../test/integration/fixtures/deployVerifiableProxy.js";
import { urgArtifact } from "../test/integration/fixtures/externalArtifacts.js";
import { patchArtifactsV1 } from "./patchArtifactsV1.js";
import {
  LOCAL_BATCH_GATEWAY_URL,
  MAX_EXPIRY,
  ROLES,
} from "../deploy/constants.js";
<<<<<<< HEAD

/**
 * Default chain IDs for devnet environment
 */
export const DEFAULT_L2_CHAIN_ID = 0xeeeeee;
export const DEFAULT_L1_CHAIN_ID = DEFAULT_L2_CHAIN_ID - 1;
=======
import { deployArtifact } from "../test/integration/fixtures/deployArtifact.js";
import {
  computeVerifiableProxyAddress,
  deployVerifiableProxy,
} from "../test/integration/fixtures/deployVerifiableProxy.js";
import { urgArtifact } from "../test/integration/fixtures/externalArtifacts.js";
import { patchArtifactsV1 } from "./patchArtifactsV1.js";
import type { RockethArguments, RockethL1Arguments } from "./types.js";
>>>>>>> f037aec6

type DeployedArtifacts = Record<string, Abi>;

type Future<T> = T | Promise<T>;

// typescript key (see below) mapped to rocketh deploy name
const renames: Record<string, string> = {
  ETHRegistrarV1: "BaseRegistrarImplementation",
  L1BridgeController: "BridgeController",
  L2BridgeController: "BridgeController",
};

const sharedContracts = {
  RegistryDatastore: artifacts.RegistryDatastore.abi,
  SimpleRegistryMetadata: artifacts.SimpleRegistryMetadata.abi,
  HCAFactory: artifacts.MockHCAFactoryBasic.abi,
  VerifiableFactory: artifacts.VerifiableFactory.abi,
  DedicatedResolver: artifacts.DedicatedResolver.abi,
  UserRegistry: artifacts.UserRegistry.abi,
  // common
  MockSurgeNativeBridge: artifacts.MockSurgeNativeBridge.abi,
  ETHRegistry: artifacts.PermissionedRegistry.abi,
  BridgeController: artifacts.BridgeController.abi,
} as const satisfies DeployedArtifacts;

const l1Contracts = {
  ...sharedContracts,
  // v1
  BatchGatewayProvider: artifacts.GatewayProvider.abi,
  RootV1: artifacts.Root.abi,
  ENSRegistryV1: artifacts.ENSRegistry.abi,
  ETHRegistrarV1: artifacts.BaseRegistrarImplementation.abi,
  ReverseRegistrarV1: artifacts.ReverseRegistrar.abi,
  PublicResolverV1: artifacts.PublicResolver.abi,
  NameWrapperV1: artifacts.NameWrapper.abi,
  UniversalResolverV1: artifacts.UniversalResolver.abi,
  // v1 compat
  DefaultReverseRegistrar: artifacts.DefaultReverseRegistrar.abi,
  DefaultReverseResolver: artifacts.DefaultReverseResolver.abi,
  //
  L1SurgeBridge: artifacts.L1SurgeBridge.abi,
  L1BridgeController: artifacts.L1BridgeController.abi,
  UnlockedMigrationController: artifacts.L1UnlockedMigrationController.abi,
  LockedMigrationController: artifacts.L1LockedMigrationController.abi,
  MigratedWrappedNameRegistryImpl: artifacts.MigratedWrappedNameRegistry.abi,
  //
  UniversalResolverV2: artifacts.UniversalResolverV2.abi,
  RootRegistry: artifacts.PermissionedRegistry.abi,
  ETHReverseRegistrar: artifacts.L2ReverseRegistrar.abi,
  ETHReverseResolver: artifacts.ETHReverseResolver.abi,
  ETHSelfResolver: artifacts.DedicatedResolver.abi,
  ETHTLDResolver: artifacts.ETHTLDResolver.abi,
  DNSTLDResolver: artifacts.DNSTLDResolver.abi,
  DNSTXTResolver: artifacts.DNSTXTResolver.abi,
  DNSAliasResolver: artifacts.DNSAliasResolver.abi,
} as const satisfies DeployedArtifacts;

const l2Contracts = {
  ...sharedContracts,
  L2SurgeBridge: artifacts.L2SurgeBridge.abi,
  L2BridgeController: artifacts.L2BridgeController.abi,
  //
  ETHRegistrar: artifacts.ETHRegistrar.abi,
  StandardRentPriceOracle: artifacts.StandardRentPriceOracle.abi,
  MockUSDC: artifacts["test/mocks/MockERC20.sol/MockERC20"].abi,
  MockDAI: artifacts["test/mocks/MockERC20.sol/MockERC20"].abi,
} as const satisfies DeployedArtifacts;

export type CrossChainSnapshot = () => Promise<void>;
export type CrossChainClient = ReturnType<typeof createClient>;
export type CrossChainEnvironment = Awaited<
  ReturnType<typeof setupCrossChainEnvironment>
>;

export type L1Deployment = ChainDeployment<
  typeof l1Contracts,
  typeof l2Contracts
>;
export type L2Deployment = ChainDeployment<
  typeof l2Contracts,
  typeof l1Contracts
>;

function ansi(c: any, s: any) {
  return `\x1b[${c}m${s}\x1b[0m`;
}

function ansiForChain(isL1: boolean) {
  return isL1 ? 36 : 35;
}

function nameForChain(isL1: boolean) {
  return isL1 ? "L1" : "L2";
}

function createClient(transport: Transport, chain: Chain, account: Account) {
  return createWalletClient({
    transport,
    chain,
    account,
    pollingInterval: 100,
    cacheTime: 0, // must be 0 due to client caching
  })
    .extend(publicActions)
    .extend(testActions({ mode: "anvil" }));
}

type SharedContracts = {
  [K in keyof typeof sharedContracts]: (typeof sharedContracts)[K] extends
    | Abi
    | readonly unknown[]
    ? GetContractReturnType<(typeof sharedContracts)[K], CrossChainClient>
    : never;
};
type ContractsOf<A> = {
  [K in keyof A as Exclude<K, keyof typeof sharedContracts>]: A[K] extends
    | Abi
    | readonly unknown[]
    ? GetContractReturnType<A[K], CrossChainClient>
    : never;
};

export class ChainDeployment<
  const A extends typeof sharedContracts &
    DeployedArtifacts = typeof sharedContracts,
  const B extends typeof sharedContracts &
    DeployedArtifacts = typeof sharedContracts,
> {
  readonly contracts: SharedContracts & ContractsOf<A>;
  readonly rx!: ChainDeployment<B, A>;
  constructor(
    readonly isL1: boolean,
    readonly anvil: ReturnType<typeof createAnvil>,
    readonly client: CrossChainClient,
    readonly transport: Transport,
    readonly hostPort: string,
    readonly env: Environment,
    namedArtifacts: A,
  ) {
    // this.deployments = Object.fromEntries(
    //   Object.entries(env.deployments).map(([name, { address }]) => [
    //     name,
    //     address,
    //   ]),
    // );
    this.contracts = Object.fromEntries(
      Object.entries(namedArtifacts).map(([name, abi]) => {
        const deployment = env.get(renames[name] ?? name.replace(/V1$/, ""));
        const contract = getContract({
          abi,
          address: deployment.address,
          client,
        }) as unknown;
        return [name, contract];
      }),
    ) as SharedContracts & ContractsOf<A>;
  }
  get name() {
    return nameForChain(this.isL1);
  }
  get arrow() {
    return `${this.name}->${this.rx.name}`;
  }
  async computeVerifiableProxyAddress(args: {
    deployer: Address;
    salt: bigint;
  }) {
    return computeVerifiableProxyAddress({
      factoryAddress: this.contracts.VerifiableFactory.address,
      bytecode: artifacts["UUPSProxy"].bytecode,
      ...args,
    });
  }
  async deployPermissionedRegistry({
    account,
    roles = ROLES.ALL,
  }: {
    account: Account;
    roles?: bigint;
  }) {
    const client = createClient(this.transport, this.client.chain, account);
    const { abi, bytecode } = artifacts.PermissionedRegistry;
    const hash = await client.deployContract({
      abi,
      bytecode,
      args: [
        this.contracts.RegistryDatastore.address,
        this.contracts.HCAFactory.address,
        this.contracts.SimpleRegistryMetadata.address,
        account.address,
        roles,
      ],
    });
    const receipt = await client.waitForTransactionReceipt({ hash });
    return getContract({
      abi,
      address: receipt.contractAddress!,
      client,
    });
  }
  async deployDedicatedResolver({
    account,
    admin = account.address,
    roles = ROLES.ALL,
    salt,
  }: {
    account: Account;
    admin?: Address;
    roles?: bigint;
    salt?: bigint;
  }) {
    return deployVerifiableProxy({
      walletClient: createClient(this.transport, this.client.chain, account),
      factoryAddress: this.contracts.VerifiableFactory.address,
      implAddress: this.contracts.DedicatedResolver.address,
      abi: this.contracts.DedicatedResolver.abi,
      functionName: "initialize",
      args: [admin, roles],
      salt,
    });
  }
  deployUserRegistry({
    account,
    admin = account.address,
    roles = ROLES.ALL,
    salt,
  }: {
    account: Account;
    admin?: Address;
    roles?: bigint;
    salt?: bigint;
  }) {
    return deployVerifiableProxy({
      walletClient: createClient(this.transport, this.client.chain, account),
      factoryAddress: this.contracts.VerifiableFactory.address,
      implAddress: this.contracts.UserRegistry.address,
      abi: this.contracts.UserRegistry.abi,
      functionName: "initialize",
      args: [admin, roles],
      salt,
    });
  }
}

export async function setupCrossChainEnvironment({
  l2ChainId = DEFAULT_L2_CHAIN_ID,
  l1ChainId = l2ChainId - 1,
  l1Port = 0,
  l2Port = 0,
  urgPort = 0,
  extraAccounts = 5,
  mnemonic = "test test test test test test test test test test test junk",
  saveDeployments = false,
  quiet = !saveDeployments,
  procLog = false,
}: {
  l1ChainId?: number;
  l2ChainId?: number;
  l1Port?: number;
  l2Port?: number;
  urgPort?: number;
  extraAccounts?: number;
  mnemonic?: string;
  saveDeployments?: boolean;
  quiet?: boolean;
  procLog?: boolean; // show anvil process logs
} = {}) {
  // shutdown functions for partial initialization
  const finalizers: (() => unknown | Promise<unknown>)[] = [];
  async function shutdown() {
    await Promise.allSettled(finalizers.map((f) => f()));
  }
  let unquiet = () => {};
  if (quiet) {
    const { log, table } = console;
    console.log = () => {};
    console.table = () => {};
    unquiet = () => {
      console.log = log;
      console.table = table;
    };
  }
  try {
    console.log("Deploying ENSv2...");
    await patchArtifactsV1();

    // list of named wallets
    const names = ["deployer", "owner", "bridger", "user", "user2"];
    extraAccounts += names.length;

    process.env["RUST_LOG"] = "info"; // required to capture console.log()
    const l1Anvil = createAnvil({
      chainId: l1ChainId,
      port: l1Port,
      accounts: extraAccounts,
      mnemonic,
    });
    const l2Anvil = createAnvil({
      chainId: l2ChainId,
      port: l2Port,
      accounts: extraAccounts,
      mnemonic,
    });

    // use same accounts on both chains
    const accounts = Array.from({ length: extraAccounts }, (_, i) =>
      Object.assign(mnemonicToAccount(mnemonic, { addressIndex: i }), {
        name: names[i] ?? `unnamed${i}`,
      }),
    );
    const namedAccounts = Object.fromEntries(accounts.map((x) => [x.name, x]));
    const { deployer } = namedAccounts;

    console.log("Launching L1");
    await l1Anvil.start();
    finalizers.push(() => l1Anvil.stop());

    console.log("Launching L2");
    await l2Anvil.start();
    finalizers.push(() => l2Anvil.stop());

    // parse `host:port` from the anvil boot message
    const [l1HostPort, l2HostPort] = [l1Anvil, l2Anvil].map((anvil) => {
      const message = anvil.messages.get().join("\n").trim();
      const match = message.match(/Listening on (.*)$/);
      if (!match) throw new Error(`expected host: ${message}`);
      return match[1];
    });

    [l1Anvil, l2Anvil].forEach((anvil, i) => {
      const isL1 = !i;
      let showConsole = true;
      const log = (chunk: string) => {
        // ref: https://github.com/adraffy/blocksmith.js/blob/main/src/Foundry.js#L991
        const lines = chunk.split("\n").flatMap((line) => {
          if (!line) return [];
          // "2025-10-08T18:08:32.755539Z  INFO node::console: hello world"
          // "2025-10-09T16:21:27.441327Z  INFO node::user: eth_estimateGas"
          // "2025-10-09T16:24:09.289834Z  INFO node::user:     Block Number: 17"
          // "2025-10-09T16:31:48.449325Z  INFO node::user:"
          // "2025-10-09T16:31:48.451639Z  WARN backend: Skipping..."
          const match = line.match(
            /^.{27}  ([A-Z]+) (\w+(?:|::\w+)):(?:$| (.*)$)/,
          );
          if (match) {
            const [, , kind, action] = match;
            if (/^\s*$/.test(action)) return []; // collapse whitespace
            if (kind === "node::user" && /^\w+$/.test(action)) {
              showConsole = action !== "eth_estimateGas"; // detect if inside gas estimation
            }
            if (kind === "node::console") {
              return showConsole ? `${nameForChain(isL1)} ${line}` : []; // ignore console during gas estimation
            }
          }
          if (!procLog) return [];
          return ansi(ansiForChain(isL1), `${nameForChain(isL1)} ${line}`);
        });
        if (!lines.length) return;
        console.log(lines.join("\n"));
      };
      anvil.on("message", log);
      finalizers.push(() => anvil.off("message", log));
    });

    const transportOptions = {
      retryCount: 1,
      keepAlive: true,
      reconnect: false,
      timeout: 10000,
    } as const;
    const l1Transport = webSocket(`ws://${l1HostPort}`, transportOptions);
    const l2Transport = webSocket(`ws://${l2HostPort}`, transportOptions);

    const nativeCurrency = {
      name: "Ether",
      symbol: "ETH",
      decimals: 18,
    } as const;
    const l1Chain: Chain = {
      id: l1ChainId,
      name: "Mainnet (L1)",
      nativeCurrency,
      rpcUrls: { default: { http: [`http://${l1HostPort}`] } },
    };
    const l2Chain: Chain = {
      id: l2ChainId,
      name: "Namechain (L2)",
      nativeCurrency,
      rpcUrls: { default: { http: [`http://${l2HostPort}`] } },
    };

    const l1Client = createClient(l1Transport, l1Chain, deployer);
    const l2Client = createClient(l2Transport, l2Chain, deployer);

    async function deployChain(chain: Chain, args?: RockethArguments) {
      const isL1 = chain.id === l1ChainId;
      const tag = isL1 ? "l1" : "l2";
      const name = `${tag}-local`;
      if (saveDeployments) {
        await rm(new URL(`../deployments/${name}`, import.meta.url), {
          recursive: true,
          force: true,
        });
      }
      process.env.BATCH_GATEWAY_URLS = JSON.stringify([
        LOCAL_BATCH_GATEWAY_URL,
      ]);
      const tags = [tag, "local"];
      const scripts = [`deploy/${tag}`, "deploy/shared"];
      if (isL1) {
        scripts.unshift("lib/ens-contracts/deploy");
        tags.push("use_root"); // deploy root contracts
        tags.push("allow_unsafe"); // tate hacks
        tags.push("legacy"); // legacy registry
      } else {
        scripts.unshift("lib/ens-contracts/deploy/utils/shared/"); // multicall3
      }
      return executeDeployScripts(
        resolveConfig({
          network: {
            nodeUrl: chain.rpcUrls.default.http[0],
            name,
            tags,
            fork: false,
            scripts,
            publicInfo: {
              name,
              nativeCurrency: chain.nativeCurrency,
              rpcUrls: { default: { http: [...chain.rpcUrls.default.http] } },
            },
            pollingInterval: 0.001, // cannot be zero
          },
          askBeforeProceeding: false,
          saveDeployments,
          accounts: Object.fromEntries(
            accounts.map((x) => [x.name, x.address]),
          ),
        }),
        args,
      );
    }

    console.log("Deploying L2");
    const l2Deploy = await deployChain(l2Client.chain);

    console.log("Launching Urg");
    const gateway = new Gateway(
      new UncheckedRollup(
        new WebSocketProvider(`ws://${l2HostPort}`, l2Client.chain.id, {
          staticNetwork: true,
        }),
      ),
    );
    gateway.allowHistorical = true;
    gateway.commitDepth = 0;
    gateway.disableCache();
    const ccip = await serve(gateway, {
      protocol: "raw",
      port: urgPort,
    });
    finalizers.push(ccip.shutdown);

    console.log("Deploying Urg");
    const GatewayVM = await deployArtifact(l1Client, {
      file: urgArtifact("GatewayVM"),
    });
    const hooksAddress = await deployArtifact(l1Client, {
      file: urgArtifact("UncheckedVerifierHooks"),
    });
    const verifierAddress = await deployArtifact(l1Client, {
      file: urgArtifact("UncheckedVerifier"),
      args: [[ccip.endpoint], 0, hooksAddress],
      libs: { GatewayVM },
    });

    console.log("Deploying L1");
    const l1Deploy = await deployChain(l1Client.chain, {
      l2Deploy,
      verifierAddress,
    } satisfies RockethL1Arguments);

    const l1 = new ChainDeployment(
      true,
      l1Anvil,
      l1Client,
      l1Transport,
      l1HostPort,
      l1Deploy,
      l1Contracts,
    );

    const l2 = new ChainDeployment(
      false,
      l2Anvil,
      l2Client,
      l2Transport,
      l2HostPort,
      l2Deploy,
      l2Contracts,
    );

    (l1 as any).rx = l2;
    (l2 as any).rx = l1;

    await setupEnsDotEth(l1, deployer);
    console.log("Setup ens.eth");

    //await setupBridgeBlacklists(l1, l2);

    await setupBridgeConfiguration(l1, l2, deployer);
    console.log("Setup bridge configuration");

    await sync();
    console.log("Deployed ENSv2");

    return {
      accounts,
      namedAccounts,
      l1,
      l2,
      urg: {
        gateway,
        gatewayURL: ccip.endpoint,
        verifierAddress,
      },
      sync,
      waitFor,
      shutdown,
      saveState,
    };
    // determine the chain of the transaction
    async function findChain(hash: Future<Hex>) {
      return l1Client
        .getTransaction({ hash: await hash })
        .then(() => l1)
        .catch(() => l2);
    }
    async function waitFor(hash: Future<Hex>) {
      hash = await hash;
      const chain = await findChain(hash);
      const receipt = await chain.client.waitForTransactionReceipt({ hash });
      return { receipt, chain };
    }
    async function saveState(): Promise<CrossChainSnapshot> {
      const fs = await Promise.all(
        [l1Client, l2Client].map(async (c) => {
          let state = await c.request({ method: "evm_snapshot" } as any);
          return async () => {
            const ok = await c.request({
              method: "evm_revert",
              params: [state],
            } as any);
            if (!ok) throw new Error("revert failed");
            // apparently the snapshots cannot be reused
            state = await c.request({ method: "evm_snapshot" } as any);
          };
        }),
      );
      return async () => {
        await Promise.all(fs.map((f) => f()));
      };
    }
    async function sync({
      blocks = 1,
      warpSec = 0,
    }: { blocks?: number; warpSec?: number } = {}) {
      const [b0, b1] = await Promise.all([
        l1Client.getBlock(),
        l2Client.getBlock(),
      ]);
      const dt = Number(b0.timestamp - b1.timestamp);
      const interval = warpSec + Math.max(0, -dt);
      await Promise.all([
        l1Client.mine({ blocks, interval }),
        l2Client.mine({ blocks, interval: warpSec + Math.max(0, +dt) }),
      ]);
      return b0.timestamp + BigInt(interval);
    }
  } catch (err) {
    await shutdown();
    throw err;
  } finally {
    unquiet();
  }
}

// async function setupBridgeBlacklists(l1: L1Deployment, l2: L2Deployment) {
//   // prevent ejection to the other sides controller
//   const blacklisted = [
//     l1.contracts.BridgeController.address,
//     l2.contracts.BridgeController.address,
//   ];
//   for (const x of blacklisted) {
//     await Promise.all([
//       l1.contracts.BridgeController.write.setInvalidTransferOwner([x, true]),
//       l2.contracts.BridgeController.write.setInvalidTransferOwner([x, true]),
//     ]);
//   }
// }

async function setupEnsDotEth(l1: L1Deployment, account: Account) {
  // create registry for "ens.eth"
  const ens_ethRegistry = await l1.deployPermissionedRegistry({ account });

  // create "ens.eth"
  await l1.contracts.ETHRegistry.write.register([
    "ens",
    account.address,
    ens_ethRegistry.address,
    zeroAddress,
    0n,
    MAX_EXPIRY,
  ]);

  // create "dnsname.ens.eth"
  // https://etherscan.io/address/0x08769D484a7Cd9c4A98E928D9E270221F3E8578c#code
  await setupNamedResolver(
    "dnsname",
    await deployArtifact(l1.client, {
      file: new URL(
        "../test/integration/l1/dns/ExtendedDNSResolver_53f64de872aad627467a34836be1e2b63713a438.json",
        import.meta.url,
      ),
    }),
  );

  // // create "dnsname2.ens.eth" (was never named?)
  // // https://etherscan.io/address/0x08769D484a7Cd9c4A98E928D9E270221F3E8578c#code
  // await setupNamedResolver(
  //   "dnsname2",
  //   await deployArtifact(l1.client, {
  //     file: new URL(
  //       "../lib/ens-contracts/deployments/mainnet/ExtendedDNSResolver.json",
  //       import.meta.url,
  //     ),
  //   }),
  // );

  // create "dnstxt.ens.eth"
  await setupNamedResolver("dnstxt", l1.contracts.DNSTXTResolver.address);

  // create "dnsalias.ens.eth"
<<<<<<< HEAD
  const dnsaliasResolver = await l1.deployDedicatedResolver({ account });
  await dnsaliasResolver.write.setAddr([
    60n,
    l1.contracts.DNSAliasResolver.address, // set to DNSAliasResolver
  ]);
  await ens_ethRegistry.write.register([
    "dnsalias",
    account.address,
    zeroAddress,
    dnsaliasResolver.address,
    0n,
    MAX_EXPIRY,
  ]);
}

async function setupBridgeConfiguration(l1: L1Deployment, l2: L2Deployment, deployer: Account) {
  // Configure bridge relationships for cross-chain messaging
  console.log("Configuring bridge relationships...");
  console.log("L1SurgeBridge:", l1.contracts.L1SurgeBridge.address);
  console.log("L2SurgeBridge:", l2.contracts.L2SurgeBridge.address);
  console.log("L1BridgeController:", l1.contracts.L1BridgeController.address);
  console.log("L2BridgeController:", l2.contracts.L2BridgeController.address);
  
  // Grant ROLE_SET_BRIDGE to deployer so they can call setBridge
  // ROLE_SET_BRIDGE = 1 << 4 = 16 (from BridgeRolesLib.sol)
  const ROLE_SET_BRIDGE = 1n << 4n;
  await l1.contracts.L1BridgeController.write.grantRootRoles([
    ROLE_SET_BRIDGE,
    deployer.address
  ]);
  await l2.contracts.L2BridgeController.write.grantRootRoles([
    ROLE_SET_BRIDGE,
    deployer.address
  ]);
  
  // Configure bridge controllers to point to their respective bridges
  await l1.contracts.L1BridgeController.write.setBridge([l1.contracts.L1SurgeBridge.address]);
  await l2.contracts.L2BridgeController.write.setBridge([l2.contracts.L2SurgeBridge.address]);
  
  // Grant bridge roles to the bridges on their respective bridge controllers
  await l1.contracts.L1BridgeController.write.grantRootRoles([
    ROLES.OWNER.BRIDGE.EJECTOR,
    l1.contracts.L1SurgeBridge.address
  ]);
  await l2.contracts.L2BridgeController.write.grantRootRoles([
    ROLES.OWNER.BRIDGE.EJECTOR,
    l2.contracts.L2SurgeBridge.address
  ]);
  
  // Configure destination bridge addresses for cross-chain messaging
  await l1.contracts.L1SurgeBridge.write.setDestBridgeAddress([l2.contracts.L2SurgeBridge.address]);
  await l2.contracts.L2SurgeBridge.write.setDestBridgeAddress([l1.contracts.L1SurgeBridge.address]);
  
  console.log("✓ Bridge configuration complete");
=======
  await setupNamedResolver("dnsalias", l1.contracts.DNSAliasResolver.address);

  async function setupNamedResolver(label: string, address: Address) {
    const resolver = await l1.deployDedicatedResolver({ account });
    await resolver.write.setAddr([60n, address]);
    await ens_ethRegistry.write.register([
      label,
      account.address,
      zeroAddress,
      resolver.address,
      0n,
      MAX_EXPIRY,
    ]);
  }
>>>>>>> f037aec6
}<|MERGE_RESOLUTION|>--- conflicted
+++ resolved
@@ -34,23 +34,12 @@
   MAX_EXPIRY,
   ROLES,
 } from "../deploy/constants.js";
-<<<<<<< HEAD
 
 /**
  * Default chain IDs for devnet environment
  */
 export const DEFAULT_L2_CHAIN_ID = 0xeeeeee;
 export const DEFAULT_L1_CHAIN_ID = DEFAULT_L2_CHAIN_ID - 1;
-=======
-import { deployArtifact } from "../test/integration/fixtures/deployArtifact.js";
-import {
-  computeVerifiableProxyAddress,
-  deployVerifiableProxy,
-} from "../test/integration/fixtures/deployVerifiableProxy.js";
-import { urgArtifact } from "../test/integration/fixtures/externalArtifacts.js";
-import { patchArtifactsV1 } from "./patchArtifactsV1.js";
-import type { RockethArguments, RockethL1Arguments } from "./types.js";
->>>>>>> f037aec6
 
 type DeployedArtifacts = Record<string, Abi>;
 
@@ -693,20 +682,20 @@
   await setupNamedResolver("dnstxt", l1.contracts.DNSTXTResolver.address);
 
   // create "dnsalias.ens.eth"
-<<<<<<< HEAD
-  const dnsaliasResolver = await l1.deployDedicatedResolver({ account });
-  await dnsaliasResolver.write.setAddr([
-    60n,
-    l1.contracts.DNSAliasResolver.address, // set to DNSAliasResolver
-  ]);
-  await ens_ethRegistry.write.register([
-    "dnsalias",
-    account.address,
-    zeroAddress,
-    dnsaliasResolver.address,
-    0n,
-    MAX_EXPIRY,
-  ]);
+  await setupNamedResolver("dnsalias", l1.contracts.DNSAliasResolver.address);
+
+  async function setupNamedResolver(label: string, address: Address) {
+    const resolver = await l1.deployDedicatedResolver({ account });
+    await resolver.write.setAddr([60n, address]);
+    await ens_ethRegistry.write.register([
+      label,
+      account.address,
+      zeroAddress,
+      resolver.address,
+      0n,
+      MAX_EXPIRY,
+    ]);
+  }
 }
 
 async function setupBridgeConfiguration(l1: L1Deployment, l2: L2Deployment, deployer: Account) {
@@ -748,20 +737,4 @@
   await l2.contracts.L2SurgeBridge.write.setDestBridgeAddress([l1.contracts.L1SurgeBridge.address]);
   
   console.log("✓ Bridge configuration complete");
-=======
-  await setupNamedResolver("dnsalias", l1.contracts.DNSAliasResolver.address);
-
-  async function setupNamedResolver(label: string, address: Address) {
-    const resolver = await l1.deployDedicatedResolver({ account });
-    await resolver.write.setAddr([60n, address]);
-    await ens_ethRegistry.write.register([
-      label,
-      account.address,
-      zeroAddress,
-      resolver.address,
-      0n,
-      MAX_EXPIRY,
-    ]);
-  }
->>>>>>> f037aec6
 }