--- conflicted
+++ resolved
@@ -27,116 +27,74 @@
   console.log(`L2: Chain ID ${L2.chain}, URL: ${L2.endpoint}`);
 
   // Deploy contracts to both chains
-<<<<<<< HEAD
   console.log("Deploying contracts...");
 
-  // Deploy registries
-  const l1Registry = await L1.deploy({ file: "MockL1Registry" });
-  const l2Registry = await L2.deploy({ file: "MockL2Registry" });
+  // Deploy registry datastores for L1 and L2
+  const l1Datastore = await L1.deploy({
+    file: "RegistryDatastore",
+  });
 
-  // Deploy bridge helpers
-  const l1BridgeHelper = await L1.deploy({ file: "MockBridgeHelper" });
-  const l2BridgeHelper = await L2.deploy({ file: "MockBridgeHelper" });
+  const l2Datastore = await L2.deploy({
+    file: "RegistryDatastore",
+  });
 
-  // Deploy bridges (with temporary target addresses)
+  // Deploy metadata providers for L1 and L2
+  const l1Metadata = await L1.deploy({
+    file: "SimpleRegistryMetadata",
+  });
+
+  const l2Metadata = await L2.deploy({
+    file: "SimpleRegistryMetadata",
+  });
+
+  // Deploy bridge helpers first
+  const l1BridgeHelper = await L1.deploy({
+    file: "MockBridgeHelper",
+  });
+
+  const l2BridgeHelper = await L2.deploy({
+    file: "MockBridgeHelper",
+  });
+
+  // Deploy the real registries using their actual interfaces
+  // L1ETHRegistry for L1 and ETHRegistry for L2
+  const l1Registry = await L1.deploy({
+    file: "L1ETHRegistry",
+    args: [
+      await l1Datastore.getAddress(),
+      "0x000000000000000000000000000000000000beef",
+      await l1Metadata.getAddress(),
+    ],
+  });
+
+  const l2Registry = await L2.deploy({
+    file: "ETHRegistry",
+    args: [await l2Datastore.getAddress(), await l2Metadata.getAddress()],
+  });
+
+  // Deploy bridges with bridge helpers
   const l1Bridge = await L1.deploy({
     file: "MockL1Bridge",
-    args: [ethers.ZeroAddress],
+    args: [ethers.ZeroAddress, await l1BridgeHelper.getAddress()],
   });
 
   const l2Bridge = await L2.deploy({
     file: "MockL2Bridge",
-    args: [ethers.ZeroAddress],
-=======
-  console.log('Deploying contracts...');
-
-  // Deploy registry datastores for L1 and L2
-  const l1Datastore = await L1.deploy({ 
-    file: 'RegistryDatastore'
-  });
-  
-  const l2Datastore = await L2.deploy({ 
-    file: 'RegistryDatastore'
-  });
-
-  // Deploy metadata providers for L1 and L2
-  const l1Metadata = await L1.deploy({ 
-    file: 'SimpleRegistryMetadata'
-  });
-  
-  const l2Metadata = await L2.deploy({ 
-    file: 'SimpleRegistryMetadata'
-  });
-  
-  // Deploy bridge helpers first
-  const l1BridgeHelper = await L1.deploy({ 
-    file: 'MockBridgeHelper'
-  });
-  
-  const l2BridgeHelper = await L2.deploy({ 
-    file: 'MockBridgeHelper'
-  });
-  
-  // Deploy the real registries using their actual interfaces
-  // L1ETHRegistry for L1 and ETHRegistry for L2
-  const l1Registry = await L1.deploy({ 
-    file: 'L1ETHRegistry', 
-    args: [
-      await l1Datastore.getAddress(),
-      "0x000000000000000000000000000000000000beef",
-      await l1Metadata.getAddress()
-    ]
-  });
-  
-  const l2Registry = await L2.deploy({ 
-    file: 'ETHRegistry', 
-    args: [
-      await l2Datastore.getAddress(),
-      await l2Metadata.getAddress()
-    ]
-  });
-  
-  // Deploy bridges with bridge helpers
-  const l1Bridge = await L1.deploy({ 
-    file: 'MockL1Bridge', 
-    args: [
-      ethers.ZeroAddress,
-      await l1BridgeHelper.getAddress()
-    ]
-  });
-  
-  const l2Bridge = await L2.deploy({ 
-    file: 'MockL2Bridge', 
-    args: [
-      ethers.ZeroAddress,
-      await l2BridgeHelper.getAddress()
-    ]
->>>>>>> cdf6f8ef
+    args: [ethers.ZeroAddress, await l2BridgeHelper.getAddress()],
   });
 
   // Deploy controllers with proper connections
-<<<<<<< HEAD
   const l1Controller = await L1.deploy({
-    file: "MockL1MigrationController",
-=======
-  const l1Controller = await L1.deploy({ 
-    file: 'MockL1EjectionController', 
->>>>>>> cdf6f8ef
+    file: "MockL1EjectionController",
     args: [
       await l1Registry.getAddress(),
       await l1BridgeHelper.getAddress(),
       await l1Bridge.getAddress(),
     ],
   });
-<<<<<<< HEAD
 
   const l2Controller = await L2.deploy({
-    file: "MockL2MigrationController",
-=======
-  
-  const l2Controller = await L2.deploy({ 
-    file: 'MockL2EjectionController', 
->>>>>>> cdf6f8ef
+    file: "MockL2EjectionController",
     args: [
       await l2Registry.getAddress(),
       await l2BridgeHelper.getAddress(),
@@ -145,37 +103,20 @@
   });
 
   // Set the correct target controllers for the bridges
-<<<<<<< HEAD
-  await L1.confirm(l1Bridge.setTargetContract(await l1Controller.getAddress()));
-  await L2.confirm(l2Bridge.setTargetContract(await l2Controller.getAddress()));
+  await L1.confirm(
+    l1Bridge.setTargetController(await l1Controller.getAddress())
+  );
+  await L2.confirm(
+    l2Bridge.setTargetController(await l2Controller.getAddress())
+  );
 
-  // Log contract addresses
-  console.log("\nDeployed Contract Addresses:");
-  console.log("\nL1 Contracts:");
-  console.log("Registry:", await l1Registry.getAddress());
-  console.log("Bridge:", await l1Bridge.getAddress());
-  console.log("Bridge Helper:", await l1BridgeHelper.getAddress());
-  console.log("Migration Controller:", await l1Controller.getAddress());
+  await L1.confirm(
+    l1Registry.setEjectionController(await l1Controller.getAddress())
+  );
+  // await L1.confirm(l2Registry.setEjectionController(await l2Controller.getAddress())); when ready
 
-  console.log("\nL2 Contracts:");
-  console.log("Registry:", await l2Registry.getAddress());
-  console.log("Bridge:", await l2Bridge.getAddress());
-  console.log("Bridge Helper:", await l2BridgeHelper.getAddress());
-  console.log("Migration Controller:", await l2Controller.getAddress());
+  console.log("Cross-chain environment setup complete!");
 
-  console.log("\nCross-chain environment setup complete!");
-
-=======
-  await L1.confirm(l1Bridge.setTargetController(await l1Controller.getAddress()));
-  await L2.confirm(l2Bridge.setTargetController(await l2Controller.getAddress()));
-  
-
-  await L1.confirm(l1Registry.setEjectionController(await l1Controller.getAddress()));
-  // await L1.confirm(l2Registry.setEjectionController(await l2Controller.getAddress())); when ready
-  
-  console.log('Cross-chain environment setup complete!');
-  
->>>>>>> cdf6f8ef
   // Return all deployed contracts, providers, and the relayer
   return {
     L1,
@@ -185,22 +126,16 @@
       bridge: l1Bridge,
       bridgeHelper: l1BridgeHelper,
       controller: l1Controller,
-<<<<<<< HEAD
-=======
       datastore: l1Datastore,
-      metadata: l1Metadata
->>>>>>> cdf6f8ef
+      metadata: l1Metadata,
     },
     l2: {
       registry: l2Registry,
       bridge: l2Bridge,
       bridgeHelper: l2BridgeHelper,
       controller: l2Controller,
-<<<<<<< HEAD
-=======
       datastore: l2Datastore,
-      metadata: l2Metadata
->>>>>>> cdf6f8ef
+      metadata: l2Metadata,
     },
     // Safe shutdown function to properly terminate WebSocket connections
     shutdown: async () => {
