import { anvil } from "prool/instances";
import { executeDeployScripts, resolveConfig, type Environment } from "rocketh";
import {
  createWalletClient,
  encodeFunctionData,
  getContract,
  parseEventLogs,
  webSocket,
  keccak256,
  stringToBytes,
  publicActions,
  testActions,
  type Chain,
  type Client,
  type GetContractReturnType,
} from "viem";
import { waitForTransactionReceipt } from "viem/actions";
import { mnemonicToAccount } from "viem/accounts";
import { artifacts } from "@rocketh";
import { rmdir } from "node:fs/promises";

import { deployArtifact } from "../test/fixtures/deployArtifact.js";
import { urgArtifact } from "../test/fixtures/externalArtifacts.js";
import { UncheckedRollup } from "../lib/unruggable-gateways/src/UncheckedRollup.js";
import { WebSocketProvider } from "ethers/providers";
import { Gateway } from "../lib/unruggable-gateways/src/gateway.js";
import { serve } from "@namestone/ezccip/serve";

function createDeploymentGetter<C extends Client>(
  environment: Environment,
  client: C,
) {
  return <ContractName extends keyof typeof artifacts>(
    name: ContractName | string,
  ) => {
    const deployment = environment.get(name);
    return getContract({
      abi: deployment.abi,
      address: deployment.address,
      client,
    }) as unknown as GetContractReturnType<
      (typeof artifacts)[ContractName]["abi"],
      C
    >;
  };
}

export async function setupCrossChainEnvironment({
  l2ChainId = 0xeeeeee,
  l1ChainId = l2ChainId - 1,
  l1Port = 0,
  l2Port = 0,
  urgPort = 0,
  numAccounts = 5,
  mnemonic = "test test test test test test test test test test test junk",
  saveDeployments = false,
}: {
  l1ChainId?: number;
  l2ChainId?: number;
  l1Port?: number;
  l2Port?: number;
  urgPort?: number;
  numAccounts?: number;
  mnemonic?: string;
  saveDeployments?: boolean;
} = {}) {
  console.log("Deploying ENSv2...");

  const l1Anvil = anvil({
    chainId: l1ChainId,
    port: l1Port,
    accounts: numAccounts,
    mnemonic,
  });
  const l2Anvil = anvil({
    chainId: l2ChainId,
    port: l2Port,
    accounts: numAccounts,
    mnemonic,
  });

  // use same accounts on both chains
  const accounts = Array.from({ length: numAccounts }, (_, i) =>
    Object.assign(mnemonicToAccount(mnemonic, { addressIndex: i }), {
      name: `unnamed${i}`, // default name
    }),
  );

  // name accounts (exposed as `namedAccounts` in rocketh)
  const deployer = accounts[0];
  deployer.name = "deployer";
  accounts[1].name = "owner";

  // shutdown functions for partial initialization
  const finalizers: (() => Promise<void>)[] = [];
  async function shutdown() {
    await Promise.allSettled(finalizers.map((f) => f()));
  }

  try {
    console.log("Launching L1");
    await l1Anvil.start();
    finalizers.push(() => l1Anvil.stop());

    console.log("Launching L2");
    await l2Anvil.start();
    finalizers.push(() => l2Anvil.stop());

    // parse `host:port` from the anvil boot message
    const [l1HostPort, l2HostPort] = [l1Anvil, l2Anvil].map((anvil) => {
      const message = anvil.messages.get().join("\n").trim();
      const match = message.match(/Listening on (.*)$/);
      if (!match) throw new Error(`expected host: ${message}`);
      return match[1];
    });

    const transportOptions = {
      retryCount: 0,
      keepAlive: true, // these prevent error
      reconnect: false, // spam on shutdown
    } as const;
    const l1Transport = webSocket(`ws://${l1HostPort}`, transportOptions);
    const l2Transport = webSocket(`ws://${l2HostPort}`, transportOptions);

    const l1Client = createWalletClient({
      chain: {
        id: l1ChainId,
        name: "L1 Local",
        nativeCurrency: { name: "Ether", symbol: "ETH", decimals: 18 },
        rpcUrls: {
          default: { http: [`http://${l1HostPort}`] },
        },
      },
<<<<<<< HEAD
      contracts: {
        bridgeController: l1Contracts<
          (typeof artifacts.L1BridgeController)["abi"]
        >("L1BridgeController"),
        ethRegistry:
          l1Contracts<(typeof artifacts.PermissionedRegistry)["abi"]>(
            "L1ETHRegistry",
          ),
        mockBridge:
          l1Contracts<(typeof artifacts.MockL1Bridge)["abi"]>("MockL1Bridge"),
        registryDatastore:
          l1Contracts<(typeof artifacts.RegistryDatastore)["abi"]>(
            "RegistryDatastore",
          ),
        rootRegistry:
          l1Contracts<(typeof artifacts.PermissionedRegistry)["abi"]>(
            "RootRegistry",
=======
      transport: l1Transport,
      account: deployer,
    })
      .extend(publicActions)
      .extend(testActions({ mode: "anvil" }));
    const l2Client = createWalletClient({
      chain: {
        id: l2ChainId,
        name: "L2 Local",
        nativeCurrency: { name: "Ether", symbol: "ETH", decimals: 18 },
        rpcUrls: {
          default: { http: [`http://${l2HostPort}`] },
        },
      },
      transport: l2Transport,
      account: deployer,
    })
      .extend(publicActions)
      .extend(testActions({ mode: "anvil" }));

    async function deploy(tag: string, chain: Chain, args?: any) {
      const name = `${tag}-local`;
      if (saveDeployments) {
        await rmdir(new URL(`../deployments/${name}`, import.meta.url), {
          recursive: true,
        });
      }
      return executeDeployScripts(
        resolveConfig({
          network: {
            nodeUrl: chain.rpcUrls.default.http[0],
            name,
            tags: [tag, "local"],
            fork: false,
            scripts: [`deploy/${tag}`, "deploy/shared"],
            publicInfo: chain as any, // silly mutability type error
          },
          askBeforeProceeding: false,
          saveDeployments,
          accounts: Object.fromEntries(
            accounts.map((x) => [x.name, x.address]),
>>>>>>> c5749ccc
          ),
        }),
        args,
      );
    }

    console.log("Deploying L2");
    const l2Deploy = await deploy("l2", l2Client.chain);

    console.log("Launching Urg");
    const gateway = new Gateway(
      new UncheckedRollup(
        new WebSocketProvider(`ws://${l2HostPort}`, l2Client.chain.id, {
          staticNetwork: true,
        }),
      ),
    );
    gateway.allowHistorical = true;
    gateway.commitDepth = 0;
    gateway.disableCache();
    const ccip = await serve(gateway, {
      protocol: "raw",
      port: urgPort,
    });
    finalizers.push(ccip.shutdown);

    console.log("Deploying Urg");
    const GatewayVM = await deployArtifact(l1Client, {
      file: urgArtifact("GatewayVM"),
    });
    const hooksAddress = await deployArtifact(l1Client, {
      file: urgArtifact("UncheckedVerifierHooks"),
    });
    const verifierAddress = await deployArtifact(l1Client, {
      file: urgArtifact("UncheckedVerifier"),
      args: [[ccip.endpoint], 0, hooksAddress],
      libs: { GatewayVM },
    });

    console.log("Deploying L1");
    const l1Deploy = await deploy("l1", l1Client.chain, {
      l2Deploy,
      verifierAddress,
    });

    console.log("Deployed ENSv2");

    const l1Contracts = createDeploymentGetter(l1Deploy, l1Client);
    const l1 = {
      hostPort: l1HostPort,
      client: l1Client,
      transport: l1Transport,
      anvil: l1Anvil,
      contracts: {
        // v1+v2
        batchGatewayProvider: l1Contracts<"GatewayProvider">(
          "BatchGatewayProvider",
        ),
        // v1
        ensRegistryV1: l1Contracts<"ENSRegistry">("ENSRegistryV1"),
        ethRegistrarV1:
          l1Contracts<"BaseRegistrarImplementation">("ETHRegistrarV1"),
        reverseRegistrarV1:
          l1Contracts<"ReverseRegistrar">("ReverseRegistrarV1"),
        publicResolverV1: l1Contracts<"PublicResolver">("PublicResolverV1"),
        universalResolverV1: l1Contracts<"UniversalResolver">(
          "UniversalResolverV1",
        ),
        // v2
        ejectionController: l1Contracts("L1EjectionController"),
        ethRegistry: l1Contracts("L1ETHRegistry"),
        ethSelfResolver: l1Contracts<"DedicatedResolver">("ETHSelfResolver"),
        ethTLDResolver: l1Contracts("ETHTLDResolver"),
        //dnsTLDResolver: l1Contracts("DNSTLDResolver"),
        mockBridge: l1Contracts("MockL1Bridge"),
        rootRegistry: l1Contracts<"PermissionedRegistry">("RootRegistry"),
        universalResolver:
          l1Contracts<"UniversalResolverV2">("UniversalResolver"),
        // shared
        registryDatastore: l1Contracts("RegistryDatastore"),
        simpleRegistryMetadata: l1Contracts("SimpleRegistryMetadata"),
        dedicatedResolverFactory: l1Contracts<"VerifiableFactory">(
          "DedicatedResolverFactory",
        ),
        dedicatedResolverImpl: l1Contracts<"DedicatedResolver">(
          "DedicatedResolverImpl",
        ),
      },
      deployDedicatedResolver,
    };

    const l2Contracts = createDeploymentGetter(l2Deploy, l2Client);
    const l2 = {
      hostPort: l2HostPort,
      client: l2Client,
      transport: l2Transport,
      anvil: l2Anvil,
      contracts: {
        // v2
        ethRegistrar: l2Contracts("ETHRegistrar"),
        ethRegistry: l2Contracts<"PermissionedRegistry">("ETHRegistry"),
        bridgeController: l2Contracts("L2BridgeController"),
        mockBridge: l2Contracts("MockL2Bridge"),
        priceOracle: l2Contracts<"IPriceOracle">("PriceOracle"),
        // shared
        registryDatastore: l2Contracts("RegistryDatastore"),
        simpleRegistryMetadata: l2Contracts("SimpleRegistryMetadata"),
        dedicatedResolverFactory: l2Contracts<"VerifiableFactory">(
          "DedicatedResolverFactory",
        ),
        dedicatedResolverImpl: l2Contracts<"DedicatedResolver">(
          "DedicatedResolverImpl",
        ),
      },
      deployDedicatedResolver,
    };
    return {
      accounts,
      namedAccounts: Object.fromEntries(accounts.map((x) => [x.name, x])),
      l1,
      l2,
      urg: {
        gateway,
        gatewayURL: ccip.endpoint,
        verifierAddress,
      },
      sync,
      shutdown,
    };
    async function sync() {
      await Promise.all([l1, l2].map((x) => x.client.mine({ blocks: 1 })));
    }
    async function deployDedicatedResolver(
      this: typeof l1 | typeof l2,
      account = this.client.account,
      salt = BigInt(keccak256(stringToBytes(new Date().toISOString()))),
    ) {
      const client = createWalletClient({
        chain: this.client.chain,
        transport: this.transport,
        account,
      });
      const hash = await client.writeContract({
        address: this.contracts.dedicatedResolverFactory.address,
        abi: this.contracts.dedicatedResolverFactory.abi,
        functionName: "deployProxy",
        args: [
          this.contracts.dedicatedResolverImpl.address,
          salt,
          encodeFunctionData({
            abi: this.contracts.dedicatedResolverImpl.abi,
            functionName: "initialize",
            args: [account.address],
          }),
        ],
      });
      const receipt = await waitForTransactionReceipt(client, { hash });
      const [log] = parseEventLogs({
        abi: this.contracts.dedicatedResolverFactory.abi,
        eventName: "ProxyDeployed",
        logs: receipt.logs,
      });
      return getContract({
        abi: artifacts.DedicatedResolver.abi,
        address: log.args.proxyAddress,
        client,
      });
    }
  } catch (err) {
    await shutdown();
    throw err;
  }
}
export type CrossChainEnvironment = Awaited<
  ReturnType<typeof setupCrossChainEnvironment>
>;
export type L1Contracts = CrossChainEnvironment["l1"]["contracts"];
export type L2Contracts = CrossChainEnvironment["l2"]["contracts"];
export type L1Client = CrossChainEnvironment["l1"]["client"];
export type L2Client = CrossChainEnvironment["l2"]["client"];<|MERGE_RESOLUTION|>--- conflicted
+++ resolved
@@ -131,25 +131,6 @@
           default: { http: [`http://${l1HostPort}`] },
         },
       },
-<<<<<<< HEAD
-      contracts: {
-        bridgeController: l1Contracts<
-          (typeof artifacts.L1BridgeController)["abi"]
-        >("L1BridgeController"),
-        ethRegistry:
-          l1Contracts<(typeof artifacts.PermissionedRegistry)["abi"]>(
-            "L1ETHRegistry",
-          ),
-        mockBridge:
-          l1Contracts<(typeof artifacts.MockL1Bridge)["abi"]>("MockL1Bridge"),
-        registryDatastore:
-          l1Contracts<(typeof artifacts.RegistryDatastore)["abi"]>(
-            "RegistryDatastore",
-          ),
-        rootRegistry:
-          l1Contracts<(typeof artifacts.PermissionedRegistry)["abi"]>(
-            "RootRegistry",
-=======
       transport: l1Transport,
       account: deployer,
     })
@@ -191,7 +172,6 @@
           saveDeployments,
           accounts: Object.fromEntries(
             accounts.map((x) => [x.name, x.address]),
->>>>>>> c5749ccc
           ),
         }),
         args,
@@ -261,6 +241,7 @@
           "UniversalResolverV1",
         ),
         // v2
+        bridgeController: l1Contracts("L1BridgeController"),
         ejectionController: l1Contracts("L1EjectionController"),
         ethRegistry: l1Contracts("L1ETHRegistry"),
         ethSelfResolver: l1Contracts<"DedicatedResolver">("ETHSelfResolver"),
