import { artifacts } from "@rocketh";
import { rm } from "node:fs/promises";
import { anvil as createAnvil } from "prool/instances";
import { type Environment, executeDeployScripts, resolveConfig } from "rocketh";
import {
  type Abi,
  type Account,
  type Address,
  type Chain,
  createWalletClient,
  getContract,
  type GetContractReturnType,
  type Hash,
  type Hex,
  publicActions,
  testActions,
  type Transport,
  webSocket,
  zeroAddress,
} from "viem";
import { mnemonicToAccount } from "viem/accounts";

import { serve } from "@namestone/ezccip/serve";
import { WebSocketProvider } from "ethers/providers";
import { Gateway } from "../lib/unruggable-gateways/src/gateway.js";
import { UncheckedRollup } from "../lib/unruggable-gateways/src/UncheckedRollup.js";

import {
  LOCAL_BATCH_GATEWAY_URL,
  MAX_EXPIRY,
  ROLES,
} from "../deploy/constants.js";
import { deployArtifact } from "../test/integration/fixtures/deployArtifact.js";
import {
  computeVerifiableProxyAddress,
  deployVerifiableProxy,
} from "../test/integration/fixtures/deployVerifiableProxy.js";
import { urgArtifact } from "../test/integration/fixtures/externalArtifacts.js";
import { waitForSuccessfulTransactionReceipt } from "../test/utils/waitForSuccessfulTransactionReceipt.ts";
import { patchArtifactsV1 } from "./patchArtifactsV1.js";
import type { RockethArguments, RockethL1Arguments } from "./types.js";
import { getBlock } from "viem/actions";

/**
 * Default chain IDs for devnet environment
 */
export const DEFAULT_L2_CHAIN_ID = 0xeeeeee;
export const DEFAULT_L1_CHAIN_ID = DEFAULT_L2_CHAIN_ID - 1;

type DeployedArtifacts = Record<string, Abi>;

type Future<T> = T | Promise<T>;

// typescript key (see below) mapped to rocketh deploy name
const renames: Record<string, string> = {
  ETHRegistrarV1: "BaseRegistrarImplementation",
  L1BridgeController: "BridgeController",
  L2BridgeController: "BridgeController",
};

const sharedContracts = {
  RegistryDatastore: artifacts.RegistryDatastore.abi,
  SimpleRegistryMetadata: artifacts.SimpleRegistryMetadata.abi,
  HCAFactory: artifacts.MockHCAFactoryBasic.abi,
  VerifiableFactory: artifacts.VerifiableFactory.abi,
  DedicatedResolver: artifacts.DedicatedResolver.abi,
  UserRegistry: artifacts.UserRegistry.abi,
  // common
  MockSurgeNativeBridge: artifacts.MockSurgeNativeBridge.abi,
  ETHRegistry: artifacts.PermissionedRegistry.abi,
  BridgeController: artifacts.BridgeController.abi,
} as const satisfies DeployedArtifacts;

const l1Contracts = {
  ...sharedContracts,
  // v1
  BatchGatewayProvider: artifacts.GatewayProvider.abi,
  RootV1: artifacts.Root.abi,
  ENSRegistryV1: artifacts.ENSRegistry.abi,
  ETHRegistrarV1: artifacts.BaseRegistrarImplementation.abi,
  ReverseRegistrarV1: artifacts.ReverseRegistrar.abi,
  PublicResolverV1: artifacts.PublicResolver.abi,
  NameWrapperV1: artifacts.NameWrapper.abi,
  UniversalResolverV1: artifacts.UniversalResolver.abi,
  // v1 compat
  DefaultReverseRegistrar: artifacts.DefaultReverseRegistrar.abi,
  DefaultReverseResolver: artifacts.DefaultReverseResolver.abi,
  //
  L1SurgeBridge: artifacts.L1SurgeBridge.abi,
  L1BridgeController: artifacts.L1BridgeController.abi,
  UnlockedMigrationController: artifacts.L1UnlockedMigrationController.abi,
  LockedMigrationController: artifacts.L1LockedMigrationController.abi,
  MigratedWrappedNameRegistryImpl: artifacts.MigratedWrappedNameRegistry.abi,
  //
  UniversalResolverV2: artifacts.UniversalResolverV2.abi,
  RootRegistry: artifacts.PermissionedRegistry.abi,
  ETHReverseRegistrar: artifacts.L2ReverseRegistrar.abi,
  ETHReverseResolver: artifacts.ETHReverseResolver.abi,
  ETHSelfResolver: artifacts.DedicatedResolver.abi,
  ETHTLDResolver: artifacts.ETHTLDResolver.abi,
  DNSTLDResolver: artifacts.DNSTLDResolver.abi,
  DNSTXTResolver: artifacts.DNSTXTResolver.abi,
  DNSAliasResolver: artifacts.DNSAliasResolver.abi,
} as const satisfies DeployedArtifacts;

const l2Contracts = {
  ...sharedContracts,
  L2SurgeBridge: artifacts.L2SurgeBridge.abi,
  L2BridgeController: artifacts.L2BridgeController.abi,
  //
  ETHRegistrar: artifacts.ETHRegistrar.abi,
  StandardRentPriceOracle: artifacts.StandardRentPriceOracle.abi,
  MockUSDC: artifacts["test/mocks/MockERC20.sol/MockERC20"].abi,
  MockDAI: artifacts["test/mocks/MockERC20.sol/MockERC20"].abi,
} as const satisfies DeployedArtifacts;

export type CrossChainSnapshot = () => Promise<void>;
export type CrossChainClient = ReturnType<typeof createClient>;
export type CrossChainEnvironment = Awaited<
  ReturnType<typeof setupCrossChainEnvironment>
>;

export type L1Deployment = ChainDeployment<
  typeof l1Contracts,
  typeof l2Contracts
>;
export type L2Deployment = ChainDeployment<
  typeof l2Contracts,
  typeof l1Contracts
>;

function ansi(c: any, s: any) {
  return `\x1b[${c}m${s}\x1b[0m`;
}

function ansiForChain(isL1: boolean) {
  return isL1 ? 36 : 35;
}

function nameForChain(isL1: boolean) {
  return isL1 ? "L1" : "L2";
}

function createClient(transport: Transport, chain: Chain, account: Account) {
  return createWalletClient({
    transport,
    chain,
    account,
<<<<<<< HEAD
    pollingInterval: process.env.CI ? 10 : 0,
=======
    pollingInterval: 50,
>>>>>>> 359b2931
    cacheTime: 0, // must be 0 due to client caching
  })
    .extend(publicActions)
    .extend(testActions({ mode: "anvil" }));
}

type SharedContracts = {
  [K in keyof typeof sharedContracts]: (typeof sharedContracts)[K] extends
    | Abi
    | readonly unknown[]
    ? GetContractReturnType<(typeof sharedContracts)[K], CrossChainClient>
    : never;
};
type ContractsOf<A> = {
  [K in keyof A as Exclude<K, keyof typeof sharedContracts>]: A[K] extends
    | Abi
    | readonly unknown[]
    ? GetContractReturnType<A[K], CrossChainClient>
    : never;
};

export class ChainDeployment<
  const A extends typeof sharedContracts &
    DeployedArtifacts = typeof sharedContracts,
  const B extends typeof sharedContracts &
    DeployedArtifacts = typeof sharedContracts,
> {
  readonly contracts: SharedContracts & ContractsOf<A>;
  readonly rx!: ChainDeployment<B, A>;
  constructor(
    readonly isL1: boolean,
    readonly anvil: ReturnType<typeof createAnvil>,
    readonly client: CrossChainClient,
    readonly transport: Transport,
    readonly hostPort: string,
    readonly env: Environment,
    namedArtifacts: A,
  ) {
    // this.deployments = Object.fromEntries(
    //   Object.entries(env.deployments).map(([name, { address }]) => [
    //     name,
    //     address,
    //   ]),
    // );
    this.contracts = Object.fromEntries(
      Object.entries(namedArtifacts).map(([name, abi]) => {
        const deployment = env.get(renames[name] ?? name.replace(/V1$/, ""));
        const contract = getContract({
          abi,
          address: deployment.address,
          client,
        }) as {
          write?: Record<string, (...parameters: unknown[]) => Promise<Hash>>;
        } & Record<string, unknown>;
        if ("write" in contract) {
          const write = contract.write!;
          // override to ensure successful transaction
          // otherwise, success is being assumed based on an eth_estimateGas call
          // but state could change, or eth_estimateGas could be wrong
          contract.write = new Proxy(
            {},
            {
              get(_, functionName: string) {
                return async (...parameters: unknown[]) => {
                  const hash = await write[functionName](...parameters);
                  await waitForSuccessfulTransactionReceipt(client, { hash });
                  return hash;
                };
              },
            },
          );
        }
        return [name, contract];
      }),
    ) as SharedContracts & ContractsOf<A>;
  }
  get name() {
    return nameForChain(this.isL1);
  }
  get arrow() {
    return `${this.name}->${this.rx.name}`;
  }
  async computeVerifiableProxyAddress(args: {
    deployer: Address;
    salt: bigint;
  }) {
    return computeVerifiableProxyAddress({
      factoryAddress: this.contracts.VerifiableFactory.address,
      bytecode: artifacts["UUPSProxy"].bytecode,
      ...args,
    });
  }
  async deployPermissionedRegistry({
    account,
    roles = ROLES.ALL,
  }: {
    account: Account;
    roles?: bigint;
  }) {
    const client = createClient(this.transport, this.client.chain, account);
    const { abi, bytecode } = artifacts.PermissionedRegistry;
    const hash = await client.deployContract({
      abi,
      bytecode,
      args: [
        this.contracts.RegistryDatastore.address,
        this.contracts.HCAFactory.address,
        this.contracts.SimpleRegistryMetadata.address,
        account.address,
        roles,
      ],
    });
    const receipt = await waitForSuccessfulTransactionReceipt(client, {
      hash,
      ensureDeployment: true,
    });
    return getContract({
      abi,
      address: receipt.contractAddress,
      client,
    });
  }
  async deployDedicatedResolver({
    account,
    admin = account.address,
    roles = ROLES.ALL,
    salt,
  }: {
    account: Account;
    admin?: Address;
    roles?: bigint;
    salt?: bigint;
  }) {
    return deployVerifiableProxy({
      walletClient: createClient(this.transport, this.client.chain, account),
      factoryAddress: this.contracts.VerifiableFactory.address,
      implAddress: this.contracts.DedicatedResolver.address,
      abi: this.contracts.DedicatedResolver.abi,
      functionName: "initialize",
      args: [admin, roles],
      salt,
    });
  }
  deployUserRegistry({
    account,
    admin = account.address,
    roles = ROLES.ALL,
    salt,
  }: {
    account: Account;
    admin?: Address;
    roles?: bigint;
    salt?: bigint;
  }) {
    return deployVerifiableProxy({
      walletClient: createClient(this.transport, this.client.chain, account),
      factoryAddress: this.contracts.VerifiableFactory.address,
      implAddress: this.contracts.UserRegistry.address,
      abi: this.contracts.UserRegistry.abi,
      functionName: "initialize",
      args: [admin, roles],
      salt,
    });
  }
}

export async function setupCrossChainEnvironment({
  l2ChainId = DEFAULT_L2_CHAIN_ID,
  l1ChainId = l2ChainId - 1,
  l1Port = 0,
  l2Port = 0,
  urgPort = 0,
  extraAccounts = 5,
  mnemonic = "test test test test test test test test test test test junk",
  saveDeployments = false,
  quiet = !saveDeployments,
  procLog = false,
  extraTime = 0,
}: {
  l1ChainId?: number;
  l2ChainId?: number;
  l1Port?: number;
  l2Port?: number;
  urgPort?: number;
  extraAccounts?: number;
  mnemonic?: string;
  saveDeployments?: boolean;
  quiet?: boolean;
  procLog?: boolean; // show anvil process logs
  extraTime?: number; // extra time to subtract from genesis timestamp
} = {}) {
  // shutdown functions for partial initialization
  const finalizers: (() => unknown | Promise<unknown>)[] = [];
  async function shutdown() {
    await Promise.allSettled(finalizers.map((f) => f()));
  }
  let unquiet = () => {};
  if (quiet) {
    const { log, table } = console;
    console.log = () => {};
    console.table = () => {};
    unquiet = () => {
      console.log = log;
      console.table = table;
    };
  }
  try {
    console.log("Deploying ENSv2...");
    await patchArtifactsV1();

    // list of named wallets
    const names = ["deployer", "owner", "bridger", "user", "user2"];
    extraAccounts += names.length;

    process.env["RUST_LOG"] = "info"; // required to capture console.log()
    const baseArgs = {
      accounts: extraAccounts,
      mnemonic,
      ...(extraTime
        ? { timestamp: Math.floor(Date.now() / 1000) - extraTime }
        : {}),
    };
    const l1Anvil = createAnvil({
      ...baseArgs,
      chainId: l1ChainId,
      port: l1Port,
    });
    const l2Anvil = createAnvil({
      ...baseArgs,
      chainId: l2ChainId,
      port: l2Port,
    });

    // use same accounts on both chains
    const accounts = Array.from({ length: extraAccounts }, (_, i) =>
      Object.assign(mnemonicToAccount(mnemonic, { addressIndex: i }), {
        name: names[i] ?? `unnamed${i}`,
      }),
    );
    const namedAccounts = Object.fromEntries(accounts.map((x) => [x.name, x]));
    const { deployer } = namedAccounts;

    console.log("Launching L1");
    await l1Anvil.start();
    finalizers.push(() => l1Anvil.stop());

    console.log("Launching L2");
    await l2Anvil.start();
    finalizers.push(() => l2Anvil.stop());

    // parse `host:port` from the anvil boot message
    const [l1HostPort, l2HostPort] = [l1Anvil, l2Anvil].map((anvil) => {
      const message = anvil.messages.get().join("\n").trim();
      const match = message.match(/Listening on (.*)$/);
      if (!match) throw new Error(`expected host: ${message}`);
      return match[1];
    });

    [l1Anvil, l2Anvil].forEach((anvil, i) => {
      const isL1 = !i;
      let showConsole = true;
      const log = (chunk: string) => {
        // ref: https://github.com/adraffy/blocksmith.js/blob/main/src/Foundry.js#L991
        const lines = chunk.split("\n").flatMap((line) => {
          if (!line) return [];
          // "2025-10-08T18:08:32.755539Z  INFO node::console: hello world"
          // "2025-10-09T16:21:27.441327Z  INFO node::user: eth_estimateGas"
          // "2025-10-09T16:24:09.289834Z  INFO node::user:     Block Number: 17"
          // "2025-10-09T16:31:48.449325Z  INFO node::user:"
          // "2025-10-09T16:31:48.451639Z  WARN backend: Skipping..."
          const match = line.match(
            /^.{27}  ([A-Z]+) (\w+(?:|::\w+)):(?:$| (.*)$)/,
          );
          if (match) {
            const [, , kind, action] = match;
            if (/^\s*$/.test(action)) return []; // collapse whitespace
            if (kind === "node::user" && /^\w+$/.test(action)) {
              showConsole = action !== "eth_estimateGas"; // detect if inside gas estimation
            }
            if (kind === "node::console") {
              return showConsole ? `${nameForChain(isL1)} ${line}` : []; // ignore console during gas estimation
            }
          }
          if (!procLog) return [];
          return ansi(ansiForChain(isL1), `${nameForChain(isL1)} ${line}`);
        });
        if (!lines.length) return;
        console.log(lines.join("\n"));
      };
      anvil.on("message", log);
      finalizers.push(() => anvil.off("message", log));
    });

    const transportOptions = {
      retryCount: 1,
      keepAlive: true,
      reconnect: false,
      timeout: 10000,
    } as const;
    const l1Transport = webSocket(`ws://${l1HostPort}`, transportOptions);
    const l2Transport = webSocket(`ws://${l2HostPort}`, transportOptions);

    const nativeCurrency = {
      name: "Ether",
      symbol: "ETH",
      decimals: 18,
    } as const;
    const l1Chain: Chain = {
      id: l1ChainId,
      name: "Mainnet (L1)",
      nativeCurrency,
      rpcUrls: { default: { http: [`http://${l1HostPort}`] } },
    };
    const l2Chain: Chain = {
      id: l2ChainId,
      name: "Namechain (L2)",
      nativeCurrency,
      rpcUrls: { default: { http: [`http://${l2HostPort}`] } },
    };

    const l1Client = createClient(l1Transport, l1Chain, deployer);
    const l2Client = createClient(l2Transport, l2Chain, deployer);

    async function deployChain(chain: Chain, args?: RockethArguments) {
      const isL1 = chain.id === l1ChainId;
      const tag = isL1 ? "l1" : "l2";
      const name = `${tag}-local`;
      if (saveDeployments) {
        await rm(new URL(`../deployments/${name}`, import.meta.url), {
          recursive: true,
          force: true,
        });
      }
      process.env.BATCH_GATEWAY_URLS = JSON.stringify([
        LOCAL_BATCH_GATEWAY_URL,
      ]);
      const tags = [tag, "local"];
      const scripts = [`deploy/${tag}`, "deploy/shared"];
      if (isL1) {
        scripts.unshift("lib/ens-contracts/deploy");
        tags.push("use_root"); // deploy root contracts
        tags.push("allow_unsafe"); // tate hacks
        tags.push("legacy"); // legacy registry
      } else {
        scripts.unshift("lib/ens-contracts/deploy/utils/shared/"); // multicall3
      }
      return executeDeployScripts(
        resolveConfig({
          network: {
            nodeUrl: chain.rpcUrls.default.http[0],
            name,
            tags,
            fork: false,
            scripts,
            publicInfo: {
              name,
              nativeCurrency: chain.nativeCurrency,
              rpcUrls: { default: { http: [...chain.rpcUrls.default.http] } },
            },
            pollingInterval: process.env.CI ? 0.01 : 0.001, // cannot be zero
          },
          askBeforeProceeding: false,
          saveDeployments,
          accounts: Object.fromEntries(
            accounts.map((x) => [x.name, x.address]),
          ),
        }),
        args,
      );
    }

    console.log("Deploying L2");
    const l2Deploy = await deployChain(l2Client.chain);

    console.log("Launching Urg");
    const gateway = new Gateway(
      new UncheckedRollup(
        new WebSocketProvider(`ws://${l2HostPort}`, l2Client.chain.id, {
          staticNetwork: true,
        }),
      ),
    );
    gateway.allowHistorical = true;
    gateway.commitDepth = 0;
    gateway.disableCache();
    const ccip = await serve(gateway, {
      protocol: "raw",
      port: urgPort,
    });
    finalizers.push(ccip.shutdown);

    console.log("Deploying Urg");
    const GatewayVM = await deployArtifact(l1Client, {
      file: urgArtifact("GatewayVM"),
    });
    const hooksAddress = await deployArtifact(l1Client, {
      file: urgArtifact("UncheckedVerifierHooks"),
    });
    const verifierAddress = await deployArtifact(l1Client, {
      file: urgArtifact("UncheckedVerifier"),
      args: [[ccip.endpoint], 0, hooksAddress],
      libs: { GatewayVM },
    });

    console.log("Deploying L1");
    const l1Deploy = await deployChain(l1Client.chain, {
      l2Deploy,
      verifierAddress,
    } satisfies RockethL1Arguments);

    const l1 = new ChainDeployment(
      true,
      l1Anvil,
      l1Client,
      l1Transport,
      l1HostPort,
      l1Deploy,
      l1Contracts,
    );

    const l2 = new ChainDeployment(
      false,
      l2Anvil,
      l2Client,
      l2Transport,
      l2HostPort,
      l2Deploy,
      l2Contracts,
    );

    (l1 as any).rx = l2;
    (l2 as any).rx = l1;

    await setupEnsDotEth(l1, deployer);
    console.log("Setup ens.eth");

    await setupBridgeConfiguration(l1, l2, deployer);
    console.log("Setup bridge configuration");

    console.log("Deployed ENSv2");
    return {
      accounts,
      namedAccounts,
      l1,
      l2,
      urg: {
        gateway,
        gatewayURL: ccip.endpoint,
        verifierAddress,
      },
      sync,
      waitFor,
      getBlocks,
      saveState,
      shutdown,
    };
    // determine the chain of the transaction
    async function findChain(hash: Future<Hex>) {
      return l1Client
        .getTransaction({ hash: await hash })
        .then(() => l1)
        .catch(() => l2);
    }
    async function waitFor(hash: Future<Hex>) {
      hash = await hash;
      const chain = await findChain(hash);
      const receipt = await waitForSuccessfulTransactionReceipt(chain.client, {
        hash,
      });
      return { receipt, chain };
    }
    function getBlocks() {
      return Promise.all([l1Client, l2Client].map((x) => x.getBlock()));
    }
    async function saveState(): Promise<CrossChainSnapshot> {
      const fs = await Promise.all(
        [l1Client, l2Client].map(async (c) => {
          let state = await c.request({ method: "evm_snapshot" } as any);
          let block0 = await c.getBlock();
          return async () => {
            const block1 = await c.getBlock();
            if (block0.stateRoot === block1.stateRoot) return; // noop, assuming no setStorageAt
            const ok = await c.request({
              method: "evm_revert",
              params: [state],
            } as any);
            if (!ok) throw new Error("revert failed");
            // apparently the snapshots cannot be reused
            state = await c.request({ method: "evm_snapshot" } as any);
            block0 = await c.getBlock();
          };
        }),
      );
      return async () => {
        await Promise.all(fs.map((f) => f()));
      };
    }
    async function sync({
      blocks = 1,
      warpSec = "local",
    }: { blocks?: number; warpSec?: number | "local" } = {}) {
      const [t1, t2] = (await getBlocks()).map((x) => Number(x.timestamp));
      let max = Math.max(t1, t2);
      if (warpSec === "local") {
        max = Math.max(max, (Date.now() / 1000) | 0);
      } else {
        max += warpSec;
      }
      await Promise.all([
        l1Client.mine({ blocks, interval: max - t1 }),
        l2Client.mine({ blocks, interval: max - t2 }),
      ]);
      return BigInt(max);
    }
  } catch (err) {
    await shutdown();
    throw err;
  } finally {
    unquiet();
  }
}

async function setupEnsDotEth(l1: L1Deployment, account: Account) {
  // create registry for "ens.eth"
  const ens_ethRegistry = await l1.deployPermissionedRegistry({ account });

  // create "ens.eth"
  await l1.contracts.ETHRegistry.write.register([
    "ens",
    account.address,
    ens_ethRegistry.address,
    zeroAddress,
    0n,
    MAX_EXPIRY,
  ]);

  // create "dnsname.ens.eth"
  // https://etherscan.io/address/0x08769D484a7Cd9c4A98E928D9E270221F3E8578c#code
  await setupNamedResolver(
    "dnsname",
    await deployArtifact(l1.client, {
      file: new URL(
        "../test/integration/l1/dns/ExtendedDNSResolver_53f64de872aad627467a34836be1e2b63713a438.json",
        import.meta.url,
      ),
    }),
  );

  // // create "dnsname2.ens.eth" (was never named?)
  // // https://etherscan.io/address/0x08769D484a7Cd9c4A98E928D9E270221F3E8578c#code
  // await setupNamedResolver(
  //   "dnsname2",
  //   await deployArtifact(l1.client, {
  //     file: new URL(
  //       "../lib/ens-contracts/deployments/mainnet/ExtendedDNSResolver.json",
  //       import.meta.url,
  //     ),
  //   }),
  // );

  // create "dnstxt.ens.eth"
  await setupNamedResolver("dnstxt", l1.contracts.DNSTXTResolver.address);

  // create "dnsalias.ens.eth"
  await setupNamedResolver("dnsalias", l1.contracts.DNSAliasResolver.address);

  async function setupNamedResolver(label: string, address: Address) {
    const resolver = await l1.deployDedicatedResolver({ account });
    await resolver.write.setAddr([60n, address]);
    await ens_ethRegistry.write.register([
      label,
      account.address,
      zeroAddress,
      resolver.address,
      0n,
      MAX_EXPIRY,
    ]);
  }
}

async function setupBridgeConfiguration(
  l1: L1Deployment,
  l2: L2Deployment,
  deployer: Account,
) {
  // Configure bridge relationships for cross-chain messaging
  console.log("Configuring bridge relationships...");
  console.log("L1SurgeBridge:", l1.contracts.L1SurgeBridge.address);
  console.log("L2SurgeBridge:", l2.contracts.L2SurgeBridge.address);
  console.log("L1BridgeController:", l1.contracts.L1BridgeController.address);
  console.log("L2BridgeController:", l2.contracts.L2BridgeController.address);

  // Grant ROLE_SET_BRIDGE to deployer so they can call setBridge
  // ROLE_SET_BRIDGE = 1 << 4 = 16 (from BridgeRolesLib.sol)
  const ROLE_SET_BRIDGE = 1n << 4n;
  await l1.contracts.L1BridgeController.write.grantRootRoles([
    ROLE_SET_BRIDGE,
    deployer.address,
  ]);
  await l2.contracts.L2BridgeController.write.grantRootRoles([
    ROLE_SET_BRIDGE,
    deployer.address,
  ]);

  // Configure bridge controllers to point to their respective bridges
  await l1.contracts.L1BridgeController.write.setBridge([
    l1.contracts.L1SurgeBridge.address,
  ]);
  await l2.contracts.L2BridgeController.write.setBridge([
    l2.contracts.L2SurgeBridge.address,
  ]);

  // Grant bridge roles to the bridges on their respective bridge controllers
  await l1.contracts.L1BridgeController.write.grantRootRoles([
    ROLES.OWNER.BRIDGE.EJECTOR,
    l1.contracts.L1SurgeBridge.address,
  ]);
  await l2.contracts.L2BridgeController.write.grantRootRoles([
    ROLES.OWNER.BRIDGE.EJECTOR,
    l2.contracts.L2SurgeBridge.address,
  ]);

  // Configure destination bridge addresses for cross-chain messaging
  await l1.contracts.L1SurgeBridge.write.setDestBridgeAddress([
    l2.contracts.L2SurgeBridge.address,
  ]);
  await l2.contracts.L2SurgeBridge.write.setDestBridgeAddress([
    l1.contracts.L1SurgeBridge.address,
  ]);

  console.log("✓ Bridge configuration complete");
}<|MERGE_RESOLUTION|>--- conflicted
+++ resolved
@@ -39,7 +39,6 @@
 import { waitForSuccessfulTransactionReceipt } from "../test/utils/waitForSuccessfulTransactionReceipt.ts";
 import { patchArtifactsV1 } from "./patchArtifactsV1.js";
 import type { RockethArguments, RockethL1Arguments } from "./types.js";
-import { getBlock } from "viem/actions";
 
 /**
  * Default chain IDs for devnet environment
@@ -146,11 +145,7 @@
     transport,
     chain,
     account,
-<<<<<<< HEAD
-    pollingInterval: process.env.CI ? 10 : 0,
-=======
     pollingInterval: 50,
->>>>>>> 359b2931
     cacheTime: 0, // must be 0 due to client caching
   })
     .extend(publicActions)
@@ -510,7 +505,7 @@
               nativeCurrency: chain.nativeCurrency,
               rpcUrls: { default: { http: [...chain.rpcUrls.default.http] } },
             },
-            pollingInterval: process.env.CI ? 0.01 : 0.001, // cannot be zero
+            pollingInterval: 0.001,
           },
           askBeforeProceeding: false,
           saveDeployments,
