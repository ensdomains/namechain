--- conflicted
+++ resolved
@@ -1,11 +1,8 @@
 import { getAddress, toHex } from "viem";
 import { setupCrossChainEnvironment } from "./setup.js";
 import { registerTestNames } from "./testNames.js";
-<<<<<<< HEAD
-import { setupMockRelay } from "./mockRelay.ts";
-=======
-import { createServer } from 'node:http';
->>>>>>> 8056b47a
+import { setupMockRelay } from "./mockRelay.js";
+import { createServer } from "node:http";
 
 const t0 = Date.now();
 
@@ -68,7 +65,7 @@
 const server = createServer((_req, res) => {
   res.writeHead(200, { "Content-Type": "text/plain" });
   res.end("healthy\n");
-})
+});
 
 server.listen(8000, () => {
   console.log(`Healthcheck endpoint listening on :8000/health`);
