import type { Hex } from "viem";
import type { CrossChainEnvironment } from "./setup.js";

export function createMockRelay(env: CrossChainEnvironment) {
  const { bridger } = env.namedAccounts;
  const bridge1 = env.l1.contracts.mockBridge;
  const bridge2 = env.l2.contracts.mockBridge;
  const pending = new Map<
    Hex,
    {
      resolve: () => void;
      reject: (reason?: any) => void;
    }
  >();

  async function sendToL2(message: Hex) {
    console.log("Relaying bridged message from L1 to L2");
    try {
      const hash = await bridge2.write.receiveMessage([message]);
      const receipt = await env.l2.client.waitForTransactionReceipt({ hash });
      if (receipt.status !== "success") throw new Error("Transaction failed!");
      console.log(`Message relayed to L2, tx hash: ${hash}`);
      return receipt;
    } catch (err) {
      console.error("Error relaying bridged message from L1 to L2:", err);
      throw err;
    }
  }

  async function sendToL1(message: Hex) {
    console.log("Relaying bridged message from L2 to L1");
    try {
      const hash = await bridge1.write.receiveMessage([message], {
        account: bridger,
      });
      const receipt = await env.l1.client.waitForTransactionReceipt({ hash });
      if (receipt.status !== "success") throw new Error("Transaction failed!");
      console.log(`Message relayed to L1, tx hash: ${hash}`);
      return receipt;
    } catch (err) {
      console.error("Error relaying bridged message from L2 to L1:", err);
      throw err;
    }
  }

  const unwatchL1 = bridge1.watchEvent.NameBridgedToL2({
    onLogs: async (logs) => {
      for (const log of logs) {
        const { message } = log.args;
        if (!message) continue;
        console.log(`   -> received event from mock bridge on L1: ${log.transactionHash}`);
        const waiter = pending.get(log.transactionHash);
        try {
          console.log(`   -> relaying tx to L2`);
          await sendToL2(message);
          waiter?.resolve();
        } catch (err: any) {
          console.log(`   -> relay tx failed :/`);
          waiter?.reject(err);
        }
      }
    },
  });

  const unwatchL2 = bridge2.watchEvent.NameBridgedToL1({
    onLogs: async (logs) => {
      for (const log of logs) {
        const { message } = log.args;
        if (!message) continue;
        console.log(`   -> received event from mock bridge on L2: ${log.transactionHash}`);
        const waiter = pending.get(log.transactionHash);
        try {
          console.log(`   -> relaying tx to L1`);
          await sendToL1(message);
          waiter?.resolve();
        } catch (err: any) {
          console.log(`   -> relay tx failed :/`);
          waiter?.reject(err);
        }
      }
    },
  });

  async function waitFor(tx: Promise<Hex>) {
    let hash
    try {
      hash = await tx;
    } catch (err) {
      console.log(`   -> tx failed :/`);
      throw err;
    }

    console.log(`   -> tx hash: ${hash}`);

    const { promise, resolve, reject } = Promise.withResolvers<void>();
    
    try {
      pending.set(hash, { resolve, reject });
      console.log(`   -> waiting for tx`);
      const receipt = await Promise.any([
        env.l1.client.waitForTransactionReceipt({ hash }),
        env.l2.client.waitForTransactionReceipt({ hash }),
      ]);
<<<<<<< HEAD
      if (receipt.status !== "success") {
        console.error(receipt)
        throw new Error(`Transaction failed!`);
      }
      return promise.then(() => {
        console.log(`   -> relay tx success!`);
        return receipt;
      });
    } catch (err) {
      console.log(`   -> tx failed :/`);
      throw err;
=======
      await promise;
      return receipt;
>>>>>>> 9c99b5e5
    } finally {
      pending.delete(hash);
    }
  }

  console.log("Created Mock Relay");
  return {
    waitFor,
    sendToL1,
    sendToL2,
    removeListeners() {
      unwatchL1();
      unwatchL2();
    },
  };
}

export type MockRelayer = ReturnType<typeof createMockRelay>;<|MERGE_RESOLUTION|>--- conflicted
+++ resolved
@@ -101,22 +101,16 @@
         env.l1.client.waitForTransactionReceipt({ hash }),
         env.l2.client.waitForTransactionReceipt({ hash }),
       ]);
-<<<<<<< HEAD
       if (receipt.status !== "success") {
         console.error(receipt)
         throw new Error(`Transaction failed!`);
       }
-      return promise.then(() => {
-        console.log(`   -> relay tx success!`);
-        return receipt;
-      });
+      await promise;
+      console.log(`   -> relay tx success!`);
+      return receipt;
     } catch (err) {
       console.log(`   -> tx failed :/`);
       throw err;
-=======
-      await promise;
-      return receipt;
->>>>>>> 9c99b5e5
     } finally {
       pending.delete(hash);
     }
