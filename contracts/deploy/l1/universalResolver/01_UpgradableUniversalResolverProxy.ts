import { artifacts, execute } from "@rocketh";
import { readFile } from "fs/promises";
import { resolve } from "path";
import type { Abi, Deployment } from "rocketh";

const __dirname = new URL(".", import.meta.url).pathname;
const deploymentsPath = resolve(
  __dirname,
  "../../../lib/ens-contracts/deployments",
);

export default execute(
  async ({
    deploy,
    get,
    namedAccounts: { deployer, owner },
    network,
    config,
  }) => {
    if (network.tags.local) {
      const universalResolver =
        get<(typeof artifacts.UniversalResolverV2)["abi"]>(
          "UniversalResolverV2",
        );
      await deploy("UpgradableUniversalResolverProxy", {
        account: deployer,
        artifact: artifacts.UpgradableUniversalResolverProxy,
        args: [owner, universalResolver.address],
      });
      return;
    }

    const v1UniversalResolverDeployment = await readFile(
      resolve(deploymentsPath, `${config.network.name}/UniversalResolver.json`),
      "utf-8",
    );
    const v1UniversalResolverDeploymentJson = JSON.parse(
      v1UniversalResolverDeployment,
    ) as Deployment<Abi>;

    await deploy("UpgradableUniversalResolverProxy", {
      account: deployer,
      artifact: artifacts.UpgradableUniversalResolverProxy,
      args: [owner, v1UniversalResolverDeploymentJson.address],
    });
  },
<<<<<<< HEAD
  {
    tags: ["UpgradableUniversalResolverProxy", "l1", "universalResolver"],
  },
=======
  { tags: ["UpgradableUniversalResolverProxy", "l1", "UniversalResolverV2"] },
>>>>>>> c1ff4055
);<|MERGE_RESOLUTION|>--- conflicted
+++ resolved
@@ -44,11 +44,5 @@
       args: [owner, v1UniversalResolverDeploymentJson.address],
     });
   },
-<<<<<<< HEAD
-  {
-    tags: ["UpgradableUniversalResolverProxy", "l1", "universalResolver"],
-  },
-=======
   { tags: ["UpgradableUniversalResolverProxy", "l1", "UniversalResolverV2"] },
->>>>>>> c1ff4055
 );