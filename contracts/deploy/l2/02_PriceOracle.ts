--- conflicted
+++ resolved
@@ -1,18 +1,7 @@
 import { artifacts, execute } from "@rocketh";
-import {
-  dollarsPerYearToNdpsExact,
-  ndpsToDollarsPerYearStringExact,
-} from "../../test/utils/ndps.ts";
 
-<<<<<<< HEAD
-// nanodollars per second pricing
-const PRICE_5_CHAR = dollarsPerYearToNdpsExact("5");
-const PRICE_4_CHAR = dollarsPerYearToNdpsExact("160");
-const PRICE_3_CHAR = dollarsPerYearToNdpsExact("640");
-=======
 // USD prices in 6 decimals (USDC standard)
 const BASE_PRICE_USD = 10n * 10n ** 6n; // $10.00
->>>>>>> ea0214f3
 
 export default execute(
   async ({ deploy, get, namedAccounts: { deployer } }) => {
@@ -22,7 +11,7 @@
 
     const tokenAddresses = [mockUSDC.address, mockDAI.address];
     const tokenDecimals = [6, 18]; // USDC: 6 decimals, DAI: 18 decimals
-    const rentPrices = [PRICE_5_CHAR, PRICE_4_CHAR, PRICE_3_CHAR, 0n, 0n]; // Array of rent prices (5 prices for StablePriceOracle)
+    const rentPrices = [BASE_PRICE_USD, BASE_PRICE_USD, BASE_PRICE_USD, 0n, 0n]; // Array of rent prices (5 prices for StablePriceOracle)
 
     // Use the full path to access StablePriceOracle from artifacts
     const StablePriceOracle =
@@ -35,17 +24,9 @@
     });
 
     console.log(`✅ TokenPriceOracle deployed with:`);
-<<<<<<< HEAD
-    console.log(
-      `   - Base Price: $${ndpsToDollarsPerYearStringExact(PRICE_5_CHAR)}`,
-    );
-    console.log(
-      `   - Rent Prices: [${rentPrices.map((p) => `$${ndpsToDollarsPerYearStringExact(p)}`).join(", ")}]`,
-=======
     console.log(`   - Base Price: $${Number(BASE_PRICE_USD) / 10 ** 6}`);
     console.log(
       `   - Rent Prices: [${rentPrices.map((p) => `$${Number(p) / 10 ** 6}`).join(", ")}]`,
->>>>>>> ea0214f3
     );
     console.log(`   - Supported Tokens:`);
     console.log(`     - MockUSDC (6 decimals): ${tokenAddresses[0]}`);
