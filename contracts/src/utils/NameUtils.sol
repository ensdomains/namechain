// SPDX-License-Identifier: MIT
pragma solidity ~0.8.13;

library NameUtils {
    function readLabel(bytes memory name, uint256 idx) internal view returns (string memory label) {
        uint256 len = uint8(name[idx]);
        label = new string(len);
        assembly {
            // Use the identity precompile to copy memory
            pop(staticcall(gas(), 4, add(add(name, 33), idx), len, add(label, 32), len))
        }
    }

<<<<<<< HEAD

=======
>>>>>>> 95f076ac
    /**
     * @dev Converts a label to a token ID.
     * @param label The label to convert.
     * @return tokenId The token ID corresponding to this label.
     */
    function labelToTokenId(string memory label) internal pure returns (uint256) {
        return uint256(keccak256(bytes(label)));
<<<<<<< HEAD
    }       
=======
    }    
>>>>>>> 95f076ac
}<|MERGE_RESOLUTION|>--- conflicted
+++ resolved
@@ -11,10 +11,6 @@
         }
     }
 
-<<<<<<< HEAD
-
-=======
->>>>>>> 95f076ac
     /**
      * @dev Converts a label to a token ID.
      * @param label The label to convert.
@@ -22,9 +18,5 @@
      */
     function labelToTokenId(string memory label) internal pure returns (uint256) {
         return uint256(keccak256(bytes(label)));
-<<<<<<< HEAD
-    }       
-=======
     }    
->>>>>>> 95f076ac
 }