--- conflicted
+++ resolved
@@ -29,21 +29,11 @@
      *
      * @param transferData The transfer data for the name being ejected
      */
-<<<<<<< HEAD
     function completeEjectionFromL2(TransferData memory transferData)
         external
         virtual
-        onlyBridge
+        onlyRootRoles(LibBridgeRoles.ROLE_EJECTOR)
         returns (uint256 tokenId)
-=======
-    function completeEjectionFromL2(
-        TransferData memory transferData
-    ) 
-    external 
-    virtual 
-    onlyRootRoles(LibBridgeRoles.ROLE_EJECTOR)
-    returns (uint256 tokenId) 
->>>>>>> 309673d2
     {
         tokenId = registry.register(
             transferData.label,
@@ -63,7 +53,11 @@
      * @param tokenId The token ID of the name
      * @param newExpiry The new expiration timestamp
      */
-    function syncRenewal(uint256 tokenId, uint64 newExpiry) external virtual onlyRootRoles(LibBridgeRoles.ROLE_EJECTOR) {
+    function syncRenewal(uint256 tokenId, uint64 newExpiry)
+        external
+        virtual
+        onlyRootRoles(LibBridgeRoles.ROLE_EJECTOR)
+    {
         registry.renew(tokenId, newExpiry);
         emit RenewalSynchronized(tokenId, newExpiry);
     }
@@ -80,7 +74,7 @@
 
             // check that the label matches the token id
             _assertTokenIdMatchesLabel(tokenId, transferData.label);
-            
+
             // burn the token
             registry.burn(tokenId);
 
