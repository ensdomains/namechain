--- conflicted
+++ resolved
@@ -154,21 +154,11 @@
         if (tokenId != expectedTokenId) {
             revert TokenIdMismatch(tokenId, expectedTokenId);
         }
-<<<<<<< HEAD
 
-        // send migration data to L2
-        bytes memory dnsEncodedName = NameUtils.dnsEncodeEthLabel(migrationData.transferData.label);
-        bytes memory message = BridgeEncoder.encodeMigration(dnsEncodedName, migrationData);
-        bridge.sendMessage(message);
-
-        // if migrated to L1 then also setup the name on the L1
-=======
-        
         // if migrated to L1 then setup the name on the L1
->>>>>>> 309673d2
         if (migrationData.toL1) {
             l1EjectionController.completeEjectionFromL2(migrationData.transferData);
-        } 
+        }
         // else send ejection message to L2
         else {
             bytes memory dnsEncodedName = NameUtils.dnsEncodeEthLabel(migrationData.transferData.label);
