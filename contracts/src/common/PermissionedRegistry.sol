// SPDX-License-Identifier: MIT
pragma solidity >=0.8.13;

import {AccessControl} from "@openzeppelin/contracts/access/AccessControl.sol";
import {IERC165} from "@openzeppelin/contracts/utils/introspection/IERC165.sol";
import {ERC1155Singleton} from "./ERC1155Singleton.sol";
import {IERC1155Singleton} from "./IERC1155Singleton.sol";
import {IRegistry} from "./IRegistry.sol";
import {IRegistryDatastore} from "./IRegistryDatastore.sol";
import {BaseRegistry} from "./BaseRegistry.sol";
import {EnhancedAccessControl} from "./EnhancedAccessControl.sol";
import {MetadataMixin} from "./MetadataMixin.sol";
import {IRegistryMetadata} from "./IRegistryMetadata.sol";
import {SimpleRegistryMetadata} from "./SimpleRegistryMetadata.sol";
import {NameUtils} from "./NameUtils.sol";
import {IPermissionedRegistry} from "./IPermissionedRegistry.sol";
import {ITokenObserver} from "./ITokenObserver.sol";
import {LibRegistryRoles} from "./LibRegistryRoles.sol";
import {IEnhancedAccessControl} from "./IEnhancedAccessControl.sol";

contract PermissionedRegistry is
    BaseRegistry,
    EnhancedAccessControl,
    IPermissionedRegistry,
    MetadataMixin
{
    event TokenRegenerated(uint256 oldTokenId, uint256 newTokenId);
    event SubregistryUpdate(
        uint256 indexed id,
        address subregistry
    );
    event ResolverUpdate(uint256 indexed id, address resolver);

    mapping(uint256 => ITokenObserver) public tokenObservers;

    modifier onlyNonExpiredTokenRoles(uint256 tokenId, uint256 roleBitmap) {
        _checkRoles(getResourceFromTokenId(tokenId), roleBitmap, _msgSender());
        if (_isExpired(getExpiry(tokenId))) {
            revert NameExpired(tokenId);
        }
        _;
    }

    constructor(
        IRegistryDatastore _datastore,
        IRegistryMetadata _metadata,
        address _ownerAddress,
        uint256 _ownerRoles
    ) BaseRegistry(_datastore) MetadataMixin(_metadata) {
        _grantRoles(ROOT_RESOURCE, _ownerRoles, _ownerAddress, false);
    }

    function uri(uint256 tokenId) public view override returns (string memory) {
        return tokenURI(tokenId);
    }

<<<<<<< HEAD
    function getNameData(
        string calldata label
    )
        public
        view
        returns (uint256 tokenId, IRegistryDatastore.Entry memory entry)
    {
        uint256 canonicalId = NameUtils.labelToCanonicalId(label);
        entry = datastore.getEntry(address(this), canonicalId);
        tokenId = _constructTokenId(canonicalId, entry.tokenVersionId);
    }

    function getExpiry(uint256 tokenId) public view override returns (uint64) {
        (IRegistryDatastore.Entry memory entry, ) = _getEntry(tokenId);
        return entry.expiry;
    }

=======
>>>>>>> e689466b
    /// @dev Internal logic for expired status.
    /// @notice Only use of `block.timestamp`.
    function _isExpired(uint64 expires) internal view returns (bool) {
        return block.timestamp >= expires;
    }

    /// @inheritdoc IPermissionedRegistry
    function latestOwnerOf(
        uint256 tokenId
    ) external view returns (address) {
        return super.ownerOf(tokenId);
    }

    function ownerOf(
        uint256 tokenId
    )
        public
        view
        virtual
        override(ERC1155Singleton, IERC1155Singleton)
        returns (address)
    {
        return
            _isExpired(getExpiry(tokenId))
                ? address(0)
                : super.ownerOf(tokenId);
    }

    function register(
        string calldata label,
        address owner,
        IRegistry registry,
        address resolver,
        uint256 roleBitmap,
        uint64 expires
    )
        public
        virtual
        override
        onlyRootRoles(LibRegistryRoles.ROLE_REGISTRAR)
        returns (uint256 tokenId)
    {
<<<<<<< HEAD
        IRegistryDatastore.Entry memory entry;
        (tokenId, entry) = getNameData(label);

        if (!_isExpired(entry.expiry)) {
            revert NameAlreadyRegistered(label);
        }

        if (_isExpired(expires)) {
            revert CannotSetPastExpiration(expires);
        }

        // if there is a previous owner, burn the token and increment the acl version id
        if (entry.expiry > 0) {
            address previousOwner = super.ownerOf(tokenId);
            if (previousOwner != address(0)) {
                _burn(previousOwner, tokenId, 1);
            }
            entry.eacVersionId++;
            entry.tokenVersionId++;
        }
        
        uint256 canonicalId = NameUtils.getCanonicalId(tokenId);
        tokenId = _generateTokenId(
            canonicalId,
            IRegistryDatastore.Entry({
                subregistry: address(registry),
                expiry: expires,
                tokenVersionId: entry.tokenVersionId,
                resolver: resolver,
                eacVersionId: entry.eacVersionId
            })
        );

        _mint(owner, tokenId, 1, "");
        _grantRoles(getResourceFromTokenId(tokenId), roleBitmap, owner, false);

        emit ResolverUpdate(tokenId, resolver);

        emit NewSubname(tokenId, label);

        return tokenId;
=======
        return _register(label, owner, registry, resolver, roleBitmap, expires);
>>>>>>> e689466b
    }

    function setTokenObserver(
        uint256 tokenId,
        ITokenObserver observer
    )
        public
        override
        onlyNonExpiredTokenRoles(
            tokenId,
            LibRegistryRoles.ROLE_SET_TOKEN_OBSERVER
        )
    {
        tokenObservers[tokenId] = observer;
        emit TokenObserverSet(tokenId, address(observer));
    }

    function renew(
        uint256 tokenId,
        uint64 expires
    )
        public
        override
        onlyNonExpiredTokenRoles(tokenId, LibRegistryRoles.ROLE_RENEW)
    {
        (IRegistryDatastore.Entry memory entry, ) = _getEntry(tokenId);
        if (expires < entry.expiry) {
            revert CannotReduceExpiration(entry.expiry, expires);
        }

        IRegistryDatastore.Entry memory newEntry = IRegistryDatastore.Entry({
            subregistry: entry.subregistry,
            expiry: expires,
            tokenVersionId: entry.tokenVersionId,
            resolver: entry.resolver,
            eacVersionId: entry.eacVersionId
        });
        _setEntry(tokenId, newEntry);
        emit SubregistryUpdate(tokenId, entry.subregistry);

        ITokenObserver observer = tokenObservers[tokenId];
        if (address(observer) != address(0)) {
            observer.onRenew(tokenId, expires, msg.sender);
        }

        emit NameRenewed(tokenId, expires, msg.sender);
    }

    /**
     * @dev Burn a name.
     *      This will destroy the name and remove it from the registry.
     *
     * @param tokenId The token ID of the name to relinquish.
     */
    function burn(
        uint256 tokenId
    )
        external
        override
        onlyNonExpiredTokenRoles(tokenId, LibRegistryRoles.ROLE_BURN)
    {
        _burn(ownerOf(tokenId), tokenId, 1);

        (IRegistryDatastore.Entry memory entry, ) = _getEntry(tokenId);
        _setEntry(tokenId, IRegistryDatastore.Entry({
            subregistry: address(0),
            expiry: 0,
            tokenVersionId: entry.tokenVersionId,
            resolver: address(0),
            eacVersionId: entry.eacVersionId
        }));
        emit SubregistryUpdate(tokenId, address(0));
        emit ResolverUpdate(tokenId, address(0));

        emit NameBurned(tokenId, msg.sender);
    }

    function getSubregistry(
        string calldata label
    )
        external
        view
        virtual
        override(BaseRegistry, IRegistry)
        returns (IRegistry)
    {
        uint256 canonicalId = NameUtils.labelToCanonicalId(label);
        IRegistryDatastore.Entry memory entry = datastore.getEntry(address(this), canonicalId);
        return IRegistry(_isExpired(entry.expiry) ? address(0) : entry.subregistry);
    }

    function getResolver(
        string calldata label
    )
        external
        view
        virtual
        override(BaseRegistry, IRegistry)
        returns (address)
    {
        uint256 canonicalId = NameUtils.labelToCanonicalId(label);
        IRegistryDatastore.Entry memory entry = datastore.getEntry(address(this), canonicalId);
        return _isExpired(entry.expiry) ? address(0) : entry.resolver;
    }

    function setSubregistry(
        uint256 tokenId,
        IRegistry registry
    )
        external
        override
        onlyNonExpiredTokenRoles(tokenId, LibRegistryRoles.ROLE_SET_SUBREGISTRY)
    {
        (IRegistryDatastore.Entry memory entry, ) = _getEntry(tokenId);
        _setEntry(tokenId, IRegistryDatastore.Entry({
            subregistry: address(registry),
            expiry: entry.expiry,
            tokenVersionId: entry.tokenVersionId,
            resolver: entry.resolver,
            eacVersionId: entry.eacVersionId
        }));
        emit SubregistryUpdate(
            tokenId,
            address(registry)
        );
    }

    function setResolver(
        uint256 tokenId,
        address resolver
    )
        external
        override
        onlyNonExpiredTokenRoles(tokenId, LibRegistryRoles.ROLE_SET_RESOLVER)
    {
        datastore.setResolver(NameUtils.getCanonicalId(tokenId), resolver);
        emit ResolverUpdate(tokenId, resolver);
    }

    function getNameData(string memory label) public view returns (uint256 tokenId, uint64 expiry, uint32 tokenIdVersion) {
        uint256 canonicalId = NameUtils.labelToCanonicalId(label);
        (, expiry, tokenIdVersion) = datastore.getSubregistry(canonicalId);
        tokenId = _constructTokenId(canonicalId, tokenIdVersion);
    }

    function getExpiry(uint256 tokenId) public view override returns (uint64) {
        (, uint64 expires, ) = datastore.getSubregistry(tokenId);
        return expires;
    }

    function supportsInterface(bytes4 interfaceId) public view virtual override(BaseRegistry, EnhancedAccessControl, IERC165) returns (bool) {
        return interfaceId == type(IPermissionedRegistry).interfaceId || super.supportsInterface(interfaceId);
    }

    // Enhanced access control methods adapted for token-based resources

    function roles(
        uint256 tokenId,
        address account
    )
        public
        view
        override(EnhancedAccessControl, IEnhancedAccessControl)
        returns (uint256)
    {
        return super.roles(getResourceFromTokenId(tokenId), account);
    }

    function roleCount(
        uint256 tokenId
    )
        public
        view
        override(EnhancedAccessControl, IEnhancedAccessControl)
        returns (uint256)
    {
        return super.roleCount(getResourceFromTokenId(tokenId));
    }

    function hasRoles(
        uint256 tokenId,
        uint256 rolesBitmap,
        address account
    )
        public
        view
        override(EnhancedAccessControl, IEnhancedAccessControl)
        returns (bool)
    {
        return
            super.hasRoles(
                getResourceFromTokenId(tokenId),
                rolesBitmap,
                account
            );
    }

    function hasAssignees(
        uint256 tokenId,
        uint256 roleBitmap
    )
        public
        view
        override(EnhancedAccessControl, IEnhancedAccessControl)
        returns (bool)
    {
        return super.hasAssignees(getResourceFromTokenId(tokenId), roleBitmap);
    }

    function getAssigneeCount(
        uint256 tokenId,
        uint256 roleBitmap
    )
        public
        view
        override(EnhancedAccessControl, IEnhancedAccessControl)
        returns (uint256 counts, uint256 mask)
    {
        return
            super.getAssigneeCount(getResourceFromTokenId(tokenId), roleBitmap);
    }

    function grantRoles(
        uint256 tokenId,
        uint256 roleBitmap,
        address account
    )
        public
        override(EnhancedAccessControl, IEnhancedAccessControl)
        returns (bool)
    {
        return
            super.grantRoles(
                getResourceFromTokenId(tokenId),
                roleBitmap,
                account
            );
    }

    function revokeRoles(
        uint256 tokenId,
        uint256 roleBitmap,
        address account
    )
        public
        override(EnhancedAccessControl, IEnhancedAccessControl)
        returns (bool)
    {
        return
            super.revokeRoles(
                getResourceFromTokenId(tokenId),
                roleBitmap,
                account
            );
    }

    // Internal/private methods

    /**
<<<<<<< HEAD
     * @dev Fetches an entry from the datastore using a token ID.
     * @param tokenId The token ID to fetch the entry for.
     * @return entry The datastore entry for the token ID.
     * @return canonicalId The canonical ID for the token ID.
     */
    function _getEntry(uint256 tokenId) internal view returns (IRegistryDatastore.Entry memory entry, uint256 canonicalId) {
        canonicalId = NameUtils.getCanonicalId(tokenId);
        entry = datastore.getEntry(address(this), canonicalId);
    }

    /**
     * @dev Sets an entry in the datastore using a token ID.
     * @param tokenId The token ID to set the entry for.
     * @param entry The entry data to set.
     */
    function _setEntry(uint256 tokenId, IRegistryDatastore.Entry memory entry) internal {
        datastore.setEntry(address(this), NameUtils.getCanonicalId(tokenId), entry);
=======
     * @dev Internal register method that takes string memory and performs the actual registration logic.
     * @param label The label to register.
     * @param owner The owner of the registered name.
     * @param registry The registry to use for the name.
     * @param resolver The resolver to set for the name.
     * @param roleBitmap The roles to grant to the owner.
     * @param expires The expiration time of the name.
     * @return tokenId The token ID of the registered name.
     */
    function _register(string memory label, address owner, IRegistry registry, address resolver, uint256 roleBitmap, uint64 expires)
        internal
        virtual
        returns (uint256 tokenId)
    {
        uint64 oldExpiry;
        uint32 tokenIdVersion;
        (tokenId, oldExpiry, tokenIdVersion) = getNameData(label);

        if (!_isExpired(oldExpiry)) {
            revert NameAlreadyRegistered(label);
        }

        if (_isExpired(expires)) {
            revert CannotSetPastExpiration(expires);
        }

        // if there is a previous owner, burn the token
        address previousOwner = super.ownerOf(tokenId);
        if (previousOwner != address(0)) {
            _burn(previousOwner, tokenId, 1);
            tokenIdVersion++; // so we have a fresh acl
        }
        tokenId = _generateTokenId(
            tokenId,
            address(registry),
            expires,
            tokenIdVersion
        );

        _mint(owner, tokenId, 1, "");
        _grantRoles(getResourceFromTokenId(tokenId), roleBitmap, owner, false);

        datastore.setResolver(tokenId, resolver, 0);
        emit ResolverUpdate(tokenId, resolver, 0);

        emit NewSubname(tokenId, label);

        return tokenId;
>>>>>>> e689466b
    }

    /**
     * @dev Fetches the access control resource ID for a given token ID.
     * @param tokenId The token ID to fetch the resource ID for.
     * @return The access control resource ID for the token ID.
     */
    function getResourceFromTokenId(
        uint256 tokenId
    ) internal view returns (uint256) {
        (IRegistryDatastore.Entry memory entry, uint256 canonicalId) = _getEntry(tokenId);
        return canonicalId | uint256(entry.eacVersionId);
    }

    /**
     * @dev Fetches the token ID for a given access control resource ID.
     * @param resource The access control resource ID to fetch the token ID for.
     * @return The token ID for the resource ID.
     */
    function getTokenIdFromResource(
        uint256 resource
    ) internal view returns (uint256) {
        (IRegistryDatastore.Entry memory entry, uint256 canonicalId) = _getEntry(resource);
        return _constructTokenId(canonicalId, entry.tokenVersionId);
    }

    /**
     * @dev Override the base registry _update function to transfer the roles to the new owner when the token is transferred.
     */
    function _update(address from, address to, uint256[] memory ids, uint256[] memory values) internal virtual override {
        // Check ROLE_CAN_TRANSFER for actual transfers only
        // Skip check for mints (from == address(0)) and burns (to == address(0))
        if (from != address(0) && to != address(0)) {
            for (uint256 i = 0; i < ids.length; ++i) {
                uint256 resource = getResourceFromTokenId(ids[i]);
                if (!hasRoles(resource, LibRegistryRoles.ROLE_CAN_TRANSFER_ADMIN, from)) {
                    revert TransferDisallowed(ids[i], from);
                }
            }
        }

        super._update(from, to, ids, values);

        for (uint256 i = 0; i < ids.length; ++i) {
            /*
            There are two use-cases for this logic:

            1) when transferring a name from one account to another we transfer all roles 
            from the old owner to the new owner.

            2) in _regenerateToken, we burn the token and then mint a new one. This flow below ensures 
            the roles go from owner => zeroAddr => owner during this process.
            */
            _transferRoles(getResourceFromTokenId(ids[i]), from, to, false);
        }
    }

    /**
     * @dev Override the base registry _onRolesGranted function to regenerate the token when the roles are granted.
     */
    function _onRolesGranted(
        uint256 resource,
        address /*account*/,
        uint256 /*oldRoles*/,
        uint256 /*newRoles*/,
        uint256 /*roleBitmap*/
    ) internal virtual override {
        uint256 tokenId = getTokenIdFromResource(resource);
        // skip just-burn/expired tokens
        address owner = ownerOf(tokenId);
        if (owner != address(0)) {
            _regenerateToken(tokenId, owner);
        }
    }

    /**
     * @dev Override the base registry _onRolesRevoked function to regenerate the token when the roles are revoked.
     */
    function _onRolesRevoked(
        uint256 resource,
        address /*account*/,
        uint256 /*oldRoles*/,
        uint256 /*newRoles*/,
        uint256 /*roleBitmap*/
    ) internal virtual override {
        uint256 tokenId = getTokenIdFromResource(resource);
        // skip just-burn/expired tokens
        address owner = ownerOf(tokenId);
        if (owner != address(0)) {
            _regenerateToken(tokenId, owner);
        }
    }

    /**
     * @dev Regenerate a token.
     */
    function _regenerateToken(uint256 tokenId, address owner) internal {
        _burn(owner, tokenId, 1);
        (IRegistryDatastore.Entry memory entry, uint256 canonicalId) = _getEntry(tokenId);
        entry.tokenVersionId = entry.tokenVersionId + 1;
        uint256 newTokenId = _generateTokenId(canonicalId, entry);
        _mint(owner, newTokenId, 1, "");

        emit TokenRegenerated(tokenId, newTokenId);
    }

    /**
     * @dev Regenerate a token id.
     * @param canonicalId The canonical id to regenerate.
     * @param entry The entry data to set (and also contains information used to generate the token id).
     * @return newTokenId The new token id.
     */
    function _generateTokenId(
        uint256 canonicalId,
        IRegistryDatastore.Entry memory entry
    ) internal virtual returns (uint256 newTokenId) {
        newTokenId = _constructTokenId(canonicalId, entry.tokenVersionId);
        datastore.setEntry(address(this), canonicalId, entry);
        emit SubregistryUpdate(newTokenId, entry.subregistry);
    }

    /**
     * @dev Construct a token id from a canonical/token id and a token version.
     * @param canonicalId The canonical id to construct the token id from.
     * @param tokenVersionId The token version ID to set.
     * @return newTokenId The new token id.
     */
    function _constructTokenId(
        uint256 canonicalId,
        uint32 tokenVersionId
    ) internal pure returns (uint256 newTokenId) {
        newTokenId = canonicalId | uint256(tokenVersionId);
    }
}<|MERGE_RESOLUTION|>--- conflicted
+++ resolved
@@ -54,9 +54,8 @@
         return tokenURI(tokenId);
     }
 
-<<<<<<< HEAD
     function getNameData(
-        string calldata label
+        string memory label
     )
         public
         view
@@ -72,8 +71,6 @@
         return entry.expiry;
     }
 
-=======
->>>>>>> e689466b
     /// @dev Internal logic for expired status.
     /// @notice Only use of `block.timestamp`.
     function _isExpired(uint64 expires) internal view returns (bool) {
@@ -116,7 +113,289 @@
         onlyRootRoles(LibRegistryRoles.ROLE_REGISTRAR)
         returns (uint256 tokenId)
     {
-<<<<<<< HEAD
+        return _register(label, owner, registry, resolver, roleBitmap, expires);
+    }
+
+    function setTokenObserver(
+        uint256 tokenId,
+        ITokenObserver observer
+    )
+        public
+        override
+        onlyNonExpiredTokenRoles(
+            tokenId,
+            LibRegistryRoles.ROLE_SET_TOKEN_OBSERVER
+        )
+    {
+        tokenObservers[tokenId] = observer;
+        emit TokenObserverSet(tokenId, address(observer));
+    }
+
+    function renew(
+        uint256 tokenId,
+        uint64 expires
+    )
+        public
+        override
+        onlyNonExpiredTokenRoles(tokenId, LibRegistryRoles.ROLE_RENEW)
+    {
+        (IRegistryDatastore.Entry memory entry, ) = _getEntry(tokenId);
+        if (expires < entry.expiry) {
+            revert CannotReduceExpiration(entry.expiry, expires);
+        }
+
+        IRegistryDatastore.Entry memory newEntry = IRegistryDatastore.Entry({
+            subregistry: entry.subregistry,
+            expiry: expires,
+            tokenVersionId: entry.tokenVersionId,
+            resolver: entry.resolver,
+            eacVersionId: entry.eacVersionId
+        });
+        _setEntry(tokenId, newEntry);
+        emit SubregistryUpdate(tokenId, entry.subregistry);
+
+        ITokenObserver observer = tokenObservers[tokenId];
+        if (address(observer) != address(0)) {
+            observer.onRenew(tokenId, expires, msg.sender);
+        }
+
+        emit NameRenewed(tokenId, expires, msg.sender);
+    }
+
+    /**
+     * @dev Burn a name.
+     *      This will destroy the name and remove it from the registry.
+     *
+     * @param tokenId The token ID of the name to relinquish.
+     */
+    function burn(
+        uint256 tokenId
+    )
+        external
+        override
+        onlyNonExpiredTokenRoles(tokenId, LibRegistryRoles.ROLE_BURN)
+    {
+        _burn(ownerOf(tokenId), tokenId, 1);
+
+        (IRegistryDatastore.Entry memory entry, ) = _getEntry(tokenId);
+        _setEntry(tokenId, IRegistryDatastore.Entry({
+            subregistry: address(0),
+            expiry: 0,
+            tokenVersionId: entry.tokenVersionId,
+            resolver: address(0),
+            eacVersionId: entry.eacVersionId
+        }));
+        emit SubregistryUpdate(tokenId, address(0));
+        emit ResolverUpdate(tokenId, address(0));
+
+        emit NameBurned(tokenId, msg.sender);
+    }
+
+    function getSubregistry(
+        string calldata label
+    )
+        external
+        view
+        virtual
+        override(BaseRegistry, IRegistry)
+        returns (IRegistry)
+    {
+        uint256 canonicalId = NameUtils.labelToCanonicalId(label);
+        IRegistryDatastore.Entry memory entry = datastore.getEntry(address(this), canonicalId);
+        return IRegistry(_isExpired(entry.expiry) ? address(0) : entry.subregistry);
+    }
+
+    function getResolver(
+        string calldata label
+    )
+        external
+        view
+        virtual
+        override(BaseRegistry, IRegistry)
+        returns (address)
+    {
+        uint256 canonicalId = NameUtils.labelToCanonicalId(label);
+        IRegistryDatastore.Entry memory entry = datastore.getEntry(address(this), canonicalId);
+        return _isExpired(entry.expiry) ? address(0) : entry.resolver;
+    }
+
+    function setSubregistry(
+        uint256 tokenId,
+        IRegistry registry
+    )
+        external
+        override
+        onlyNonExpiredTokenRoles(tokenId, LibRegistryRoles.ROLE_SET_SUBREGISTRY)
+    {
+        (IRegistryDatastore.Entry memory entry, ) = _getEntry(tokenId);
+        _setEntry(tokenId, IRegistryDatastore.Entry({
+            subregistry: address(registry),
+            expiry: entry.expiry,
+            tokenVersionId: entry.tokenVersionId,
+            resolver: entry.resolver,
+            eacVersionId: entry.eacVersionId
+        }));
+        emit SubregistryUpdate(
+            tokenId,
+            address(registry)
+        );
+    }
+
+    function setResolver(
+        uint256 tokenId,
+        address resolver
+    )
+        external
+        override
+        onlyNonExpiredTokenRoles(tokenId, LibRegistryRoles.ROLE_SET_RESOLVER)
+    {
+        datastore.setResolver(NameUtils.getCanonicalId(tokenId), resolver);
+        emit ResolverUpdate(tokenId, resolver);
+    }
+
+    function supportsInterface(bytes4 interfaceId) public view virtual override(BaseRegistry, EnhancedAccessControl, IERC165) returns (bool) {
+        return interfaceId == type(IPermissionedRegistry).interfaceId || super.supportsInterface(interfaceId);
+    }
+
+    // Enhanced access control methods adapted for token-based resources
+
+    function roles(
+        uint256 tokenId,
+        address account
+    )
+        public
+        view
+        override(EnhancedAccessControl, IEnhancedAccessControl)
+        returns (uint256)
+    {
+        return super.roles(getResourceFromTokenId(tokenId), account);
+    }
+
+    function roleCount(
+        uint256 tokenId
+    )
+        public
+        view
+        override(EnhancedAccessControl, IEnhancedAccessControl)
+        returns (uint256)
+    {
+        return super.roleCount(getResourceFromTokenId(tokenId));
+    }
+
+    function hasRoles(
+        uint256 tokenId,
+        uint256 rolesBitmap,
+        address account
+    )
+        public
+        view
+        override(EnhancedAccessControl, IEnhancedAccessControl)
+        returns (bool)
+    {
+        return
+            super.hasRoles(
+                getResourceFromTokenId(tokenId),
+                rolesBitmap,
+                account
+            );
+    }
+
+    function hasAssignees(
+        uint256 tokenId,
+        uint256 roleBitmap
+    )
+        public
+        view
+        override(EnhancedAccessControl, IEnhancedAccessControl)
+        returns (bool)
+    {
+        return super.hasAssignees(getResourceFromTokenId(tokenId), roleBitmap);
+    }
+
+    function getAssigneeCount(
+        uint256 tokenId,
+        uint256 roleBitmap
+    )
+        public
+        view
+        override(EnhancedAccessControl, IEnhancedAccessControl)
+        returns (uint256 counts, uint256 mask)
+    {
+        return
+            super.getAssigneeCount(getResourceFromTokenId(tokenId), roleBitmap);
+    }
+
+    function grantRoles(
+        uint256 tokenId,
+        uint256 roleBitmap,
+        address account
+    )
+        public
+        override(EnhancedAccessControl, IEnhancedAccessControl)
+        returns (bool)
+    {
+        return
+            super.grantRoles(
+                getResourceFromTokenId(tokenId),
+                roleBitmap,
+                account
+            );
+    }
+
+    function revokeRoles(
+        uint256 tokenId,
+        uint256 roleBitmap,
+        address account
+    )
+        public
+        override(EnhancedAccessControl, IEnhancedAccessControl)
+        returns (bool)
+    {
+        return
+            super.revokeRoles(
+                getResourceFromTokenId(tokenId),
+                roleBitmap,
+                account
+            );
+    }
+
+    // Internal/private methods
+
+    /**
+     * @dev Fetches an entry from the datastore using a token ID.
+     * @param tokenId The token ID to fetch the entry for.
+     * @return entry The datastore entry for the token ID.
+     * @return canonicalId The canonical ID for the token ID.
+     */
+    function _getEntry(uint256 tokenId) internal view returns (IRegistryDatastore.Entry memory entry, uint256 canonicalId) {
+        canonicalId = NameUtils.getCanonicalId(tokenId);
+        entry = datastore.getEntry(address(this), canonicalId);
+    }
+
+    /**
+     * @dev Sets an entry in the datastore using a token ID.
+     * @param tokenId The token ID to set the entry for.
+     * @param entry The entry data to set.
+     */
+    function _setEntry(uint256 tokenId, IRegistryDatastore.Entry memory entry) internal {
+        datastore.setEntry(address(this), NameUtils.getCanonicalId(tokenId), entry);
+    }
+
+    /**
+     * @dev Internal register method that takes string memory and performs the actual registration logic.
+     * @param label The label to register.
+     * @param owner The owner of the registered name.
+     * @param registry The registry to use for the name.
+     * @param resolver The resolver to set for the name.
+     * @param roleBitmap The roles to grant to the owner.
+     * @param expires The expiration time of the name.
+     * @return tokenId The token ID of the registered name.
+     */
+    function _register(string memory label, address owner, IRegistry registry, address resolver, uint256 roleBitmap, uint64 expires)
+        internal
+        virtual
+        returns (uint256 tokenId)
+    {
         IRegistryDatastore.Entry memory entry;
         (tokenId, entry) = getNameData(label);
 
@@ -158,336 +437,6 @@
         emit NewSubname(tokenId, label);
 
         return tokenId;
-=======
-        return _register(label, owner, registry, resolver, roleBitmap, expires);
->>>>>>> e689466b
-    }
-
-    function setTokenObserver(
-        uint256 tokenId,
-        ITokenObserver observer
-    )
-        public
-        override
-        onlyNonExpiredTokenRoles(
-            tokenId,
-            LibRegistryRoles.ROLE_SET_TOKEN_OBSERVER
-        )
-    {
-        tokenObservers[tokenId] = observer;
-        emit TokenObserverSet(tokenId, address(observer));
-    }
-
-    function renew(
-        uint256 tokenId,
-        uint64 expires
-    )
-        public
-        override
-        onlyNonExpiredTokenRoles(tokenId, LibRegistryRoles.ROLE_RENEW)
-    {
-        (IRegistryDatastore.Entry memory entry, ) = _getEntry(tokenId);
-        if (expires < entry.expiry) {
-            revert CannotReduceExpiration(entry.expiry, expires);
-        }
-
-        IRegistryDatastore.Entry memory newEntry = IRegistryDatastore.Entry({
-            subregistry: entry.subregistry,
-            expiry: expires,
-            tokenVersionId: entry.tokenVersionId,
-            resolver: entry.resolver,
-            eacVersionId: entry.eacVersionId
-        });
-        _setEntry(tokenId, newEntry);
-        emit SubregistryUpdate(tokenId, entry.subregistry);
-
-        ITokenObserver observer = tokenObservers[tokenId];
-        if (address(observer) != address(0)) {
-            observer.onRenew(tokenId, expires, msg.sender);
-        }
-
-        emit NameRenewed(tokenId, expires, msg.sender);
-    }
-
-    /**
-     * @dev Burn a name.
-     *      This will destroy the name and remove it from the registry.
-     *
-     * @param tokenId The token ID of the name to relinquish.
-     */
-    function burn(
-        uint256 tokenId
-    )
-        external
-        override
-        onlyNonExpiredTokenRoles(tokenId, LibRegistryRoles.ROLE_BURN)
-    {
-        _burn(ownerOf(tokenId), tokenId, 1);
-
-        (IRegistryDatastore.Entry memory entry, ) = _getEntry(tokenId);
-        _setEntry(tokenId, IRegistryDatastore.Entry({
-            subregistry: address(0),
-            expiry: 0,
-            tokenVersionId: entry.tokenVersionId,
-            resolver: address(0),
-            eacVersionId: entry.eacVersionId
-        }));
-        emit SubregistryUpdate(tokenId, address(0));
-        emit ResolverUpdate(tokenId, address(0));
-
-        emit NameBurned(tokenId, msg.sender);
-    }
-
-    function getSubregistry(
-        string calldata label
-    )
-        external
-        view
-        virtual
-        override(BaseRegistry, IRegistry)
-        returns (IRegistry)
-    {
-        uint256 canonicalId = NameUtils.labelToCanonicalId(label);
-        IRegistryDatastore.Entry memory entry = datastore.getEntry(address(this), canonicalId);
-        return IRegistry(_isExpired(entry.expiry) ? address(0) : entry.subregistry);
-    }
-
-    function getResolver(
-        string calldata label
-    )
-        external
-        view
-        virtual
-        override(BaseRegistry, IRegistry)
-        returns (address)
-    {
-        uint256 canonicalId = NameUtils.labelToCanonicalId(label);
-        IRegistryDatastore.Entry memory entry = datastore.getEntry(address(this), canonicalId);
-        return _isExpired(entry.expiry) ? address(0) : entry.resolver;
-    }
-
-    function setSubregistry(
-        uint256 tokenId,
-        IRegistry registry
-    )
-        external
-        override
-        onlyNonExpiredTokenRoles(tokenId, LibRegistryRoles.ROLE_SET_SUBREGISTRY)
-    {
-        (IRegistryDatastore.Entry memory entry, ) = _getEntry(tokenId);
-        _setEntry(tokenId, IRegistryDatastore.Entry({
-            subregistry: address(registry),
-            expiry: entry.expiry,
-            tokenVersionId: entry.tokenVersionId,
-            resolver: entry.resolver,
-            eacVersionId: entry.eacVersionId
-        }));
-        emit SubregistryUpdate(
-            tokenId,
-            address(registry)
-        );
-    }
-
-    function setResolver(
-        uint256 tokenId,
-        address resolver
-    )
-        external
-        override
-        onlyNonExpiredTokenRoles(tokenId, LibRegistryRoles.ROLE_SET_RESOLVER)
-    {
-        datastore.setResolver(NameUtils.getCanonicalId(tokenId), resolver);
-        emit ResolverUpdate(tokenId, resolver);
-    }
-
-    function getNameData(string memory label) public view returns (uint256 tokenId, uint64 expiry, uint32 tokenIdVersion) {
-        uint256 canonicalId = NameUtils.labelToCanonicalId(label);
-        (, expiry, tokenIdVersion) = datastore.getSubregistry(canonicalId);
-        tokenId = _constructTokenId(canonicalId, tokenIdVersion);
-    }
-
-    function getExpiry(uint256 tokenId) public view override returns (uint64) {
-        (, uint64 expires, ) = datastore.getSubregistry(tokenId);
-        return expires;
-    }
-
-    function supportsInterface(bytes4 interfaceId) public view virtual override(BaseRegistry, EnhancedAccessControl, IERC165) returns (bool) {
-        return interfaceId == type(IPermissionedRegistry).interfaceId || super.supportsInterface(interfaceId);
-    }
-
-    // Enhanced access control methods adapted for token-based resources
-
-    function roles(
-        uint256 tokenId,
-        address account
-    )
-        public
-        view
-        override(EnhancedAccessControl, IEnhancedAccessControl)
-        returns (uint256)
-    {
-        return super.roles(getResourceFromTokenId(tokenId), account);
-    }
-
-    function roleCount(
-        uint256 tokenId
-    )
-        public
-        view
-        override(EnhancedAccessControl, IEnhancedAccessControl)
-        returns (uint256)
-    {
-        return super.roleCount(getResourceFromTokenId(tokenId));
-    }
-
-    function hasRoles(
-        uint256 tokenId,
-        uint256 rolesBitmap,
-        address account
-    )
-        public
-        view
-        override(EnhancedAccessControl, IEnhancedAccessControl)
-        returns (bool)
-    {
-        return
-            super.hasRoles(
-                getResourceFromTokenId(tokenId),
-                rolesBitmap,
-                account
-            );
-    }
-
-    function hasAssignees(
-        uint256 tokenId,
-        uint256 roleBitmap
-    )
-        public
-        view
-        override(EnhancedAccessControl, IEnhancedAccessControl)
-        returns (bool)
-    {
-        return super.hasAssignees(getResourceFromTokenId(tokenId), roleBitmap);
-    }
-
-    function getAssigneeCount(
-        uint256 tokenId,
-        uint256 roleBitmap
-    )
-        public
-        view
-        override(EnhancedAccessControl, IEnhancedAccessControl)
-        returns (uint256 counts, uint256 mask)
-    {
-        return
-            super.getAssigneeCount(getResourceFromTokenId(tokenId), roleBitmap);
-    }
-
-    function grantRoles(
-        uint256 tokenId,
-        uint256 roleBitmap,
-        address account
-    )
-        public
-        override(EnhancedAccessControl, IEnhancedAccessControl)
-        returns (bool)
-    {
-        return
-            super.grantRoles(
-                getResourceFromTokenId(tokenId),
-                roleBitmap,
-                account
-            );
-    }
-
-    function revokeRoles(
-        uint256 tokenId,
-        uint256 roleBitmap,
-        address account
-    )
-        public
-        override(EnhancedAccessControl, IEnhancedAccessControl)
-        returns (bool)
-    {
-        return
-            super.revokeRoles(
-                getResourceFromTokenId(tokenId),
-                roleBitmap,
-                account
-            );
-    }
-
-    // Internal/private methods
-
-    /**
-<<<<<<< HEAD
-     * @dev Fetches an entry from the datastore using a token ID.
-     * @param tokenId The token ID to fetch the entry for.
-     * @return entry The datastore entry for the token ID.
-     * @return canonicalId The canonical ID for the token ID.
-     */
-    function _getEntry(uint256 tokenId) internal view returns (IRegistryDatastore.Entry memory entry, uint256 canonicalId) {
-        canonicalId = NameUtils.getCanonicalId(tokenId);
-        entry = datastore.getEntry(address(this), canonicalId);
-    }
-
-    /**
-     * @dev Sets an entry in the datastore using a token ID.
-     * @param tokenId The token ID to set the entry for.
-     * @param entry The entry data to set.
-     */
-    function _setEntry(uint256 tokenId, IRegistryDatastore.Entry memory entry) internal {
-        datastore.setEntry(address(this), NameUtils.getCanonicalId(tokenId), entry);
-=======
-     * @dev Internal register method that takes string memory and performs the actual registration logic.
-     * @param label The label to register.
-     * @param owner The owner of the registered name.
-     * @param registry The registry to use for the name.
-     * @param resolver The resolver to set for the name.
-     * @param roleBitmap The roles to grant to the owner.
-     * @param expires The expiration time of the name.
-     * @return tokenId The token ID of the registered name.
-     */
-    function _register(string memory label, address owner, IRegistry registry, address resolver, uint256 roleBitmap, uint64 expires)
-        internal
-        virtual
-        returns (uint256 tokenId)
-    {
-        uint64 oldExpiry;
-        uint32 tokenIdVersion;
-        (tokenId, oldExpiry, tokenIdVersion) = getNameData(label);
-
-        if (!_isExpired(oldExpiry)) {
-            revert NameAlreadyRegistered(label);
-        }
-
-        if (_isExpired(expires)) {
-            revert CannotSetPastExpiration(expires);
-        }
-
-        // if there is a previous owner, burn the token
-        address previousOwner = super.ownerOf(tokenId);
-        if (previousOwner != address(0)) {
-            _burn(previousOwner, tokenId, 1);
-            tokenIdVersion++; // so we have a fresh acl
-        }
-        tokenId = _generateTokenId(
-            tokenId,
-            address(registry),
-            expires,
-            tokenIdVersion
-        );
-
-        _mint(owner, tokenId, 1, "");
-        _grantRoles(getResourceFromTokenId(tokenId), roleBitmap, owner, false);
-
-        datastore.setResolver(tokenId, resolver, 0);
-        emit ResolverUpdate(tokenId, resolver, 0);
-
-        emit NewSubname(tokenId, label);
-
-        return tokenId;
->>>>>>> e689466b
     }
 
     /**
