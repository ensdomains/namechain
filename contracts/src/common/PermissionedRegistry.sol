// SPDX-License-Identifier: MIT
pragma solidity >=0.8.13;

import {AccessControl} from "@openzeppelin/contracts/access/AccessControl.sol";
import {IERC165} from "@openzeppelin/contracts/utils/introspection/IERC165.sol";
import {ERC1155Singleton} from "./ERC1155Singleton.sol";
import {IERC1155Singleton} from "./IERC1155Singleton.sol";
import {IRegistry} from "./IRegistry.sol";
import {IRegistryDatastore} from "./IRegistryDatastore.sol";
import {BaseRegistry} from "./BaseRegistry.sol";
import {EnhancedAccessControl} from "./EnhancedAccessControl.sol";
import {MetadataMixin} from "./MetadataMixin.sol";
import {IRegistryMetadata} from "./IRegistryMetadata.sol";
import {SimpleRegistryMetadata} from "./SimpleRegistryMetadata.sol";
import {NameUtils} from "./NameUtils.sol";
import {IPermissionedRegistry} from "./IPermissionedRegistry.sol";
import {ITokenObserver} from "./ITokenObserver.sol";
import {LibRegistryRoles} from "./LibRegistryRoles.sol";

<<<<<<< HEAD
contract PermissionedRegistry is
    BaseRegistry,
    EnhancedAccessControl,
    IPermissionedRegistry,
    MetadataMixin,
    RegistryRolesMixin
{
=======
contract PermissionedRegistry is BaseRegistry, EnhancedAccessControl, IPermissionedRegistry, MetadataMixin {
>>>>>>> 309673d2
    event TokenRegenerated(uint256 oldTokenId, uint256 newTokenId);

    mapping(uint256 => ITokenObserver) public tokenObservers;

    modifier onlyNonExpiredTokenRoles(uint256 tokenId, uint256 roleBitmap) {
        _checkRoles(getTokenIdResource(tokenId), roleBitmap, _msgSender());
        (, uint64 expires,) = datastore.getSubregistry(tokenId);
        if (expires < block.timestamp) {
            revert NameExpired(tokenId);
        }
        _;
    }

<<<<<<< HEAD
    constructor(IRegistryDatastore _datastore, IRegistryMetadata _metadata, uint256 _deployerRoles)
        BaseRegistry(_datastore)
        MetadataMixin(_metadata)
    {
        _grantRoles(ROOT_RESOURCE, _deployerRoles, _msgSender(), false);
=======
    constructor(IRegistryDatastore _datastore, IRegistryMetadata _metadata, address _ownerAddress, uint256 _ownerRoles) BaseRegistry(_datastore) MetadataMixin(_metadata) {
        _grantRoles(ROOT_RESOURCE, _ownerRoles, _ownerAddress, false);
>>>>>>> 309673d2

        if (address(_metadata) == address(0)) {
            _updateMetadataProvider(new SimpleRegistryMetadata());
        }
    }

    function uri(uint256 tokenId) public view override returns (string memory) {
        return tokenURI(tokenId);
    }

    function ownerOf(uint256 tokenId)
        public
        view
        virtual
        override(ERC1155Singleton, IERC1155Singleton)
        returns (address)
    {
        (, uint64 expires,) = datastore.getSubregistry(tokenId);
        if (expires < block.timestamp) {
            return address(0);
        }
        return super.ownerOf(tokenId);
    }

<<<<<<< HEAD
    function register(
        string calldata label,
        address owner,
        IRegistry registry,
        address resolver,
        uint256 roleBitmap,
        uint64 expires
    ) public virtual override onlyRootRoles(ROLE_REGISTRAR) returns (uint256 tokenId) {
=======
    function register(string calldata label, address owner, IRegistry registry, address resolver, uint256 roleBitmap, uint64 expires)
        public
        virtual
        override
        onlyRootRoles(LibRegistryRoles.ROLE_REGISTRAR)
        returns (uint256 tokenId)
    {
>>>>>>> 309673d2
        uint64 oldExpiry;
        uint32 tokenIdVersion;
        (tokenId, oldExpiry, tokenIdVersion) = getNameData(label);

        if (oldExpiry >= block.timestamp) {
            revert NameAlreadyRegistered(label);
        }

        if (expires < block.timestamp) {
            revert CannotSetPastExpiration(expires);
        }

        // if there is a previous owner, burn the token
        address previousOwner = super.ownerOf(tokenId);
        if (previousOwner != address(0)) {
            _burn(previousOwner, tokenId, 1);
            tokenIdVersion++; // so we have a fresh acl
        }
        tokenId = _generateTokenId(tokenId, address(registry), expires, tokenIdVersion);

        _mint(owner, tokenId, 1, "");
        _grantRoles(getTokenIdResource(tokenId), roleBitmap, owner, false);

        datastore.setResolver(tokenId, resolver, 0, 0);

        emit NewSubname(tokenId, label);

        return tokenId;
    }

<<<<<<< HEAD
    function setTokenObserver(uint256 tokenId, ITokenObserver observer)
        public
        override
        onlyNonExpiredTokenRoles(tokenId, ROLE_SET_TOKEN_OBSERVER)
    {
=======
    function setTokenObserver(uint256 tokenId, ITokenObserver observer) public override onlyNonExpiredTokenRoles(tokenId, LibRegistryRoles.ROLE_SET_TOKEN_OBSERVER) {
>>>>>>> 309673d2
        tokenObservers[tokenId] = observer;
        emit TokenObserverSet(tokenId, address(observer));
    }

    function renew(uint256 tokenId, uint64 expires) public override onlyNonExpiredTokenRoles(tokenId, LibRegistryRoles.ROLE_RENEW) {
        (address subregistry, uint64 oldExpiration, uint32 tokenIdVersion) = datastore.getSubregistry(tokenId);
        if (expires < oldExpiration) {
            revert CannotReduceExpiration(oldExpiration, expires);
        }

        datastore.setSubregistry(tokenId, subregistry, expires, tokenIdVersion);

        ITokenObserver observer = tokenObservers[tokenId];
        if (address(observer) != address(0)) {
            observer.onRenew(tokenId, expires, msg.sender);
        }

        emit NameRenewed(tokenId, expires, msg.sender);
    }

    /**
     * @dev Burn a name.
     *      This will destroy the name and remove it from the registry.
     *
     * @param tokenId The token ID of the name to relinquish.
     */
    function burn(uint256 tokenId) external override onlyNonExpiredTokenRoles(tokenId, LibRegistryRoles.ROLE_BURN) {
        _burn(ownerOf(tokenId), tokenId, 1);

        datastore.setSubregistry(tokenId, address(0), 0, 0);
        datastore.setResolver(tokenId, address(0), 0, 0);

        emit NameBurned(tokenId, msg.sender);
    }

    function getSubregistry(string calldata label)
        external
        view
        virtual
        override(BaseRegistry, IRegistry)
        returns (IRegistry)
    {
        uint256 canonicalId = NameUtils.labelToCanonicalId(label);
        (address subregistry, uint64 expires,) = datastore.getSubregistry(canonicalId);
        if (expires <= block.timestamp) {
            return IRegistry(address(0));
        }
        return IRegistry(subregistry);
    }

    function getResolver(string calldata label)
        external
        view
        virtual
        override(BaseRegistry, IRegistry)
        returns (address)
    {
        uint256 canonicalId = NameUtils.labelToCanonicalId(label);
        (, uint64 expires,) = datastore.getSubregistry(canonicalId);
        if (expires <= block.timestamp) {
            return address(0);
        }
        (address resolver,,) = datastore.getResolver(canonicalId);
        return resolver;
    }

    function setSubregistry(uint256 tokenId, IRegistry registry)
        external
        override
        onlyNonExpiredTokenRoles(tokenId, LibRegistryRoles.ROLE_SET_SUBREGISTRY)
    {
        (, uint64 expires, uint32 tokenIdVersion) = datastore.getSubregistry(tokenId);
        datastore.setSubregistry(tokenId, address(registry), expires, tokenIdVersion);
    }

    function setResolver(uint256 tokenId, address resolver)
        external
        override
        onlyNonExpiredTokenRoles(tokenId, LibRegistryRoles.ROLE_SET_RESOLVER)
    {
        datastore.setResolver(tokenId, resolver, 0, 0);
    }

    function getNameData(string calldata label)
        public
        view
        returns (uint256 tokenId, uint64 expiry, uint32 tokenIdVersion)
    {
        uint256 canonicalId = NameUtils.labelToCanonicalId(label);
        (, expiry, tokenIdVersion) = datastore.getSubregistry(canonicalId);
        tokenId = _constructTokenId(canonicalId, tokenIdVersion);
    }

    function getExpiry(uint256 tokenId) public view override returns (uint64) {
        (, uint64 expires,) = datastore.getSubregistry(tokenId);
        return expires;
    }

    function supportsInterface(bytes4 interfaceId)
        public
        view
        virtual
        override(BaseRegistry, EnhancedAccessControl, IERC165)
        returns (bool)
    {
        return interfaceId == type(IPermissionedRegistry).interfaceId || super.supportsInterface(interfaceId);
    }

    function getTokenIdResource(uint256 tokenId) public pure returns (bytes32) {
        return bytes32(NameUtils.getCanonicalId(tokenId));
    }

    function getResourceTokenId(bytes32 resource) public view returns (uint256) {
        uint256 canonicalId = uint256(resource);
        (,, uint32 tokenIdVersion) = datastore.getSubregistry(canonicalId);
        return _constructTokenId(canonicalId, tokenIdVersion);
    }

    function getRoleAssigneeCount(uint256 tokenId, uint256 roleBitmap) external view override returns (uint256 counts, uint256 mask) {
        return getAssigneeCount(getTokenIdResource(tokenId), roleBitmap);
    }

    // Internal/private methods

    /**
     * @dev Override the base registry _update function to transfer the roles to the new owner when the token is transferred.
     */
    function _update(address from, address to, uint256[] memory ids, uint256[] memory values)
        internal
        virtual
        override
    {
        super._update(from, to, ids, values);

        for (uint256 i = 0; i < ids.length; ++i) {
            /*
            in _regenerateToken, we burn the token and then mint a new one. This flow below ensures the roles go from owner => zeroAddr => owner during this process.
            */
            _copyRoles(getTokenIdResource(ids[i]), from, to, false);
            _revokeAllRoles(getTokenIdResource(ids[i]), from, false);
        }
    }

    /**
     * @dev Override the base registry _onRolesGranted function to regenerate the token when the roles are granted.
     */
    function _onRolesGranted(
        bytes32 resource,
        address, /*account*/
        uint256, /*oldRoles*/
        uint256, /*newRoles*/
        uint256 /*roleBitmap*/
    ) internal virtual override {
        uint256 tokenId = getResourceTokenId(resource);
        // skip just-burn/expired tokens
        address owner = ownerOf(tokenId);
        if (owner != address(0)) {
            _regenerateToken(tokenId, owner);
        }
    }

    /**
     * @dev Override the base registry _onRolesRevoked function to regenerate the token when the roles are revoked.
     */
    function _onRolesRevoked(
        bytes32 resource,
        address, /*account*/
        uint256, /*oldRoles*/
        uint256, /*newRoles*/
        uint256 /*roleBitmap*/
    ) internal virtual override {
        uint256 tokenId = getResourceTokenId(resource);
        // skip just-burn/expired tokens
        address owner = ownerOf(tokenId);
        if (owner != address(0)) {
            _regenerateToken(tokenId, owner);
        }
    }

    /**
     * @dev Regenerate a token.
     */
    function _regenerateToken(uint256 tokenId, address owner) internal {
        _burn(owner, tokenId, 1);
        (address registry, uint64 expires, uint32 tokenIdVersion) = datastore.getSubregistry(tokenId);
        uint256 newTokenId = _generateTokenId(tokenId, registry, expires, tokenIdVersion + 1);
        _mint(owner, newTokenId, 1, "");

        emit TokenRegenerated(tokenId, newTokenId);
    }

    /**
     * @dev Regenerate a token id.
     * @param tokenId The token id to regenerate.
     * @param registry The registry to set.
     * @param expires The expiry date to set.
     * @param tokenIdVersion The token id version to set.
     * @return newTokenId The new token id.
     */
    function _generateTokenId(uint256 tokenId, address registry, uint64 expires, uint32 tokenIdVersion)
        internal
        virtual
        returns (uint256 newTokenId)
    {
        newTokenId = _constructTokenId(tokenId, tokenIdVersion);
        datastore.setSubregistry(newTokenId, registry, expires, tokenIdVersion);
    }

    /**
     * @dev Construct a token id from a canonical/token id and a token id version.
     * @param id The canonical/token id to construct the token id from.
     * @param tokenIdVersion The token id version to set.
     * @return newTokenId The new token id.
     */
    function _constructTokenId(uint256 id, uint32 tokenIdVersion) internal pure returns (uint256 newTokenId) {
        newTokenId = NameUtils.getCanonicalId(id) | tokenIdVersion;
    }
}<|MERGE_RESOLUTION|>--- conflicted
+++ resolved
@@ -17,17 +17,7 @@
 import {ITokenObserver} from "./ITokenObserver.sol";
 import {LibRegistryRoles} from "./LibRegistryRoles.sol";
 
-<<<<<<< HEAD
-contract PermissionedRegistry is
-    BaseRegistry,
-    EnhancedAccessControl,
-    IPermissionedRegistry,
-    MetadataMixin,
-    RegistryRolesMixin
-{
-=======
 contract PermissionedRegistry is BaseRegistry, EnhancedAccessControl, IPermissionedRegistry, MetadataMixin {
->>>>>>> 309673d2
     event TokenRegenerated(uint256 oldTokenId, uint256 newTokenId);
 
     mapping(uint256 => ITokenObserver) public tokenObservers;
@@ -41,16 +31,11 @@
         _;
     }
 
-<<<<<<< HEAD
-    constructor(IRegistryDatastore _datastore, IRegistryMetadata _metadata, uint256 _deployerRoles)
+    constructor(IRegistryDatastore _datastore, IRegistryMetadata _metadata, address _ownerAddress, uint256 _ownerRoles)
         BaseRegistry(_datastore)
         MetadataMixin(_metadata)
     {
-        _grantRoles(ROOT_RESOURCE, _deployerRoles, _msgSender(), false);
-=======
-    constructor(IRegistryDatastore _datastore, IRegistryMetadata _metadata, address _ownerAddress, uint256 _ownerRoles) BaseRegistry(_datastore) MetadataMixin(_metadata) {
         _grantRoles(ROOT_RESOURCE, _ownerRoles, _ownerAddress, false);
->>>>>>> 309673d2
 
         if (address(_metadata) == address(0)) {
             _updateMetadataProvider(new SimpleRegistryMetadata());
@@ -75,7 +60,6 @@
         return super.ownerOf(tokenId);
     }
 
-<<<<<<< HEAD
     function register(
         string calldata label,
         address owner,
@@ -83,16 +67,7 @@
         address resolver,
         uint256 roleBitmap,
         uint64 expires
-    ) public virtual override onlyRootRoles(ROLE_REGISTRAR) returns (uint256 tokenId) {
-=======
-    function register(string calldata label, address owner, IRegistry registry, address resolver, uint256 roleBitmap, uint64 expires)
-        public
-        virtual
-        override
-        onlyRootRoles(LibRegistryRoles.ROLE_REGISTRAR)
-        returns (uint256 tokenId)
-    {
->>>>>>> 309673d2
+    ) public virtual override onlyRootRoles(LibRegistryRoles.ROLE_REGISTRAR) returns (uint256 tokenId) {
         uint64 oldExpiry;
         uint32 tokenIdVersion;
         (tokenId, oldExpiry, tokenIdVersion) = getNameData(label);
@@ -123,20 +98,20 @@
         return tokenId;
     }
 
-<<<<<<< HEAD
     function setTokenObserver(uint256 tokenId, ITokenObserver observer)
         public
         override
-        onlyNonExpiredTokenRoles(tokenId, ROLE_SET_TOKEN_OBSERVER)
-    {
-=======
-    function setTokenObserver(uint256 tokenId, ITokenObserver observer) public override onlyNonExpiredTokenRoles(tokenId, LibRegistryRoles.ROLE_SET_TOKEN_OBSERVER) {
->>>>>>> 309673d2
+        onlyNonExpiredTokenRoles(tokenId, LibRegistryRoles.ROLE_SET_TOKEN_OBSERVER)
+    {
         tokenObservers[tokenId] = observer;
         emit TokenObserverSet(tokenId, address(observer));
     }
 
-    function renew(uint256 tokenId, uint64 expires) public override onlyNonExpiredTokenRoles(tokenId, LibRegistryRoles.ROLE_RENEW) {
+    function renew(uint256 tokenId, uint64 expires)
+        public
+        override
+        onlyNonExpiredTokenRoles(tokenId, LibRegistryRoles.ROLE_RENEW)
+    {
         (address subregistry, uint64 oldExpiration, uint32 tokenIdVersion) = datastore.getSubregistry(tokenId);
         if (expires < oldExpiration) {
             revert CannotReduceExpiration(oldExpiration, expires);
@@ -250,7 +225,12 @@
         return _constructTokenId(canonicalId, tokenIdVersion);
     }
 
-    function getRoleAssigneeCount(uint256 tokenId, uint256 roleBitmap) external view override returns (uint256 counts, uint256 mask) {
+    function getRoleAssigneeCount(uint256 tokenId, uint256 roleBitmap)
+        external
+        view
+        override
+        returns (uint256 counts, uint256 mask)
+    {
         return getAssigneeCount(getTokenIdResource(tokenId), roleBitmap);
     }
 
