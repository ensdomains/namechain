--- conflicted
+++ resolved
@@ -56,23 +56,6 @@
         return tokenURI(tokenId);
     }
 
-    function getNameData(
-        string calldata label
-    )
-        public
-        view
-        returns (uint256 tokenId, uint64 expiry, uint32 tokenIdVersion)
-    {
-        uint256 canonicalId = NameUtils.labelToCanonicalId(label);
-        (, expiry, tokenIdVersion) = datastore.getSubregistry(canonicalId);
-        tokenId = _constructTokenId(canonicalId, tokenIdVersion);
-    }
-
-    function getExpiry(uint256 tokenId) public view override returns (uint64) {
-        (, uint64 expires, ) = datastore.getSubregistry(tokenId);
-        return expires;
-    }
-
     /// @dev Internal logic for expired status.
     /// @notice Only use of `block.timestamp`.
     function _isExpired(uint64 expires) internal view returns (bool) {
@@ -115,44 +98,7 @@
         onlyRootRoles(LibRegistryRoles.ROLE_REGISTRAR)
         returns (uint256 tokenId)
     {
-<<<<<<< HEAD
         return _register(label, owner, registry, resolver, roleBitmap, expires);
-=======
-        uint64 oldExpiry;
-        uint32 tokenIdVersion;
-        (tokenId, oldExpiry, tokenIdVersion) = getNameData(label);
-
-        if (!_isExpired(oldExpiry)) {
-            revert NameAlreadyRegistered(label);
-        }
-
-        if (_isExpired(expires)) {
-            revert CannotSetPastExpiration(expires);
-        }
-
-        // if there is a previous owner, burn the token
-        address previousOwner = super.ownerOf(tokenId);
-        if (previousOwner != address(0)) {
-            _burn(previousOwner, tokenId, 1);
-            tokenIdVersion++; // so we have a fresh acl
-        }
-        tokenId = _generateTokenId(
-            tokenId,
-            address(registry),
-            expires,
-            tokenIdVersion
-        );
-
-        _mint(owner, tokenId, 1, "");
-        _grantRoles(getResourceFromTokenId(tokenId), roleBitmap, owner, false);
-
-        datastore.setResolver(tokenId, resolver, 0);
-        emit ResolverUpdate(tokenId, resolver, 0);
-
-        emit NewSubname(tokenId, label);
-
-        return tokenId;
->>>>>>> 9c99b5e5
     }
 
     function setTokenObserver(
@@ -292,7 +238,6 @@
         emit ResolverUpdate(tokenId, resolver, 0);
     }
 
-<<<<<<< HEAD
     function getNameData(string memory label) public view returns (uint256 tokenId, uint64 expiry, uint32 tokenIdVersion) {
         uint256 canonicalId = NameUtils.labelToCanonicalId(label);
         (, expiry, tokenIdVersion) = datastore.getSubregistry(canonicalId);
@@ -306,20 +251,6 @@
 
     function supportsInterface(bytes4 interfaceId) public view virtual override(BaseRegistry, EnhancedAccessControl, IERC165) returns (bool) {
         return interfaceId == type(IPermissionedRegistry).interfaceId || super.supportsInterface(interfaceId);
-=======
-    function supportsInterface(
-        bytes4 interfaceId
-    )
-        public
-        view
-        virtual
-        override(BaseRegistry, EnhancedAccessControl, IERC165)
-        returns (bool)
-    {
-        return
-            interfaceId == type(IPermissionedRegistry).interfaceId ||
-            super.supportsInterface(interfaceId);
->>>>>>> 9c99b5e5
     }
 
     // Enhanced access control methods adapted for token-based resources
@@ -445,11 +376,11 @@
         uint32 tokenIdVersion;
         (tokenId, oldExpiry, tokenIdVersion) = getNameData(label);
 
-        if (oldExpiry >= block.timestamp) {
+        if (!_isExpired(oldExpiry)) {
             revert NameAlreadyRegistered(label);
         }
 
-        if (expires < block.timestamp) {
+        if (_isExpired(expires)) {
             revert CannotSetPastExpiration(expires);
         }
 
@@ -459,7 +390,12 @@
             _burn(previousOwner, tokenId, 1);
             tokenIdVersion++; // so we have a fresh acl
         }
-        tokenId = _generateTokenId(tokenId, address(registry), expires, tokenIdVersion); 
+        tokenId = _generateTokenId(
+            tokenId,
+            address(registry),
+            expires,
+            tokenIdVersion
+        );
 
         _mint(owner, tokenId, 1, "");
         _grantRoles(getResourceFromTokenId(tokenId), roleBitmap, owner, false);
@@ -499,7 +435,6 @@
     /**
      * @dev Override the base registry _update function to transfer the roles to the new owner when the token is transferred.
      */
-<<<<<<< HEAD
     function _update(address from, address to, uint256[] memory ids, uint256[] memory values) internal virtual override {
         // Check ROLE_CAN_TRANSFER for actual transfers only
         // Skip check for mints (from == address(0)) and burns (to == address(0))
@@ -512,14 +447,6 @@
             }
         }
 
-=======
-    function _update(
-        address from,
-        address to,
-        uint256[] memory ids,
-        uint256[] memory values
-    ) internal virtual override {
->>>>>>> 9c99b5e5
         super._update(from, to, ids, values);
 
         for (uint256 i = 0; i < ids.length; ++i) {
