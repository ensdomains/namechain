--- conflicted
+++ resolved
@@ -8,12 +8,6 @@
  * @dev Library for encoding and decoding bridge messages.
  */
 library BridgeEncoder {
-<<<<<<< HEAD
-    /// @dev Error thrown when message type is invalid for migration
-    error InvalidMigrationMessageType();
-
-=======
->>>>>>> 309673d2
     /// @dev Error thrown when message type is invalid for ejection
     error InvalidEjectionMessageType();
 
@@ -23,71 +17,17 @@
     /**
      * @dev Encode an ejection message.
      */
-<<<<<<< HEAD
-    function encodeMigration(bytes memory dnsEncodedName, MigrationData memory data)
-        internal
-        pure
-        returns (bytes memory)
-    {
-        return abi.encode(uint256(BridgeMessageType.MIGRATION), dnsEncodedName, data);
-=======
-    function encodeEjection(
-        bytes memory dnsEncodedName,
-        TransferData memory data
-    ) internal pure returns (bytes memory) {
-        return abi.encode(uint(BridgeMessageType.EJECTION), dnsEncodedName, data);
->>>>>>> 309673d2
-    }
-
-    /**
-     * @dev Decode an ejection message.
-     */
-<<<<<<< HEAD
-    function decodeMigration(bytes memory message)
-        internal
-        pure
-        returns (bytes memory dnsEncodedName, MigrationData memory data)
-    {
-        uint256 _messageType;
-        (_messageType, dnsEncodedName, data) = abi.decode(message, (uint256, bytes, MigrationData));
-        if (_messageType != uint256(BridgeMessageType.MIGRATION)) {
-            revert InvalidMigrationMessageType();
-=======
-    function decodeEjection(bytes memory message) internal pure returns (
-        bytes memory dnsEncodedName,
-        TransferData memory data
-    ) {
-        uint _messageType;
-        (_messageType, dnsEncodedName, data) = abi.decode(message, (uint, bytes, TransferData));
-        if (_messageType != uint(BridgeMessageType.EJECTION)) {
-            revert InvalidEjectionMessageType();
->>>>>>> 309673d2
-        }
-    }
-
-    /**
-     * @dev Encode a renewal message.
-     */
-<<<<<<< HEAD
     function encodeEjection(bytes memory dnsEncodedName, TransferData memory data)
         internal
         pure
         returns (bytes memory)
     {
         return abi.encode(uint256(BridgeMessageType.EJECTION), dnsEncodedName, data);
-=======
-    function encodeRenewal(
-        uint256 tokenId,
-        uint64 newExpiry
-    ) internal pure returns (bytes memory) {
-        return abi.encode(uint(BridgeMessageType.RENEWAL), tokenId, newExpiry);
->>>>>>> 309673d2
     }
 
     /**
-     * @dev Decode a renewal message.
+     * @dev Decode an ejection message.
      */
-<<<<<<< HEAD
     function decodeEjection(bytes memory message)
         internal
         pure
@@ -97,16 +37,24 @@
         (_messageType, dnsEncodedName, data) = abi.decode(message, (uint256, bytes, TransferData));
         if (_messageType != uint256(BridgeMessageType.EJECTION)) {
             revert InvalidEjectionMessageType();
-=======
-    function decodeRenewal(bytes memory message) internal pure returns (
-        uint256 tokenId,
-        uint64 newExpiry
-    ) {
-        uint _messageType;
-        (_messageType, tokenId, newExpiry) = abi.decode(message, (uint, uint256, uint64));
-        if (_messageType != uint(BridgeMessageType.RENEWAL)) {
+        }
+    }
+
+    /**
+     * @dev Encode a renewal message.
+     */
+    function encodeRenewal(uint256 tokenId, uint64 newExpiry) internal pure returns (bytes memory) {
+        return abi.encode(uint256(BridgeMessageType.RENEWAL), tokenId, newExpiry);
+    }
+
+    /**
+     * @dev Decode a renewal message.
+     */
+    function decodeRenewal(bytes memory message) internal pure returns (uint256 tokenId, uint64 newExpiry) {
+        uint256 _messageType;
+        (_messageType, tokenId, newExpiry) = abi.decode(message, (uint256, uint256, uint64));
+        if (_messageType != uint256(BridgeMessageType.RENEWAL)) {
             revert InvalidRenewalMessageType();
->>>>>>> 309673d2
         }
     }
 
