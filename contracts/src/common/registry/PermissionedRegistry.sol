// SPDX-License-Identifier: MIT
pragma solidity >=0.8.13;

import {IERC165} from "@openzeppelin/contracts/utils/introspection/IERC165.sol";

import {EnhancedAccessControl} from "../access-control/EnhancedAccessControl.sol";
import {IEnhancedAccessControl} from "../access-control/interfaces/IEnhancedAccessControl.sol";
import {ERC1155Singleton} from "../erc1155/ERC1155Singleton.sol";
import {IERC1155Singleton} from "../erc1155/interfaces/IERC1155Singleton.sol";
import {LibLabel} from "../utils/LibLabel.sol";

import {BaseRegistry} from "./BaseRegistry.sol";
import {IPermissionedRegistry} from "./interfaces/IPermissionedRegistry.sol";
import {IRegistry} from "./interfaces/IRegistry.sol";
import {IRegistryDatastore} from "./interfaces/IRegistryDatastore.sol";
import {IRegistryMetadata} from "./interfaces/IRegistryMetadata.sol";
import {IStandardRegistry} from "./interfaces/IStandardRegistry.sol";
import {ITokenObserver} from "./interfaces/ITokenObserver.sol";
import {RegistryRolesLib} from "./libraries/RegistryRolesLib.sol";
import {MetadataMixin} from "./MetadataMixin.sol";

contract PermissionedRegistry is
    BaseRegistry,
    EnhancedAccessControl,
    IPermissionedRegistry,
    MetadataMixin
{
    ////////////////////////////////////////////////////////////////////////
    // Storage
    ////////////////////////////////////////////////////////////////////////

    mapping(uint256 id => ITokenObserver observer) public tokenObservers;

    ////////////////////////////////////////////////////////////////////////
    // Modifiers
    ////////////////////////////////////////////////////////////////////////

    modifier onlyNonExpiredTokenRoles(uint256 tokenId, uint256 roleBitmap) {
        _checkRoles(_getResourceFromTokenId(tokenId), roleBitmap, _msgSender());
        if (_isExpired(getExpiry(tokenId))) {
            revert NameExpired(tokenId);
        }
        _;
    }

    ////////////////////////////////////////////////////////////////////////
    // Initialization
    ////////////////////////////////////////////////////////////////////////

    constructor(
        IRegistryDatastore datastore_,
        IRegistryMetadata metadata_,
        address ownerAddress_,
        uint256 ownerRoles_
    ) BaseRegistry(datastore_) MetadataMixin(metadata_) {
        _grantRoles(ROOT_RESOURCE, ownerRoles_, ownerAddress_, false);
    }

    function supportsInterface(
        bytes4 interfaceId
    ) public view virtual override(BaseRegistry, EnhancedAccessControl, IERC165) returns (bool) {
        return
            interfaceId == type(IPermissionedRegistry).interfaceId ||
            super.supportsInterface(interfaceId);
    }

    ////////////////////////////////////////////////////////////////////////
    // Implementation
    ////////////////////////////////////////////////////////////////////////

    /// @inheritdoc IStandardRegistry
    function burn(
        uint256 tokenId,
        bool retain
    ) external override onlyNonExpiredTokenRoles(tokenId, RegistryRolesLib.ROLE_BURN) {
        _burn(ownerOf(tokenId), tokenId, 1);
        (IRegistryDatastore.Entry memory entry, ) = _getEntry(tokenId);
<<<<<<< HEAD
        entry.expiry = 0;
        if (!retain) {
            entry.resolver = address(0);
            entry.subregistry = address(0);
            emit SubregistryUpdate(tokenId, address(0));
            emit ResolverUpdate(tokenId, address(0));
        }
        _setEntry(tokenId, entry);
=======
        _setEntry(
            tokenId,
            IRegistryDatastore.Entry({
                subregistry: address(0),
                expiry: 0,
                tokenVersionId: entry.tokenVersionId,
                resolver: address(0),
                eacVersionId: entry.eacVersionId
            })
        );

        // NameBurned implies subregistry/resolver are set to address(0), we don't need to emit those explicitly
>>>>>>> 409440d4
        emit NameBurned(tokenId, msg.sender);
    }

    function setSubregistry(
        uint256 tokenId,
        IRegistry registry
    ) external override onlyNonExpiredTokenRoles(tokenId, RegistryRolesLib.ROLE_SET_SUBREGISTRY) {
<<<<<<< HEAD
        DATASTORE.setSubregistry(LibLabel.getCanonicalId(tokenId), address(registry));
=======
        DATASTORE.setSubregistry(tokenId, address(registry));
>>>>>>> 409440d4
        emit SubregistryUpdate(tokenId, address(registry));
    }

    function setResolver(
        uint256 tokenId,
        address resolver
    ) external override onlyNonExpiredTokenRoles(tokenId, RegistryRolesLib.ROLE_SET_RESOLVER) {
        DATASTORE.setResolver(tokenId, resolver);
        emit ResolverUpdate(tokenId, resolver);
    }

    /// @inheritdoc IPermissionedRegistry
    function latestOwnerOf(uint256 tokenId) external view returns (address) {
        return super.ownerOf(tokenId);
    }

    function getSubregistry(
        string calldata label
    ) external view virtual override(BaseRegistry, IRegistry) returns (IRegistry) {
        uint256 canonicalId = LibLabel.labelToCanonicalId(label);
        IRegistryDatastore.Entry memory entry = DATASTORE.getEntry(address(this), canonicalId);
        return IRegistry(_isExpired(entry.expiry) ? address(0) : entry.subregistry);
    }

    function getResolver(
        string calldata label
    ) external view virtual override(BaseRegistry, IRegistry) returns (address) {
        uint256 canonicalId = LibLabel.labelToCanonicalId(label);
        IRegistryDatastore.Entry memory entry = DATASTORE.getEntry(address(this), canonicalId);
        return _isExpired(entry.expiry) ? address(0) : entry.resolver;
    }

    function register(
        string calldata label,
        address owner,
        IRegistry registry,
        address resolver,
        uint256 roleBitmap,
        uint64 expires
    )
        public
        virtual
        override
        onlyRootRoles(RegistryRolesLib.ROLE_REGISTRAR)
        returns (uint256 tokenId)
    {
        return _register(label, owner, registry, resolver, roleBitmap, expires);
    }

    function setTokenObserver(
        uint256 tokenId,
        ITokenObserver observer
    ) public override onlyNonExpiredTokenRoles(tokenId, RegistryRolesLib.ROLE_SET_TOKEN_OBSERVER) {
        tokenObservers[tokenId] = observer;
        emit TokenObserverSet(tokenId, address(observer));
    }

    function renew(
        uint256 tokenId,
        uint64 expires
    ) public override onlyNonExpiredTokenRoles(tokenId, RegistryRolesLib.ROLE_RENEW) {
        (IRegistryDatastore.Entry memory entry, ) = _getEntry(tokenId);
        if (expires < entry.expiry) {
            revert CannotReduceExpiration(entry.expiry, expires);
        }
<<<<<<< HEAD
        entry.expiry = expires;
        _setEntry(tokenId, entry);
        emit SubregistryUpdate(tokenId, entry.subregistry);
=======

        DATASTORE.setExpiry(tokenId, expires);
>>>>>>> 409440d4

        ITokenObserver observer = tokenObservers[tokenId];
        if (address(observer) != address(0)) {
            observer.onRenew(tokenId, expires, msg.sender);
        }

        emit NameRenewed(tokenId, expires, msg.sender);
    }

    function grantRoles(
        uint256 tokenId,
        uint256 roleBitmap,
        address account
    ) public override(EnhancedAccessControl, IEnhancedAccessControl) returns (bool) {
        return super.grantRoles(_getResourceFromTokenId(tokenId), roleBitmap, account);
    }

    function revokeRoles(
        uint256 tokenId,
        uint256 roleBitmap,
        address account
    ) public override(EnhancedAccessControl, IEnhancedAccessControl) returns (bool) {
        return super.revokeRoles(_getResourceFromTokenId(tokenId), roleBitmap, account);
    }

    function uri(uint256 tokenId) public view override returns (string memory) {
        return _tokenURI(tokenId);
    }

    function getNameData(
        string memory label
    ) public view returns (uint256 tokenId, IRegistryDatastore.Entry memory entry) {
        uint256 canonicalId = LibLabel.labelToCanonicalId(label);
        entry = DATASTORE.getEntry(address(this), canonicalId);
        tokenId = _constructTokenId(canonicalId, entry.tokenVersionId);
    }

    function getExpiry(uint256 tokenId) public view override returns (uint64) {
        (IRegistryDatastore.Entry memory entry, ) = _getEntry(tokenId);
        return entry.expiry;
    }

    function ownerOf(
        uint256 tokenId
    ) public view virtual override(ERC1155Singleton, IERC1155Singleton) returns (address) {
        return _isExpired(getExpiry(tokenId)) ? address(0) : super.ownerOf(tokenId);
    }

    // Enhanced access control methods adapted for token-based resources

    function roles(
        uint256 tokenId,
        address account
    ) public view override(EnhancedAccessControl, IEnhancedAccessControl) returns (uint256) {
        return super.roles(_getResourceFromTokenId(tokenId), account);
    }

    function roleCount(
        uint256 tokenId
    ) public view override(EnhancedAccessControl, IEnhancedAccessControl) returns (uint256) {
        return super.roleCount(_getResourceFromTokenId(tokenId));
    }

    function hasRoles(
        uint256 tokenId,
        uint256 rolesBitmap,
        address account
    ) public view override(EnhancedAccessControl, IEnhancedAccessControl) returns (bool) {
        return super.hasRoles(_getResourceFromTokenId(tokenId), rolesBitmap, account);
    }

    function hasAssignees(
        uint256 tokenId,
        uint256 roleBitmap
    ) public view override(EnhancedAccessControl, IEnhancedAccessControl) returns (bool) {
        return super.hasAssignees(_getResourceFromTokenId(tokenId), roleBitmap);
    }

    function getAssigneeCount(
        uint256 tokenId,
        uint256 roleBitmap
    )
        public
        view
        override(EnhancedAccessControl, IEnhancedAccessControl)
        returns (uint256 counts, uint256 mask)
    {
        return super.getAssigneeCount(_getResourceFromTokenId(tokenId), roleBitmap);
    }

    ////////////////////////////////////////////////////////////////////////
    // Internal Functions
    ////////////////////////////////////////////////////////////////////////

    /**
     * @dev Sets an entry in the datastore using a token ID.
     * @param tokenId The token ID to set the entry for.
     * @param entry The entry data to set.
     */
    function _setEntry(uint256 tokenId, IRegistryDatastore.Entry memory entry) internal {
        DATASTORE.setEntry(tokenId, entry);
    }

    /**
     * @dev Internal register method that takes string memory and performs the actual registration logic.
     * @param label The label to register.
     * @param owner The owner of the registered name.
     * @param registry The registry to use for the name.
     * @param resolver The resolver to set for the name.
     * @param roleBitmap The roles to grant to the owner.
     * @param expires The expiration time of the name.
     * @return tokenId The token ID of the registered name.
     */
    function _register(
        string memory label,
        address owner,
        IRegistry registry,
        address resolver,
        uint256 roleBitmap,
        uint64 expires
    ) internal virtual returns (uint256 tokenId) {
        IRegistryDatastore.Entry memory entry;
        (tokenId, entry) = getNameData(label);

        if (!_isExpired(entry.expiry)) {
            revert NameAlreadyRegistered(label);
        }

        if (_isExpired(expires)) {
            revert CannotSetPastExpiration(expires);
        }

        // if there is a previous owner, burn the token and increment the acl version id
        if (entry.expiry > 0) {
            address previousOwner = super.ownerOf(tokenId);
            if (previousOwner != address(0)) {
                _burn(previousOwner, tokenId, 1);
            }
            entry.eacVersionId++;
            entry.tokenVersionId++;
        }

        uint256 canonicalId = LibLabel.getCanonicalId(tokenId);
        tokenId = _generateTokenId(
            canonicalId,
            IRegistryDatastore.Entry({
                subregistry: address(registry),
                expiry: expires,
                tokenVersionId: entry.tokenVersionId,
                resolver: resolver,
                eacVersionId: entry.eacVersionId
            })
        );

        // emit nameregistered before mint so we can determine this is a registry (in an indexer)
        emit NameRegistered(tokenId, label, expires, msg.sender);

        _mint(owner, tokenId, 1, "");
        _grantRoles(_getResourceFromTokenId(tokenId), roleBitmap, owner, false);

        emit SubregistryUpdate(tokenId, address(registry));
        emit ResolverUpdate(tokenId, resolver);

        return tokenId;
    }

    /**
     * @dev Override the base registry _update function to transfer the roles to the new owner when the token is transferred.
     */
    function _update(
        address from,
        address to,
        uint256[] memory ids,
        uint256[] memory values
    ) internal virtual override {
        // Check ROLE_CAN_TRANSFER for actual transfers only
        // Skip check for mints (from == address(0)) and burns (to == address(0))
        if (from != address(0) && to != address(0)) {
            for (uint256 i = 0; i < ids.length; ++i) {
                uint256 resource = _getResourceFromTokenId(ids[i]);
                if (!hasRoles(resource, RegistryRolesLib.ROLE_CAN_TRANSFER_ADMIN, from)) {
                    revert TransferDisallowed(ids[i], from);
                }
            }
        }

        super._update(from, to, ids, values);

        for (uint256 i = 0; i < ids.length; ++i) {
            /*
            There are two use-cases for this logic:

            1) when transferring a name from one account to another we transfer all roles 
            from the old owner to the new owner.

            2) in _regenerateToken, we burn the token and then mint a new one. This flow below ensures 
            the roles go from owner => zeroAddr => owner during this process.
            */
            _transferRoles(_getResourceFromTokenId(ids[i]), from, to, false);
        }
    }

    /**
     * @dev Override the base registry _onRolesGranted function to regenerate the token when the roles are granted.
     */
    function _onRolesGranted(
        uint256 resource,
        address /*account*/,
        uint256 /*oldRoles*/,
        uint256 /*newRoles*/,
        uint256 /*roleBitmap*/
    ) internal virtual override {
        uint256 tokenId = _getTokenIdFromResource(resource);
        // skip just-burn/expired tokens
        address owner = ownerOf(tokenId);
        if (owner != address(0)) {
            _regenerateToken(tokenId, owner);
        }
    }

    /**
     * @dev Override the base registry _onRolesRevoked function to regenerate the token when the roles are revoked.
     */
    function _onRolesRevoked(
        uint256 resource,
        address /*account*/,
        uint256 /*oldRoles*/,
        uint256 /*newRoles*/,
        uint256 /*roleBitmap*/
    ) internal virtual override {
        uint256 tokenId = _getTokenIdFromResource(resource);
        // skip just-burn/expired tokens
        address owner = ownerOf(tokenId);
        if (owner != address(0)) {
            _regenerateToken(tokenId, owner);
        }
    }

    /**
     * @dev Regenerate a token.
     */
    function _regenerateToken(uint256 tokenId, address owner) internal {
        _burn(owner, tokenId, 1);
        (IRegistryDatastore.Entry memory entry, uint256 canonicalId) = _getEntry(tokenId);
        entry.tokenVersionId = entry.tokenVersionId + 1;
        uint256 newTokenId = _generateTokenId(canonicalId, entry);
        _mint(owner, newTokenId, 1, "");

        emit TokenRegenerated(tokenId, newTokenId);
    }

    /**
     * @dev Regenerate a token id.
     * @param canonicalId The canonical id to regenerate.
     * @param entry The entry data to set (and also contains information used to generate the token id).
     * @return newTokenId The new token id.
     */
    function _generateTokenId(
        uint256 canonicalId,
        IRegistryDatastore.Entry memory entry
    ) internal virtual returns (uint256 newTokenId) {
        newTokenId = _constructTokenId(canonicalId, entry.tokenVersionId);
        DATASTORE.setEntry(canonicalId, entry);
    }

    /**
     * @dev Fetches an entry from the datastore using a token ID.
     * @param tokenId The token ID to fetch the entry for.
     * @return entry The datastore entry for the token ID.
     * @return canonicalId The canonical ID for the token ID.
     */
    function _getEntry(
        uint256 tokenId
    ) internal view returns (IRegistryDatastore.Entry memory entry, uint256 canonicalId) {
        canonicalId = LibLabel.getCanonicalId(tokenId);
        entry = DATASTORE.getEntry(address(this), canonicalId);
    }

    /// @dev Internal logic for expired status.
    /// @notice Only use of `block.timestamp`.
    function _isExpired(uint64 expires) internal view returns (bool) {
        return block.timestamp >= expires;
    }

    /**
     * @dev Fetches the access control resource ID for a given token ID.
     * @param tokenId The token ID to fetch the resource ID for.
     * @return The access control resource ID for the token ID.
     */
    function _getResourceFromTokenId(uint256 tokenId) internal view returns (uint256) {
        (IRegistryDatastore.Entry memory entry, uint256 canonicalId) = _getEntry(tokenId);
        return canonicalId | uint256(entry.eacVersionId);
    }

    /**
     * @dev Fetches the token ID for a given access control resource ID.
     * @param resource The access control resource ID to fetch the token ID for.
     * @return The token ID for the resource ID.
     */
    function _getTokenIdFromResource(uint256 resource) internal view returns (uint256) {
        (IRegistryDatastore.Entry memory entry, uint256 canonicalId) = _getEntry(resource);
        return _constructTokenId(canonicalId, entry.tokenVersionId);
    }

    /**
     * @dev Construct a token id from a canonical/token id and a token version.
     * @param canonicalId The canonical id to construct the token id from.
     * @param tokenVersionId The token version ID to set.
     * @return newTokenId The new token id.
     */
    function _constructTokenId(
        uint256 canonicalId,
        uint32 tokenVersionId
    ) internal pure returns (uint256 newTokenId) {
        newTokenId = canonicalId | uint256(tokenVersionId);
    }
}<|MERGE_RESOLUTION|>--- conflicted
+++ resolved
@@ -75,29 +75,13 @@
     ) external override onlyNonExpiredTokenRoles(tokenId, RegistryRolesLib.ROLE_BURN) {
         _burn(ownerOf(tokenId), tokenId, 1);
         (IRegistryDatastore.Entry memory entry, ) = _getEntry(tokenId);
-<<<<<<< HEAD
         entry.expiry = 0;
         if (!retain) {
             entry.resolver = address(0);
             entry.subregistry = address(0);
-            emit SubregistryUpdate(tokenId, address(0));
-            emit ResolverUpdate(tokenId, address(0));
         }
         _setEntry(tokenId, entry);
-=======
-        _setEntry(
-            tokenId,
-            IRegistryDatastore.Entry({
-                subregistry: address(0),
-                expiry: 0,
-                tokenVersionId: entry.tokenVersionId,
-                resolver: address(0),
-                eacVersionId: entry.eacVersionId
-            })
-        );
-
         // NameBurned implies subregistry/resolver are set to address(0), we don't need to emit those explicitly
->>>>>>> 409440d4
         emit NameBurned(tokenId, msg.sender);
     }
 
@@ -105,11 +89,7 @@
         uint256 tokenId,
         IRegistry registry
     ) external override onlyNonExpiredTokenRoles(tokenId, RegistryRolesLib.ROLE_SET_SUBREGISTRY) {
-<<<<<<< HEAD
-        DATASTORE.setSubregistry(LibLabel.getCanonicalId(tokenId), address(registry));
-=======
         DATASTORE.setSubregistry(tokenId, address(registry));
->>>>>>> 409440d4
         emit SubregistryUpdate(tokenId, address(registry));
     }
 
@@ -175,14 +155,8 @@
         if (expires < entry.expiry) {
             revert CannotReduceExpiration(entry.expiry, expires);
         }
-<<<<<<< HEAD
-        entry.expiry = expires;
-        _setEntry(tokenId, entry);
-        emit SubregistryUpdate(tokenId, entry.subregistry);
-=======
 
         DATASTORE.setExpiry(tokenId, expires);
->>>>>>> 409440d4
 
         ITokenObserver observer = tokenObservers[tokenId];
         if (address(observer) != address(0)) {
