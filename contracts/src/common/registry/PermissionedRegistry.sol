// SPDX-License-Identifier: MIT
pragma solidity >=0.8.13;

import {IERC165} from "@openzeppelin/contracts/utils/introspection/IERC165.sol";

import {EnhancedAccessControl} from "../access-control/EnhancedAccessControl.sol";
import {IEnhancedAccessControl} from "../access-control/interfaces/IEnhancedAccessControl.sol";
import {EACBaseRolesLib} from "../access-control/libraries/EACBaseRolesLib.sol";
import {ERC1155Singleton} from "../erc1155/ERC1155Singleton.sol";
import {IERC1155Singleton} from "../erc1155/interfaces/IERC1155Singleton.sol";
import {HCAEquivalence} from "../hca/HCAEquivalence.sol";
import {IHCAFactoryBasic} from "../hca/interfaces/IHCAFactoryBasic.sol";
import {LibLabel} from "../utils/LibLabel.sol";

import {BaseRegistry} from "./BaseRegistry.sol";
import {IPermissionedRegistry} from "./interfaces/IPermissionedRegistry.sol";
import {IRegistry} from "./interfaces/IRegistry.sol";
import {IRegistryDatastore} from "./interfaces/IRegistryDatastore.sol";
import {IRegistryMetadata} from "./interfaces/IRegistryMetadata.sol";
import {IStandardRegistry} from "./interfaces/IStandardRegistry.sol";
import {ITokenObserver} from "./interfaces/ITokenObserver.sol";
import {RegistryRolesLib} from "./libraries/RegistryRolesLib.sol";
import {MetadataMixin} from "./MetadataMixin.sol";

contract PermissionedRegistry is
    BaseRegistry,
    EnhancedAccessControl,
    IPermissionedRegistry,
    MetadataMixin
{
    ////////////////////////////////////////////////////////////////////////
    // Storage
    ////////////////////////////////////////////////////////////////////////

    mapping(uint256 canonicalId => ITokenObserver observer) _tokenObservers;

    ////////////////////////////////////////////////////////////////////////
    // Initialization
    ////////////////////////////////////////////////////////////////////////

    constructor(
        IRegistryDatastore datastore,
        IHCAFactoryBasic hcaFactory,
        IRegistryMetadata metadata,
        address ownerAddress,
        uint256 ownerRoles
    ) BaseRegistry(datastore) HCAEquivalence(hcaFactory) MetadataMixin(metadata) {
        _grantRoles(ROOT_RESOURCE, ownerRoles, ownerAddress, false);
    }

    function supportsInterface(
        bytes4 interfaceId
    ) public view virtual override(BaseRegistry, EnhancedAccessControl, IERC165) returns (bool) {
        return
            interfaceId == type(IPermissionedRegistry).interfaceId ||
            super.supportsInterface(interfaceId);
    }

    ////////////////////////////////////////////////////////////////////////
    // Implementation
    ////////////////////////////////////////////////////////////////////////

    /// @inheritdoc IStandardRegistry
    function unregister(uint256 anyId) external override {
        (uint256 tokenId, IRegistryDatastore.Entry memory entry) = _checkExpiryAndTokenRoles(
            anyId,
            RegistryRolesLib.ROLE_UNREGISTER
        );
        entry.expiry = 0;
        // registry and resolver are not cleared
        // token is not burned
        DATASTORE.setEntry(tokenId, entry);
        emit ExpiryUpdated(tokenId, 0, _msgSender());
    }

    function setSubregistry(uint256 anyId, IRegistry registry) external override {
        (uint256 tokenId, IRegistryDatastore.Entry memory entry) = _checkExpiryAndTokenRoles(
            anyId,
            RegistryRolesLib.ROLE_SET_SUBREGISTRY
        );
        entry.subregistry = registry;
        DATASTORE.setEntry(tokenId, entry);
        emit SubregistryUpdated(tokenId, registry);
    }

    function setResolver(uint256 anyId, address resolver) external override {
        (uint256 tokenId, IRegistryDatastore.Entry memory entry) = _checkExpiryAndTokenRoles(
            anyId,
            RegistryRolesLib.ROLE_SET_RESOLVER
        );
        entry.resolver = resolver;
        DATASTORE.setEntry(tokenId, entry);
        emit ResolverUpdated(tokenId, resolver);
    }

<<<<<<< HEAD
=======
    /// @inheritdoc IRegistry
    function getSubregistry(
        string calldata label
    ) external view virtual override(BaseRegistry, IRegistry) returns (IRegistry) {
        IRegistryDatastore.Entry memory entry = getEntry(LibLabel.labelToCanonicalId(label));
        return _isExpired(entry.expiry) ? IRegistry(address(0)) : entry.subregistry;
    }

    /// @inheritdoc IRegistry
    function getResolver(
        string calldata label
    ) external view virtual override(BaseRegistry, IRegistry) returns (address) {
        IRegistryDatastore.Entry memory entry = getEntry(LibLabel.labelToCanonicalId(label));
        return _isExpired(entry.expiry) ? address(0) : entry.resolver;
    }

    /// @inheritdoc IPermissionedRegistry
    function getTokenObserver(uint256 anyId) external view returns (ITokenObserver) {
        return _tokenObservers[LibLabel.getCanonicalId(anyId)];
    }

    /// @inheritdoc IStandardRegistry
>>>>>>> 75bf09d9
    function register(
        string calldata label,
        address owner,
        IRegistry registry,
        address resolver,
        uint256 roleBitmap,
        uint64 expires
    )
        public
        virtual
        override
        onlyRootRoles(RegistryRolesLib.ROLE_REGISTRAR)
        returns (uint256 tokenId)
    {
        return _register(label, owner, registry, resolver, roleBitmap, expires);
    }

    /// @inheritdoc IStandardRegistry
    function renew(uint256 anyId, uint64 newExpiry) public override {
        (uint256 tokenId, IRegistryDatastore.Entry memory entry) = _checkExpiryAndTokenRoles(
            anyId,
            RegistryRolesLib.ROLE_RENEW
        );
        if (newExpiry < entry.expiry) {
            revert CannotReduceExpiration(entry.expiry, newExpiry);
        }
        entry.expiry = newExpiry;
        DATASTORE.setEntry(tokenId, entry);
        ITokenObserver observer = _tokenObservers[LibLabel.getCanonicalId(tokenId)];
        if (address(observer) != address(0)) {
            observer.onRenew(tokenId, newExpiry, _msgSender());
        }
        emit ExpiryUpdated(tokenId, newExpiry, _msgSender());
    }

    /// @inheritdoc IPermissionedRegistry
    function setTokenObserver(uint256 anyId, ITokenObserver observer) public override {
        (uint256 tokenId, ) = _checkExpiryAndTokenRoles(
            anyId,
            RegistryRolesLib.ROLE_SET_TOKEN_OBSERVER
        );
        _tokenObservers[LibLabel.getCanonicalId(tokenId)] = observer;
        emit TokenObserverUpdated(tokenId, observer);
    }

    /// @inheritdoc IEnhancedAccessControl
    function grantRoles(
        uint256 anyId,
        uint256 roleBitmap,
        address account
    ) public override(EnhancedAccessControl, IEnhancedAccessControl) returns (bool) {
        return super.grantRoles(getResource(anyId), roleBitmap, account);
    }

    /// @inheritdoc IEnhancedAccessControl
    function revokeRoles(
        uint256 anyId,
        uint256 roleBitmap,
        address account
    ) public override(EnhancedAccessControl, IEnhancedAccessControl) returns (bool) {
        return super.revokeRoles(getResource(anyId), roleBitmap, account);
    }

<<<<<<< HEAD
    function getSubregistry(
        string calldata label
    ) public view virtual override(BaseRegistry, IRegistry) returns (IRegistry) {
        uint256 canonicalId = LibLabel.labelToCanonicalId(label);
        IRegistryDatastore.Entry memory entry = DATASTORE.getEntry(address(this), canonicalId);
        return IRegistry(_isExpired(entry.expiry) ? address(0) : entry.subregistry);
    }

    function getResolver(
        string calldata label
    ) public view virtual override(BaseRegistry, IRegistry) returns (address) {
        uint256 canonicalId = LibLabel.labelToCanonicalId(label);
        IRegistryDatastore.Entry memory entry = DATASTORE.getEntry(address(this), canonicalId);
        return _isExpired(entry.expiry) ? address(0) : entry.resolver;
    }

=======
    /// @inheritdoc ERC1155Singleton
>>>>>>> 75bf09d9
    function uri(uint256 tokenId) public view override returns (string memory) {
        return _tokenURI(tokenId);
    }

    /// @inheritdoc IPermissionedRegistry
    function getEntry(uint256 anyId) public view returns (IRegistryDatastore.Entry memory) {
        return DATASTORE.getEntry(this, anyId);
    }

    /// @inheritdoc IStandardRegistry
    function getExpiry(uint256 anyId) public view returns (uint64) {
        return getEntry(anyId).expiry;
    }

    /// @inheritdoc IPermissionedRegistry
    function getResource(uint256 anyId) public view returns (uint256) {
        return _constructResource(anyId, getEntry(anyId));
    }

    /// @inheritdoc IPermissionedRegistry
    function getTokenId(uint256 anyId) public view returns (uint256) {
        return _constructTokenId(anyId, getEntry(anyId));
    }

    /// @inheritdoc IPermissionedRegistry
    function getNameData(
        string memory label
    ) public view returns (uint256 tokenId, IRegistryDatastore.Entry memory entry) {
        uint256 anyId = LibLabel.labelToCanonicalId(label);
        entry = getEntry(anyId);
        tokenId = _constructTokenId(anyId, entry);
    }

    /// @inheritdoc IPermissionedRegistry
    function latestOwnerOf(uint256 tokenId) public view virtual returns (address) {
        return super.ownerOf(tokenId);
    }

    /// @inheritdoc IERC1155Singleton
    function ownerOf(
        uint256 tokenId
    ) public view virtual override(ERC1155Singleton, IERC1155Singleton) returns (address) {
        IRegistryDatastore.Entry memory entry = getEntry(tokenId);
        return
            tokenId != _constructTokenId(tokenId, entry) || _isExpired(entry.expiry)
                ? address(0)
                : super.ownerOf(tokenId);
    }

    // Enhanced access control methods adapted for token-based resources

    function roles(
        uint256 anyId,
        address account
    ) public view override(EnhancedAccessControl, IEnhancedAccessControl) returns (uint256) {
        return super.roles(getResource(anyId), account);
    }

    function roleCount(
        uint256 anyId
    ) public view override(EnhancedAccessControl, IEnhancedAccessControl) returns (uint256) {
        return super.roleCount(getResource(anyId));
    }

    function hasRoles(
        uint256 anyId,
        uint256 rolesBitmap,
        address account
    ) public view override(EnhancedAccessControl, IEnhancedAccessControl) returns (bool) {
        return super.hasRoles(getResource(anyId), rolesBitmap, account);
    }

    function hasAssignees(
        uint256 anyId,
        uint256 roleBitmap
    ) public view override(EnhancedAccessControl, IEnhancedAccessControl) returns (bool) {
        return super.hasAssignees(getResource(anyId), roleBitmap);
    }

    function getAssigneeCount(
        uint256 anyId,
        uint256 roleBitmap
    )
        public
        view
        override(EnhancedAccessControl, IEnhancedAccessControl)
        returns (uint256 counts, uint256 mask)
    {
        return super.getAssigneeCount(getResource(anyId), roleBitmap);
    }

    ////////////////////////////////////////////////////////////////////////
    // Internal Functions
    ////////////////////////////////////////////////////////////////////////

    /**
     * @dev Internal register method that takes string memory and performs the actual registration logic.
     * @param label The label to register.
     * @param owner The owner of the registered name.
     * @param registry The registry to use for the name.
     * @param resolver The resolver to set for the name.
     * @param roleBitmap The roles to grant to the owner.
     * @param expires The expiration time of the name.
     * @return tokenId The token ID of the registered name.
     */
    function _register(
        string memory label,
        address owner,
        IRegistry registry,
        address resolver,
        uint256 roleBitmap,
        uint64 expires
    ) internal virtual returns (uint256 tokenId) {
        tokenId = LibLabel.labelToCanonicalId(label);
        IRegistryDatastore.Entry memory entry = getEntry(tokenId);
        if (!_isExpired(entry.expiry)) {
            revert NameAlreadyRegistered(label);
        }
        if (_isExpired(expires)) {
            revert CannotSetPastExpiration(expires);
        }
        tokenId = _constructTokenId(tokenId, entry);
        address prevOwner = super.ownerOf(tokenId);
        if (prevOwner != address(0)) {
            _burn(prevOwner, tokenId, 1);
            delete _tokenObservers[LibLabel.getCanonicalId(tokenId)];
            ++entry.eacVersionId;
            ++entry.tokenVersionId;
            tokenId = _constructTokenId(tokenId, entry);
        }
        entry.expiry = expires;
        entry.subregistry = registry;
        entry.resolver = resolver;
        DATASTORE.setEntry(tokenId, entry);

        // emit NameRegistered before mint so we can determine this is a registry (in an indexer)
        emit NameRegistered(tokenId, label, expires, _msgSender());

        _mint(owner, tokenId, 1, "");
        _grantRoles(_constructResource(tokenId, entry), roleBitmap, owner, false);

        emit SubregistryUpdated(tokenId, registry);
        emit ResolverUpdated(tokenId, resolver);
    }

    /**
     * @dev Override the base registry _update function to transfer the roles to the new owner when the token is transferred.
     */
    function _update(
        address from,
        address to,
        uint256[] memory tokenIds,
        uint256[] memory values
    ) internal virtual override {
        bool externalTransfer = to != address(0) && from != address(0);
        if (externalTransfer) {
            // Check ROLE_CAN_TRANSFER for actual transfers only
            // Skip check for mints (from == address(0)) and burns (to == address(0))
            for (uint256 i; i < tokenIds.length; ++i) {
                if (!hasRoles(tokenIds[i], RegistryRolesLib.ROLE_CAN_TRANSFER_ADMIN, from)) {
                    revert TransferDisallowed(tokenIds[i], from);
                }
            }
        }
        super._update(from, to, tokenIds, values);
        if (externalTransfer) {
            for (uint256 i; i < tokenIds.length; ++i) {
                _transferRoles(getResource(tokenIds[i]), from, to, false);
            }
        }
    }

    /**
     * @dev Override the base registry _onRolesGranted function to regenerate the token when the roles are granted.
     */
    function _onRolesGranted(
        uint256 resource,
        address /*account*/,
        uint256 /*oldRoles*/,
        uint256 /*newRoles*/,
        uint256 /*roleBitmap*/
    ) internal virtual override {
        _regenerateToken(resource);
    }

    /**
     * @dev Override the base registry _onRolesRevoked function to regenerate the token when the roles are revoked.
     */
    function _onRolesRevoked(
        uint256 resource,
        address /*account*/,
        uint256 /*oldRoles*/,
        uint256 /*newRoles*/,
        uint256 /*roleBitmap*/
    ) internal virtual override {
        _regenerateToken(resource);
    }

    /// @dev Bump `tokenVersionId` via burn+mint if token is not expired.
    function _regenerateToken(uint256 anyId) internal {
        IRegistryDatastore.Entry memory entry = getEntry(anyId);
        if (!_isExpired(entry.expiry)) {
            uint256 tokenId = _constructTokenId(anyId, entry);
            address owner = super.ownerOf(tokenId); // skip expiry check
            if (owner != address(0)) {
                _burn(owner, tokenId, 1);
                // keep _tokenObservers
                ++entry.tokenVersionId;
                DATASTORE.setEntry(tokenId, entry);
                uint256 newTokenId = _constructTokenId(tokenId, entry);
                _mint(owner, newTokenId, 1, "");
                emit TokenRegenerated(tokenId, newTokenId, _constructResource(tokenId, entry));
            }
        }
    }

    /**
     * @dev Override to prevent admin roles from being granted in the registry.
     *
     * In the registry context, admin roles are only assigned during name registration
     * to maintain controlled permission management. This ensures that role delegation
     * follows the intended security model where admin privileges are granted at
     * registration time and cannot be arbitrarily granted afterward.
     *
     * @param resource The resource to get settable roles for.
     * @param account The account to get settable roles for.
     * @return The settable roles (regular roles only, not admin roles).
     */
    function _getSettableRoles(
        uint256 resource,
        address account
    ) internal view virtual override returns (uint256) {
        uint256 allRoles = super.roles(resource, account) | super.roles(ROOT_RESOURCE, account);
        uint256 adminRoleBitmap = allRoles & EACBaseRolesLib.ADMIN_ROLES;
        return adminRoleBitmap >> 128;
    }

    /// @dev Assert token is not expired and caller has necessary roles.
    function _checkExpiryAndTokenRoles(
        uint256 anyId,
        uint256 roleBitmap
    ) internal view returns (uint256 tokenId, IRegistryDatastore.Entry memory entry) {
        entry = getEntry(anyId);
        tokenId = _constructTokenId(anyId, entry);
        if (_isExpired(entry.expiry)) {
            revert NameExpired(tokenId);
        }
        _checkRoles(_constructResource(anyId, entry), roleBitmap, _msgSender());
    }

    /// @dev Internal logic for expired status.
    ///      Only use of `block.timestamp`.
    function _isExpired(uint64 expires) internal view returns (bool) {
        return block.timestamp >= expires;
    }

    /// @dev Create `resource` from parts.
    ///      Returns next resource if token is expired.
    function _constructResource(
        uint256 anyId,
        IRegistryDatastore.Entry memory entry
    ) internal view returns (uint256) {
        return
            LibLabel.getCanonicalId(anyId) |
            (_isExpired(entry.expiry) ? entry.eacVersionId + 1 : entry.eacVersionId);
    }

    /// @dev Create `tokenId` from parts.
    function _constructTokenId(
        uint256 anyId,
        IRegistryDatastore.Entry memory entry
    ) internal pure returns (uint256) {
        return LibLabel.getCanonicalId(anyId) | entry.tokenVersionId;
    }
}<|MERGE_RESOLUTION|>--- conflicted
+++ resolved
@@ -93,12 +93,10 @@
         emit ResolverUpdated(tokenId, resolver);
     }
 
-<<<<<<< HEAD
-=======
     /// @inheritdoc IRegistry
     function getSubregistry(
         string calldata label
-    ) external view virtual override(BaseRegistry, IRegistry) returns (IRegistry) {
+    ) public view virtual override(BaseRegistry, IRegistry) returns (IRegistry) {
         IRegistryDatastore.Entry memory entry = getEntry(LibLabel.labelToCanonicalId(label));
         return _isExpired(entry.expiry) ? IRegistry(address(0)) : entry.subregistry;
     }
@@ -106,7 +104,7 @@
     /// @inheritdoc IRegistry
     function getResolver(
         string calldata label
-    ) external view virtual override(BaseRegistry, IRegistry) returns (address) {
+    ) public view virtual override(BaseRegistry, IRegistry) returns (address) {
         IRegistryDatastore.Entry memory entry = getEntry(LibLabel.labelToCanonicalId(label));
         return _isExpired(entry.expiry) ? address(0) : entry.resolver;
     }
@@ -117,7 +115,6 @@
     }
 
     /// @inheritdoc IStandardRegistry
->>>>>>> 75bf09d9
     function register(
         string calldata label,
         address owner,
@@ -181,26 +178,7 @@
         return super.revokeRoles(getResource(anyId), roleBitmap, account);
     }
 
-<<<<<<< HEAD
-    function getSubregistry(
-        string calldata label
-    ) public view virtual override(BaseRegistry, IRegistry) returns (IRegistry) {
-        uint256 canonicalId = LibLabel.labelToCanonicalId(label);
-        IRegistryDatastore.Entry memory entry = DATASTORE.getEntry(address(this), canonicalId);
-        return IRegistry(_isExpired(entry.expiry) ? address(0) : entry.subregistry);
-    }
-
-    function getResolver(
-        string calldata label
-    ) public view virtual override(BaseRegistry, IRegistry) returns (address) {
-        uint256 canonicalId = LibLabel.labelToCanonicalId(label);
-        IRegistryDatastore.Entry memory entry = DATASTORE.getEntry(address(this), canonicalId);
-        return _isExpired(entry.expiry) ? address(0) : entry.resolver;
-    }
-
-=======
     /// @inheritdoc ERC1155Singleton
->>>>>>> 75bf09d9
     function uri(uint256 tokenId) public view override returns (string memory) {
         return _tokenURI(tokenId);
     }
