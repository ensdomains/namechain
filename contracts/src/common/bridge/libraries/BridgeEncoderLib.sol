// SPDX-License-Identifier: MIT
pragma solidity ^0.8.13;

import {BridgeMessageType} from "../interfaces/IBridge.sol";
import {TransferData} from "../types/TransferData.sol";

/// @dev Library for encoding and decoding bridge messages.
library BridgeEncoderLib {
    ////////////////////////////////////////////////////////////////////////
    // Errors
    ////////////////////////////////////////////////////////////////////////

    /// @dev Error thrown when message type is invalid for ejection
    error InvalidEjectionMessageType();

    /// @dev Error thrown when message type is invalid for renewal
    error InvalidRenewalMessageType();

    ////////////////////////////////////////////////////////////////////////
    // Library Functions
    ////////////////////////////////////////////////////////////////////////

    /// @dev Encode an ejection message.
    function encodeEjection(TransferData memory data) internal pure returns (bytes memory) {
        return abi.encode(uint256(BridgeMessageType.EJECTION), data);
    }

    /// @dev Decode an ejection message.
    function decodeEjection(bytes memory message) internal pure returns (TransferData memory data) {
        uint256 _messageType;
        (_messageType, data) = abi.decode(message, (uint256, TransferData));
<<<<<<< HEAD
        if (_messageType != uint(BridgeMessageType.EJECTION)) {
=======
        if (_messageType != uint256(BridgeMessageType.EJECTION)) {
>>>>>>> 68c1932e
            revert InvalidEjectionMessageType();
        }
    }

    /// @dev Encode a renewal message.
    function encodeRenewal(uint256 tokenId, uint64 newExpiry) internal pure returns (bytes memory) {
        return abi.encode(uint256(BridgeMessageType.RENEWAL), tokenId, newExpiry);
    }

    /// @dev Decode a renewal message.
    function decodeRenewal(
        bytes memory message
    ) internal pure returns (uint256 tokenId, uint64 newExpiry) {
        uint256 _messageType;
        (_messageType, tokenId, newExpiry) = abi.decode(message, (uint256, uint256, uint64));
<<<<<<< HEAD
        if (_messageType != uint(BridgeMessageType.RENEWAL)) {
=======
        if (_messageType != uint256(BridgeMessageType.RENEWAL)) {
>>>>>>> 68c1932e
            revert InvalidRenewalMessageType();
        }
    }

    /// @dev Helper function to get the message type from an encoded message.
    function getMessageType(bytes memory message) internal pure returns (BridgeMessageType) {
        uint256 _messageType = abi.decode(message, (uint256));
        return BridgeMessageType(_messageType);
    }
}<|MERGE_RESOLUTION|>--- conflicted
+++ resolved
@@ -29,11 +29,7 @@
     function decodeEjection(bytes memory message) internal pure returns (TransferData memory data) {
         uint256 _messageType;
         (_messageType, data) = abi.decode(message, (uint256, TransferData));
-<<<<<<< HEAD
-        if (_messageType != uint(BridgeMessageType.EJECTION)) {
-=======
         if (_messageType != uint256(BridgeMessageType.EJECTION)) {
->>>>>>> 68c1932e
             revert InvalidEjectionMessageType();
         }
     }
@@ -49,11 +45,7 @@
     ) internal pure returns (uint256 tokenId, uint64 newExpiry) {
         uint256 _messageType;
         (_messageType, tokenId, newExpiry) = abi.decode(message, (uint256, uint256, uint64));
-<<<<<<< HEAD
-        if (_messageType != uint(BridgeMessageType.RENEWAL)) {
-=======
         if (_messageType != uint256(BridgeMessageType.RENEWAL)) {
->>>>>>> 68c1932e
             revert InvalidRenewalMessageType();
         }
     }
