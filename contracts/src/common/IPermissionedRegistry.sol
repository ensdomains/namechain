// SPDX-License-Identifier: MIT
pragma solidity >=0.8.13;

import {IStandardRegistry} from "./IStandardRegistry.sol";
import {ITokenObserver} from "./ITokenObserver.sol";

interface IPermissionedRegistry is IStandardRegistry {
    /**
     * @dev Event emitted when a token observer is set.
     */
    event TokenObserverSet(uint256 indexed tokenId, address observer);

    /**
     * @dev Sets a token observer for a token.
     * @param tokenId The token ID of the token to set the observer for.
     * @param observer The observer to set.
     */
    function setTokenObserver(uint256 tokenId, ITokenObserver observer) external;

    /**
     * @dev Fetches the name data for a label.
     * @param label The label to fetch the name data for.
     * @return tokenId The token ID of the name.
     * @return expiry The expiry date of the name.
     * @return tokenIdVersion The token ID version of the name.
     */
<<<<<<< HEAD
    function getNameData(string calldata label)
        external
        view
        returns (uint256 tokenId, uint64 expiry, uint32 tokenIdVersion);
=======
    function getNameData(string calldata label) external view returns (uint256 tokenId, uint64 expiry, uint32 tokenIdVersion);    


    /**
     * @dev Fetches the access control resource ID for a given token ID.
     * @param tokenId The token ID to fetch the resource ID for.
     * @return The access control resource ID for the token ID.
     */
    function getTokenIdResource(uint256 tokenId) external pure returns (bytes32);


    /**
     * @dev Fetches the token ID for a given access control resource ID.
     * @param resource The access control resource ID to fetch the token ID for.
     * @return The token ID for the resource ID.
     */
    function getResourceTokenId(bytes32 resource) external view returns (uint256);



    /**
     * @dev Fetches the number of assignees for a given role bitmap.
     * @param tokenId The token ID to fetch the assignee count for.
     * @param roleBitmap The role bitmap to fetch the assignee count for.
     * @return counts The number of assignees for the role bitmap.
     * @return mask The mask of the role bitmap.
     */
    function getRoleAssigneeCount(uint256 tokenId, uint256 roleBitmap) external view returns (uint256 counts, uint256 mask);
>>>>>>> 309673d2
}<|MERGE_RESOLUTION|>--- conflicted
+++ resolved
@@ -24,14 +24,10 @@
      * @return expiry The expiry date of the name.
      * @return tokenIdVersion The token ID version of the name.
      */
-<<<<<<< HEAD
     function getNameData(string calldata label)
         external
         view
         returns (uint256 tokenId, uint64 expiry, uint32 tokenIdVersion);
-=======
-    function getNameData(string calldata label) external view returns (uint256 tokenId, uint64 expiry, uint32 tokenIdVersion);    
-
 
     /**
      * @dev Fetches the access control resource ID for a given token ID.
@@ -40,15 +36,12 @@
      */
     function getTokenIdResource(uint256 tokenId) external pure returns (bytes32);
 
-
     /**
      * @dev Fetches the token ID for a given access control resource ID.
      * @param resource The access control resource ID to fetch the token ID for.
      * @return The token ID for the resource ID.
      */
     function getResourceTokenId(bytes32 resource) external view returns (uint256);
-
-
 
     /**
      * @dev Fetches the number of assignees for a given role bitmap.
@@ -57,6 +50,8 @@
      * @return counts The number of assignees for the role bitmap.
      * @return mask The mask of the role bitmap.
      */
-    function getRoleAssigneeCount(uint256 tokenId, uint256 roleBitmap) external view returns (uint256 counts, uint256 mask);
->>>>>>> 309673d2
+    function getRoleAssigneeCount(uint256 tokenId, uint256 roleBitmap)
+        external
+        view
+        returns (uint256 counts, uint256 mask);
 }