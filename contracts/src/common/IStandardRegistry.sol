--- conflicted
+++ resolved
@@ -66,17 +66,10 @@
     ) external returns (uint256 tokenId);
 
     /**
-<<<<<<< HEAD
-     * @dev Renews a name.
-     * @param tokenId The token ID of the name to renew.
-     * @param expires The expiration date of the name.
-     */ 
-=======
      * @dev Renews a subdomain.
      * @param tokenId The token ID of the subdomain to renew.
      * @param expires The expiration date of the subdomain.
      */
->>>>>>> 9c99b5e5
     function renew(uint256 tokenId, uint64 expires) external;
 
     /**
