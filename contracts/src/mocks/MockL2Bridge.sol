--- conflicted
+++ resolved
@@ -13,25 +13,14 @@
  * Accepts arbitrary messages as bytes and calls the appropriate controller methods
  */
 contract MockL2Bridge is MockBridgeBase {
-<<<<<<< HEAD
-    // Ejection controller to call when receiving ejection messages
-    L2EjectionController public ejectionController;
+    // Bridge controller to call when receiving messages
+    L2BridgeController public bridgeController;
 
     // Type-specific events with tokenId and data
     event NameBridgedToL1(bytes message);
 
-    function setEjectionController(L2EjectionController _ejectionController) external {
-        ejectionController = _ejectionController;
-=======
-    // Bridge controller to call when receiving messages
-    L2BridgeController public bridgeController;
-        
-    // Type-specific events with tokenId and data
-    event NameBridgedToL1(bytes message);
-        
     function setBridgeController(L2BridgeController _bridgeController) external {
         bridgeController = _bridgeController;
->>>>>>> 309673d2
     }
 
     /**
@@ -39,16 +28,8 @@
      */
     function sendMessage(bytes memory message) external override {
         BridgeMessageType messageType = BridgeEncoder.getMessageType(message);
-<<<<<<< HEAD
 
-        if (messageType == BridgeMessageType.MIGRATION) {
-            // Migration messages are not supported in L2 bridge
-            revert MigrationNotSupported();
-        } else if (messageType == BridgeMessageType.EJECTION) {
-=======
-        
         if (messageType == BridgeMessageType.EJECTION) {
->>>>>>> 309673d2
             emit NameBridgedToL1(message);
         }
     }
@@ -56,36 +37,17 @@
     /**
      * @dev Handle ejection messages specific to L2 bridge
      */
-<<<<<<< HEAD
     function _handleEjectionMessage(bytes memory, /*dnsEncodedName*/ TransferData memory transferData)
         internal
         override
     {
-        ejectionController.completeEjectionFromL1(transferData);
-=======
-    function _handleEjectionMessage(
-        bytes memory /*dnsEncodedName*/,
-        TransferData memory transferData
-    ) internal override {
         bridgeController.completeEjectionFromL1(transferData);
->>>>>>> 309673d2
     }
 
     /**
      * @dev Handle renewal messages specific to L2 bridge
      */
-<<<<<<< HEAD
-    function _handleMigrationMessage(bytes memory, /*dnsEncodedName*/ MigrationData memory /*migrationData*/ )
-        internal
-        override
-    {
-        // TODO: handle migration messages
-=======
-    function _handleRenewalMessage(
-        uint256 /*tokenId*/,
-        uint64 /*newExpiry*/
-    ) internal pure override {
+    function _handleRenewalMessage(uint256, /*tokenId*/ uint64 /*newExpiry*/ ) internal pure override {
         revert RenewalNotSupported();
->>>>>>> 309673d2
     }
 }