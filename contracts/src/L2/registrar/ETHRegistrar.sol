--- conflicted
+++ resolved
@@ -172,17 +172,10 @@
             REGISTRY.latestOwnerOf(tokenId),
             duration,
             paymentToken
-<<<<<<< HEAD
-        ); // reverts if !isValid or !isPaymentToken
+        ); // reverts if !isValid or !isPaymentToken or duration is 0
         SafeERC20.safeTransferFrom(paymentToken, _msgSender(), BENEFICIARY, base); // reverts if payment failed
-        REGISTRY.renew(tokenId, expiry);
-        emit NameRenewed(tokenId, label, duration, expiry, paymentToken, referrer, base);
-=======
-        ); // reverts if !isValid or !isPaymentToken or duration is 0
-        require(paymentToken.transferFrom(_msgSender(), BENEFICIARY, base)); // reverts if payment failed
         REGISTRY.renew(tokenId, expires);
         emit NameRenewed(tokenId, label, duration, expires, paymentToken, referrer, base);
->>>>>>> a26b4712
     }
 
     /// @inheritdoc IRentPriceOracle
