--- conflicted
+++ resolved
@@ -8,26 +8,14 @@
 import {IPriceOracle} from "@ens/contracts/ethregistrar/IPriceOracle.sol";
 import {ERC165} from "@openzeppelin/contracts/utils/introspection/ERC165.sol";
 import {NameUtils} from "../common/NameUtils.sol";
-<<<<<<< HEAD
-import {EnhancedAccessControl} from "../common/EnhancedAccessControl.sol";
-import {RegistryRolesMixin} from "../common/RegistryRolesMixin.sol";
-
-contract ETHRegistrar is IETHRegistrar, EnhancedAccessControl, RegistryRolesMixin {
-    uint256 private constant REGISTRATION_ROLE_BITMAP =
-        ROLE_SET_SUBREGISTRY | ROLE_SET_SUBREGISTRY_ADMIN | ROLE_SET_RESOLVER | ROLE_SET_RESOLVER_ADMIN;
-=======
 import {EnhancedAccessControl, LibEACBaseRoles} from "../common/EnhancedAccessControl.sol";
 import {LibRegistryRoles} from "../common/LibRegistryRoles.sol";
 
 contract ETHRegistrar is IETHRegistrar, EnhancedAccessControl {
-    uint256 private constant REGISTRATION_ROLE_BITMAP = 
-        LibRegistryRoles.ROLE_SET_SUBREGISTRY | 
-        LibRegistryRoles.ROLE_SET_SUBREGISTRY_ADMIN | 
-        LibRegistryRoles.ROLE_SET_RESOLVER | 
-        LibRegistryRoles.ROLE_SET_RESOLVER_ADMIN |
-        LibRegistryRoles.ROLE_SET_TOKEN_OBSERVER |
-        LibRegistryRoles.ROLE_SET_TOKEN_OBSERVER_ADMIN;
->>>>>>> 309673d2
+    uint256 private constant REGISTRATION_ROLE_BITMAP = LibRegistryRoles.ROLE_SET_SUBREGISTRY
+        | LibRegistryRoles.ROLE_SET_SUBREGISTRY_ADMIN | LibRegistryRoles.ROLE_SET_RESOLVER
+        | LibRegistryRoles.ROLE_SET_RESOLVER_ADMIN | LibRegistryRoles.ROLE_SET_TOKEN_OBSERVER
+        | LibRegistryRoles.ROLE_SET_TOKEN_OBSERVER_ADMIN;
 
     uint256 private constant ROLE_SET_PRICE_ORACLE = 1 << 20;
     uint256 private constant ROLE_SET_PRICE_ORACLE_ADMIN = ROLE_SET_PRICE_ORACLE << 128;
