// SPDX-License-Identifier: MIT
pragma solidity >=0.8.13;

import {TransferData} from "../common/TransferData.sol";
import {IRegistry} from "../common/IRegistry.sol";
import {IRegistryDatastore} from "../common/IRegistryDatastore.sol";
import {NameCoder} from "@ens/contracts/utils/NameCoder.sol";
import {NameUtils} from "../common/NameUtils.sol";
import {IERC1155Receiver} from "@openzeppelin/contracts/token/ERC1155/IERC1155Receiver.sol";
import {ERC165} from "@openzeppelin/contracts/utils/introspection/ERC165.sol";
import {IERC165} from "@openzeppelin/contracts/utils/introspection/IERC165.sol";
import {ITokenObserver} from "../common/ITokenObserver.sol";
import {IPermissionedRegistry} from "../common/IPermissionedRegistry.sol";
import {EjectionController} from "../common/EjectionController.sol";
import {IBridge, LibBridgeRoles} from "../common/IBridge.sol";
import {BridgeEncoder} from "../common/BridgeEncoder.sol";
import {LibRegistryRoles} from "../common/LibRegistryRoles.sol";
import "../common/Errors.sol";

/**
 * @title L2BridgeController
 * @dev Combined controller that handles both ejection messages from L1 to L2 and ejection operations
 */
contract L2BridgeController is EjectionController, ITokenObserver {
    error NotTokenOwner(uint256 tokenId);
    error TooManyRoleAssignees(uint256 tokenId, uint256 roleBitmap);

    IRegistryDatastore public immutable datastore;

    constructor(
        IBridge _bridge,
        IPermissionedRegistry _registry, 
        IRegistryDatastore _datastore
    ) EjectionController(_registry, _bridge) {
        datastore = _datastore;
    }   

    /**
     * @dev Should be called when a name is being ejected to L2.
     *
     * @param transferData The transfer data for the name being migrated
     */
    function completeEjectionToL2(
        TransferData memory transferData
    ) 
    external 
    virtual 
    onlyRootRoles(LibBridgeRoles.ROLE_EJECTOR)
    {
<<<<<<< HEAD
        (uint256 tokenId,) = registry.getNameData(transferData.label);
=======
        string memory label = NameUtils.extractLabel(transferData.dnsEncodedName);
        (uint256 tokenId,,) = registry.getNameData(label);
>>>>>>> e689466b

        // owner should be the bridge controller
        if (registry.ownerOf(tokenId) != address(this)) {
            revert NotTokenOwner(tokenId);
        }

        registry.setSubregistry(tokenId, IRegistry(transferData.subregistry));
        registry.setResolver(tokenId, transferData.resolver);

        // Clear token observer and transfer ownership to recipient
        registry.setTokenObserver(tokenId, ITokenObserver(address(0)));
        registry.safeTransferFrom(address(this), transferData.owner, tokenId, 1, "");

        emit NameEjectedToL2(transferData.dnsEncodedName, tokenId);
    }

    /**
     * @dev Override onERC1155Received to handle minting scenarios
     * When from is address(0), it's a mint operation and we should just return success
     * Otherwise, delegate to the parent implementation for ejection processing
     */
    function onERC1155Received(
        address /* operator */,
        address from,
        uint256 tokenId,
        uint256 /* amount */,
        bytes calldata data
    ) external virtual override onlyRegistry returns (bytes4) {
        // If from is not address(0), it's not a mint operation - process as ejection
        if (from != address(0)) {
            _processEjection(tokenId, data);
        }
        
        return this.onERC1155Received.selector;
    }

    /**
     * @dev Default implementation of onRenew that does nothing.
     * Can be overridden in derived contracts for custom behavior.
     */
    function onRenew(uint256 tokenId, uint64 expires, address /*renewedBy*/) external virtual onlyRegistry {
        bridge.sendMessage(BridgeEncoder.encodeRenewal(tokenId, expires));
    }

    /**
     * Overrides the EjectionController._onEject function.
     */
    function _onEject(uint256[] memory tokenIds, TransferData[] memory transferDataArray) internal virtual override {
        for (uint256 i = 0; i < tokenIds.length; i++) {
            uint256 tokenId = tokenIds[i];
            TransferData memory transferData = transferDataArray[i];

            // check that the owner is not null address
            if (transferData.owner == address(0)) {
                revert InvalidOwner();
            }

            // check that the label matches the token id
            _assertTokenIdMatchesLabel(tokenId, transferData.dnsEncodedName);

            /*
            Check that there is no more than one holder of the token observer and subregistry setting roles.

            This works by calculating the no. of assignees for each of the given roles as a bitmap `(counts & mask)` where each role's corresponding 
            nybble is set to its assignee count.

            Since the roles themselves are bitmaps where each role's nybble is set to 1, we can simply comparing the two values to 
            check to see if each role has exactly one assignee.

            We also don't need to check that we (the bridge controller) are the sole assignee of these roles since we exercise these 
            roles further down below.
            */
            uint256 roleBitmap = 
                LibRegistryRoles.ROLE_SET_TOKEN_OBSERVER |
                LibRegistryRoles.ROLE_SET_TOKEN_OBSERVER_ADMIN |
                LibRegistryRoles.ROLE_SET_SUBREGISTRY |
                LibRegistryRoles.ROLE_SET_SUBREGISTRY_ADMIN |
                LibRegistryRoles.ROLE_CAN_TRANSFER_ADMIN;
            (uint256 counts, uint256 mask) = registry.getAssigneeCount(tokenId, roleBitmap);
            if (counts & mask != roleBitmap) {
                revert TooManyRoleAssignees(tokenId, roleBitmap);
            }

            // NOTE: we don't nullify the resolver here, so that there is no resolution downtime
            registry.setSubregistry(tokenId, IRegistry(address(0)));
            registry.setTokenObserver(tokenId, this);
            
            // Send bridge message for ejection
            bridge.sendMessage(BridgeEncoder.encodeEjection(transferData));
            emit NameEjectedToL1(transferData.dnsEncodedName, tokenId);
        }
    }

    /**
     * @dev See {IERC165-supportsInterface}.
     */
    function supportsInterface(bytes4 interfaceId) public view virtual override(EjectionController) returns (bool) {
        return interfaceId == type(ITokenObserver).interfaceId || super.supportsInterface(interfaceId);
    }
} <|MERGE_RESOLUTION|>--- conflicted
+++ resolved
@@ -47,12 +47,8 @@
     virtual 
     onlyRootRoles(LibBridgeRoles.ROLE_EJECTOR)
     {
-<<<<<<< HEAD
-        (uint256 tokenId,) = registry.getNameData(transferData.label);
-=======
         string memory label = NameUtils.extractLabel(transferData.dnsEncodedName);
-        (uint256 tokenId,,) = registry.getNameData(label);
->>>>>>> e689466b
+        (uint256 tokenId,) = registry.getNameData(label);
 
         // owner should be the bridge controller
         if (registry.ownerOf(tokenId) != address(this)) {
