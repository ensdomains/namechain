// SPDX-License-Identifier: MIT
pragma solidity >=0.8.13;

import {AccessControl} from "@openzeppelin/contracts/access/AccessControl.sol";
import {IERC165} from "@openzeppelin/contracts/utils/introspection/IERC165.sol";
import {ERC1155Singleton} from "./ERC1155Singleton.sol";
import {IERC1155Singleton} from "./IERC1155Singleton.sol";
import {IRegistry} from "./IRegistry.sol";
import {IRegistryDatastore} from "./IRegistryDatastore.sol";
import {BaseRegistry} from "./BaseRegistry.sol";
<<<<<<< HEAD
import {LockableRegistry} from "./LockableRegistry.sol";
import {IETHRegistry} from "./IETHRegistry.sol";

contract ETHRegistry is LockableRegistry, IETHRegistry, AccessControl {
    bytes32 public constant REGISTRAR_ROLE = keccak256("REGISTRAR_ROLE");

    constructor(IRegistryDatastore _datastore) LockableRegistry(_datastore) {
=======
import {PermissionedRegistry} from "./PermissionedRegistry.sol";

contract ETHRegistry is PermissionedRegistry, AccessControl {
    bytes32 public constant REGISTRAR_ROLE = keccak256("REGISTRAR_ROLE");

    error NameAlreadyRegistered(string label);
    error NameExpired(uint256 tokenId);
    error CannotReduceExpiration(uint64 oldExpiration, uint64 newExpiration);

    constructor(IRegistryDatastore _datastore) PermissionedRegistry(_datastore) {
>>>>>>> b27c457c
        _grantRole(DEFAULT_ADMIN_ROLE, msg.sender);
    }

    function uri(uint256 /*tokenId*/ ) public pure override returns (string memory) {
        return "";
    }

    function ownerOf(uint256 tokenId)
        public
        view
        virtual
        override(ERC1155Singleton, IERC1155Singleton)
        returns (address)
    {
        (, uint96 oldFlags) = datastore.getSubregistry(tokenId);
        uint64 expires = _extractExpiry(oldFlags);
        if (expires < block.timestamp) {
            return address(0);
        }
        return super.ownerOf(tokenId);
    }

    function register(string calldata label, address owner, IRegistry registry, uint96 flags, uint64 expires)
        public
        onlyRole(REGISTRAR_ROLE)
        returns (uint256 tokenId)
    {
        tokenId = (uint256(keccak256(bytes(label))) & ~uint256(FLAGS_MASK)) | flags;
        flags = (flags & FLAGS_MASK) | (uint96(expires) << 32);

        (, uint96 oldFlags) = datastore.getSubregistry(tokenId);
        uint64 oldExpiry = _extractExpiry(oldFlags);
        if (oldExpiry >= block.timestamp) {
            revert NameAlreadyRegistered(label);
        }

        if (expires < block.timestamp) {
            revert CannotSetPastExpiration(expires);
        }

        // if there is a previous owner, burn the token
        address previousOwner = super.ownerOf(tokenId);
        if (previousOwner != address(0)) {
            _burn(previousOwner, tokenId, 1);
        }

        _mint(owner, tokenId, 1, "");
        datastore.setSubregistry(tokenId, address(registry), flags);
        emit NewSubname(label);
        return tokenId;
    }

    function renew(uint256 tokenId, uint64 expires) public onlyRole(REGISTRAR_ROLE) {
        (address subregistry, uint96 flags) = datastore.getSubregistry(tokenId);
        uint64 oldExpiration = _extractExpiry(flags);
        if (oldExpiration < block.timestamp) {
            revert NameExpired(tokenId);
        }
        if (expires < oldExpiration) {
            revert CannotReduceExpiration(oldExpiration, expires);
        }
        datastore.setSubregistry(tokenId, subregistry, (flags & FLAGS_MASK) | (uint96(expires) << 32));
    }

    /**
     * @dev Relinquish a name.
     *      This will destroy the name and remove it from the registry.
     *
     * @param tokenId The token ID of the name to relinquish.
     */
    function relinquish(uint256 tokenId) external onlyTokenOwner(tokenId) {
        _burn(ownerOf(tokenId), tokenId, 1);
        datastore.setSubregistry(tokenId, address(0), 0);
    }

    function nameData(uint256 tokenId) external view returns (uint64 expiry, uint32 flags) {
        (, uint96 _flags) = datastore.getSubregistry(tokenId);
        return (_extractExpiry(_flags), uint32(_flags));
    }

    function setFlags(uint256 tokenId, uint96 flags)
        external
        onlyTokenOwner(tokenId)
        returns (uint256 newTokenId)
    {
        uint96 newFlags = _setFlags(tokenId, flags);
        newTokenId = (tokenId & ~uint256(FLAGS_MASK)) | (newFlags & FLAGS_MASK);
        if (tokenId != newTokenId) {
            address owner = ownerOf(tokenId);
            _burn(owner, tokenId, 1);
            _mint(owner, newTokenId, 1, "");
        }
    }

    function supportsInterface(bytes4 interfaceId) public view override(BaseRegistry, AccessControl, IERC165) returns (bool) {
        return interfaceId == type(IRegistry).interfaceId || super.supportsInterface(interfaceId);
    }

    function getSubregistry(string calldata label) external view virtual override(BaseRegistry, IRegistry) returns (IRegistry) {
        (address subregistry, uint96 flags) = datastore.getSubregistry(uint256(keccak256(bytes(label))));
        uint64 expires = _extractExpiry(flags);
        if (expires <= block.timestamp) {
            return IRegistry(address(0));
        }
        return IRegistry(subregistry);
    }

    function getResolver(string calldata label) external view virtual override(BaseRegistry, IRegistry) returns (address) {
        uint256 tokenId = uint256(keccak256(bytes(label)));
        (, uint96 flags) = datastore.getSubregistry(tokenId);
        uint64 expires = _extractExpiry(flags);
        if (expires <= block.timestamp) {
            return address(0);
        }

        (address resolver, ) = datastore.getResolver(tokenId);
        return resolver;
    }


    // Private methods

    function _extractExpiry(uint96 flags) private pure returns (uint64) {
        return uint64(flags >> 32);
    }
}<|MERGE_RESOLUTION|>--- conflicted
+++ resolved
@@ -8,26 +8,13 @@
 import {IRegistry} from "./IRegistry.sol";
 import {IRegistryDatastore} from "./IRegistryDatastore.sol";
 import {BaseRegistry} from "./BaseRegistry.sol";
-<<<<<<< HEAD
-import {LockableRegistry} from "./LockableRegistry.sol";
+import {PermissionedRegistry} from "./PermissionedRegistry.sol";
 import {IETHRegistry} from "./IETHRegistry.sol";
 
-contract ETHRegistry is LockableRegistry, IETHRegistry, AccessControl {
+contract ETHRegistry is PermissionedRegistry, AccessControl, IETHRegistry {
     bytes32 public constant REGISTRAR_ROLE = keccak256("REGISTRAR_ROLE");
 
-    constructor(IRegistryDatastore _datastore) LockableRegistry(_datastore) {
-=======
-import {PermissionedRegistry} from "./PermissionedRegistry.sol";
-
-contract ETHRegistry is PermissionedRegistry, AccessControl {
-    bytes32 public constant REGISTRAR_ROLE = keccak256("REGISTRAR_ROLE");
-
-    error NameAlreadyRegistered(string label);
-    error NameExpired(uint256 tokenId);
-    error CannotReduceExpiration(uint64 oldExpiration, uint64 newExpiration);
-
     constructor(IRegistryDatastore _datastore) PermissionedRegistry(_datastore) {
->>>>>>> b27c457c
         _grantRole(DEFAULT_ADMIN_ROLE, msg.sender);
     }
 
