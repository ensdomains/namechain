{
  "lib/buffer": {
    "rev": "82cc81935de1d1a82e021cf1030d902c5248982b"
  },
  "lib/ens-contracts": {
<<<<<<< HEAD
    "rev": "49887951d6d5b124861a318ef7dd588c7eaa7882"
=======
    "rev": "143fd904fade60cae1b7862a7d998f434063a345"
>>>>>>> bcabb2b2
  },
  "lib/forge-std": {
    "rev": "77041d2ce690e692d6e03cc812b57d1ddaa4d505"
  },
  "lib/openzeppelin-contracts": {
    "rev": "e4f70216d759d8e6a64144a9e1f7bbeed78e7079"
  },
  "lib/openzeppelin-contracts-upgradeable": {
    "rev": "5fc3fee14043035097ae718387200f4f4daaa982"
  },
  "lib/openzeppelin-contracts-v4": {
    "rev": "54b3f14346da01ba0d159114b399197fea8b7cda"
  },
  "lib/solsha1": {
    "rev": "c4fbe97cf5e8c1b8d607001588fd23abb5bfb923"
  },
  "lib/unruggable-gateways": {
    "rev": "4c246c98d322fcf12654138e63fcd4bea3f31f7b"
  },
  "lib/verifiable-factory": {
    "rev": "c47c0e61ce03b3ab5891a3b743287b54aee9f021"
  }
}<|MERGE_RESOLUTION|>--- conflicted
+++ resolved
@@ -3,11 +3,7 @@
     "rev": "82cc81935de1d1a82e021cf1030d902c5248982b"
   },
   "lib/ens-contracts": {
-<<<<<<< HEAD
-    "rev": "49887951d6d5b124861a318ef7dd588c7eaa7882"
-=======
     "rev": "143fd904fade60cae1b7862a7d998f434063a345"
->>>>>>> bcabb2b2
   },
   "lib/forge-std": {
     "rev": "77041d2ce690e692d6e03cc812b57d1ddaa4d505"
