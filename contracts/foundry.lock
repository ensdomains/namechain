--- conflicted
+++ resolved
@@ -1,41 +1,29 @@
 {
-  "lib/unruggable-gateways": {
-    "rev": "84d0a07772618a293abf3f778f4caabd51ca8ff5"
+  "lib/openzeppelin-contracts-upgradeable": {
+    "rev": "5fc3fee14043035097ae718387200f4f4daaa982"
   },
-  "lib/buffer": {
-    "rev": "82cc81935de1d1a82e021cf1030d902c5248982b"
-  },
-<<<<<<< HEAD
-=======
-  "lib/ens-contracts": {
-    "rev": "a392133a641f7a88dd8d08616e1113e1b6d0416a"
+  "lib/solsha1": {
+    "rev": "c4fbe97cf5e8c1b8d607001588fd23abb5bfb923"
   },
   "lib/forge-std": {
     "rev": "77041d2ce690e692d6e03cc812b57d1ddaa4d505"
   },
-  "lib/openzeppelin-contracts": {
-    "rev": "e4f70216d759d8e6a64144a9e1f7bbeed78e7079"
+  "lib/unruggable-gateways": {
+    "rev": "84d0a07772618a293abf3f778f4caabd51ca8ff5"
   },
->>>>>>> main
-  "lib/openzeppelin-contracts-upgradeable": {
-    "rev": "5fc3fee14043035097ae718387200f4f4daaa982"
+  "lib/ens-contracts": {
+    "rev": "b6cb0e26f4039edab95cc465dc19f4b805ef95ba"
+  },
+  "lib/openzeppelin-contracts-v4": {
+    "rev": "54b3f14346da01ba0d159114b399197fea8b7cda"
   },
   "lib/verifiable-factory": {
     "rev": "c47c0e61ce03b3ab5891a3b743287b54aee9f021"
   },
-  "lib/solsha1": {
-    "rev": "c4fbe97cf5e8c1b8d607001588fd23abb5bfb923"
-  },
-  "lib/ens-contracts": {
-    "rev": "b6cb0e26f4039edab95cc465dc19f4b805ef95ba"
-  },
   "lib/openzeppelin-contracts": {
     "rev": "e4f70216d759d8e6a64144a9e1f7bbeed78e7079"
   },
-  "lib/openzeppelin-contracts-v4": {
-    "rev": "54b3f14346da01ba0d159114b399197fea8b7cda"
-  },
-  "lib/forge-std": {
-    "rev": "77041d2ce690e692d6e03cc812b57d1ddaa4d505"
+  "lib/buffer": {
+    "rev": "82cc81935de1d1a82e021cf1030d902c5248982b"
   }
 }