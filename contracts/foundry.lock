{
<<<<<<< HEAD
  "lib/buffer": {
    "rev": "82cc81935de1d1a82e021cf1030d902c5248982b"
  },
  "lib/ens-contracts": {
    "rev": "d180d12963cf11ddd381a4ddf0b37a667c9f37a4"
=======
  "lib/verifiable-factory": {
    "rev": "c47c0e61ce03b3ab5891a3b743287b54aee9f021"
>>>>>>> 8056b47a
  },
  "lib/unruggable-gateways": {
    "rev": "4c246c98d322fcf12654138e63fcd4bea3f31f7b"
  },
  "lib/openzeppelin-contracts": {
    "rev": "e4f70216d759d8e6a64144a9e1f7bbeed78e7079"
  },
  "lib/openzeppelin-contracts-upgradeable": {
    "rev": "5fc3fee14043035097ae718387200f4f4daaa982"
  },
  "lib/solsha1": {
    "rev": "c4fbe97cf5e8c1b8d607001588fd23abb5bfb923"
  },
  "lib/ens-contracts": {
    "rev": "49887951d6d5b124861a318ef7dd588c7eaa7882"
  },
  "lib/buffer": {
    "rev": "82cc81935de1d1a82e021cf1030d902c5248982b"
  },
  "lib/openzeppelin-contracts-v4": {
    "rev": "54b3f14346da01ba0d159114b399197fea8b7cda"
  },
  "lib/forge-std": {
    "rev": "77041d2ce690e692d6e03cc812b57d1ddaa4d505"
  }
}<|MERGE_RESOLUTION|>--- conflicted
+++ resolved
@@ -1,17 +1,12 @@
 {
-<<<<<<< HEAD
   "lib/buffer": {
     "rev": "82cc81935de1d1a82e021cf1030d902c5248982b"
   },
   "lib/ens-contracts": {
-    "rev": "d180d12963cf11ddd381a4ddf0b37a667c9f37a4"
-=======
-  "lib/verifiable-factory": {
-    "rev": "c47c0e61ce03b3ab5891a3b743287b54aee9f021"
->>>>>>> 8056b47a
+    "rev": "49887951d6d5b124861a318ef7dd588c7eaa7882"
   },
-  "lib/unruggable-gateways": {
-    "rev": "4c246c98d322fcf12654138e63fcd4bea3f31f7b"
+  "lib/forge-std": {
+    "rev": "77041d2ce690e692d6e03cc812b57d1ddaa4d505"
   },
   "lib/openzeppelin-contracts": {
     "rev": "e4f70216d759d8e6a64144a9e1f7bbeed78e7079"
@@ -19,19 +14,16 @@
   "lib/openzeppelin-contracts-upgradeable": {
     "rev": "5fc3fee14043035097ae718387200f4f4daaa982"
   },
+  "lib/openzeppelin-contracts-v4": {
+    "rev": "54b3f14346da01ba0d159114b399197fea8b7cda"
+  },
   "lib/solsha1": {
     "rev": "c4fbe97cf5e8c1b8d607001588fd23abb5bfb923"
   },
-  "lib/ens-contracts": {
-    "rev": "49887951d6d5b124861a318ef7dd588c7eaa7882"
+  "lib/unruggable-gateways": {
+    "rev": "4c246c98d322fcf12654138e63fcd4bea3f31f7b"
   },
-  "lib/buffer": {
-    "rev": "82cc81935de1d1a82e021cf1030d902c5248982b"
-  },
-  "lib/openzeppelin-contracts-v4": {
-    "rev": "54b3f14346da01ba0d159114b399197fea8b7cda"
-  },
-  "lib/forge-std": {
-    "rev": "77041d2ce690e692d6e03cc812b57d1ddaa4d505"
+  "lib/verifiable-factory": {
+    "rev": "c47c0e61ce03b3ab5891a3b743287b54aee9f021"
   }
 }