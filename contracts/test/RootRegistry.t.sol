// SPDX-License-Identifier: MIT
pragma solidity >=0.8.13;

import "forge-std/Test.sol";
import "forge-std/console.sol";

import {ERC1155Holder} from "@openzeppelin/contracts/token/ERC1155/utils/ERC1155Holder.sol";

import "../src/common/PermissionedRegistry.sol";
import "../src/common/RegistryDatastore.sol";
import "../src/common/EnhancedAccessControl.sol";
import "../src/common/IEnhancedAccessControl.sol";
import "../src/common/SimpleRegistryMetadata.sol";
import "../src/common/BaseRegistry.sol";
import {LibEACBaseRoles} from "../src/common/EnhancedAccessControl.sol";
import {LibRegistryRoles} from "../src/common/LibRegistryRoles.sol";

contract TestRootRegistry is Test, ERC1155Holder {
    event TransferSingle(address indexed operator, address indexed from, address indexed to, uint256 id, uint256 value);
    event URI(string value, uint256 indexed id);
    event NewSubname(uint256 indexed node, string label);

    RegistryDatastore datastore;
    PermissionedRegistry registry;
    SimpleRegistryMetadata metadata;

    // Hardcoded role constants

    uint256 constant ROLE_SET_FLAGS = 1 << 4; // This one is specific to RootRegistry
    uint256 constant defaultRoleBitmap = LibRegistryRoles.ROLE_SET_SUBREGISTRY | LibRegistryRoles.ROLE_SET_RESOLVER | ROLE_SET_FLAGS;
    uint256 constant lockedResolverRoleBitmap = LibRegistryRoles.ROLE_SET_SUBREGISTRY | ROLE_SET_FLAGS;
    uint256 constant lockedSubregistryRoleBitmap = LibRegistryRoles.ROLE_SET_RESOLVER | ROLE_SET_FLAGS;
    uint256 constant lockedFlagsRoleBitmap = LibRegistryRoles.ROLE_SET_SUBREGISTRY | LibRegistryRoles.ROLE_SET_RESOLVER;
    uint64 constant MAX_EXPIRY = type(uint64).max;

    address owner = makeAddr("owner");

    function setUp() public {
        datastore = new RegistryDatastore();
        metadata = new SimpleRegistryMetadata();
        // Use the valid ALL_ROLES value for deployer roles
        uint256 deployerRoles = LibEACBaseRoles.ALL_ROLES;
        registry = new PermissionedRegistry(datastore, metadata, address(this), deployerRoles);
        metadata.grantRootRoles(LibRegistryRoles.ROLE_REGISTRAR, address(registry));
    }

    function test_register_unlocked() public {
        uint256 tokenId = registry.register("test2", owner, registry, address(0), defaultRoleBitmap, MAX_EXPIRY);
        assertTrue(registry.hasRoles(registry.getTokenIdResource(tokenId), LibRegistryRoles.ROLE_SET_SUBREGISTRY, owner));
        assertTrue(registry.hasRoles(registry.getTokenIdResource(tokenId), LibRegistryRoles.ROLE_SET_RESOLVER, owner));
        assertTrue(registry.hasRoles(registry.getTokenIdResource(tokenId), ROLE_SET_FLAGS, owner));
    }

    function test_register_locked_resolver_and_subregistry() public {
        uint256 tokenId = registry.register("test2", owner, registry, address(0), lockedFlagsRoleBitmap, MAX_EXPIRY);
        assertTrue(registry.hasRoles(registry.getTokenIdResource(tokenId), LibRegistryRoles.ROLE_SET_SUBREGISTRY, owner));
        assertTrue(registry.hasRoles(registry.getTokenIdResource(tokenId), LibRegistryRoles.ROLE_SET_RESOLVER, owner));
        assertFalse(registry.hasRoles(registry.getTokenIdResource(tokenId), ROLE_SET_FLAGS, owner));
    }

    function test_register_locked_subregistry() public {
<<<<<<< HEAD
        uint256 tokenId =
            registry.register("test2", owner, registry, address(0), lockedSubregistryRoleBitmap, MAX_EXPIRY);
        assertFalse(registry.hasRoles(registry.getTokenIdResource(tokenId), ROLE_SET_SUBREGISTRY, owner));
        assertTrue(registry.hasRoles(registry.getTokenIdResource(tokenId), ROLE_SET_RESOLVER, owner));
=======
        uint256 tokenId = registry.register("test2", owner, registry, address(0), lockedSubregistryRoleBitmap, MAX_EXPIRY);
        assertFalse(registry.hasRoles(registry.getTokenIdResource(tokenId), LibRegistryRoles.ROLE_SET_SUBREGISTRY, owner));
        assertTrue(registry.hasRoles(registry.getTokenIdResource(tokenId), LibRegistryRoles.ROLE_SET_RESOLVER, owner));
>>>>>>> 309673d2
        assertTrue(registry.hasRoles(registry.getTokenIdResource(tokenId), ROLE_SET_FLAGS, owner));
    }

    function test_register_locked_resolver() public {
        uint256 tokenId = registry.register("test2", owner, registry, address(0), lockedResolverRoleBitmap, MAX_EXPIRY);
        assertTrue(registry.hasRoles(registry.getTokenIdResource(tokenId), LibRegistryRoles.ROLE_SET_SUBREGISTRY, owner));
        assertFalse(registry.hasRoles(registry.getTokenIdResource(tokenId), LibRegistryRoles.ROLE_SET_RESOLVER, owner));
        assertTrue(registry.hasRoles(registry.getTokenIdResource(tokenId), ROLE_SET_FLAGS, owner));
    }

    function test_set_subregistry() public {
        uint256 tokenId = registry.register("test", owner, registry, address(0), defaultRoleBitmap, MAX_EXPIRY);
        vm.prank(owner);
        registry.setSubregistry(tokenId, IRegistry(address(this)));
        vm.assertEq(address(registry.getSubregistry("test")), address(this));
    }

    function test_Revert_cannot_set_locked_subregistry() public {
        uint256 tokenId =
            registry.register("test", owner, registry, address(0), lockedSubregistryRoleBitmap, MAX_EXPIRY);

        address unauthorizedCaller = address(0xdead);
<<<<<<< HEAD
        vm.expectRevert(
            abi.encodeWithSelector(
                EnhancedAccessControl.EACUnauthorizedAccountRoles.selector,
                registry.getTokenIdResource(tokenId),
                ROLE_SET_SUBREGISTRY,
                unauthorizedCaller
            )
        );
=======
        vm.expectRevert(abi.encodeWithSelector(IEnhancedAccessControl.EACUnauthorizedAccountRoles.selector, registry.getTokenIdResource(tokenId), LibRegistryRoles.ROLE_SET_SUBREGISTRY, unauthorizedCaller));
>>>>>>> 309673d2
        vm.prank(unauthorizedCaller);
        registry.setSubregistry(tokenId, IRegistry(address(this)));
    }

    function test_set_resolver() public {
        uint256 tokenId = registry.register("test", owner, registry, address(0), defaultRoleBitmap, MAX_EXPIRY);
        vm.prank(owner);
        registry.setResolver(tokenId, address(this));
        vm.assertEq(address(registry.getResolver("test")), address(this));
    }

    function test_Revert_cannot_set_locked_resolver() public {
        uint256 tokenId = registry.register("test", owner, registry, address(0), lockedResolverRoleBitmap, MAX_EXPIRY);

        address unauthorizedCaller = address(0xdead);
<<<<<<< HEAD
        vm.expectRevert(
            abi.encodeWithSelector(
                EnhancedAccessControl.EACUnauthorizedAccountRoles.selector,
                registry.getTokenIdResource(tokenId),
                ROLE_SET_RESOLVER,
                unauthorizedCaller
            )
        );
=======
        vm.expectRevert(abi.encodeWithSelector(IEnhancedAccessControl.EACUnauthorizedAccountRoles.selector, registry.getTokenIdResource(tokenId), LibRegistryRoles.ROLE_SET_RESOLVER, unauthorizedCaller));
>>>>>>> 309673d2
        vm.prank(unauthorizedCaller);
        registry.setResolver(tokenId, address(this));
    }

    function test_register() public {
        // Setup test data
        string memory label = "testmint";

        // Start recording logs
        vm.recordLogs();

        // Call register function
        uint256 tokenId = registry.register(label, owner, registry, address(0), defaultRoleBitmap, MAX_EXPIRY);

        // Get recorded logs
        Vm.Log[] memory logs = vm.getRecordedLogs();

        // Verify ownership
        vm.assertEq(registry.ownerOf(tokenId), owner);

        // Verify roles were granted
        assertTrue(registry.hasRoles(registry.getTokenIdResource(tokenId), LibRegistryRoles.ROLE_SET_SUBREGISTRY, owner));
        assertTrue(registry.hasRoles(registry.getTokenIdResource(tokenId), LibRegistryRoles.ROLE_SET_RESOLVER, owner));
        assertTrue(registry.hasRoles(registry.getTokenIdResource(tokenId), ROLE_SET_FLAGS, owner));

        // Verify subregistry was set
        vm.assertEq(address(registry.getSubregistry(label)), address(registry));

        // Verify events - check each log
        bool foundTransferEvent = false;
        bool foundNewSubnameEvent = false;

        for (uint256 i = 0; i < logs.length; i++) {
            bytes32 topic0 = logs[i].topics[0];

            // TransferSingle event
            if (topic0 == keccak256("TransferSingle(address,address,address,uint256,uint256)")) {
                foundTransferEvent = true;
                address operator = address(uint160(uint256(logs[i].topics[1])));
                address from = address(uint160(uint256(logs[i].topics[2])));
                address to = address(uint160(uint256(logs[i].topics[3])));

                // The operator is the caller of the register function, which is this test contract
                assertEq(operator, address(this));
                assertEq(from, address(0));
                assertEq(to, owner);

                (uint256 id, uint256 value) = abi.decode(logs[i].data, (uint256, uint256));
                assertEq(id, tokenId);
                assertEq(value, 1);
            }
            // NewSubname event
            else if (topic0 == keccak256("NewSubname(uint256,string)")) {
                foundNewSubnameEvent = true;
                assertEq(logs[i].topics.length, 2);
                assertEq(uint256(logs[i].topics[1]), tokenId);

                string memory value = abi.decode(logs[i].data, (string));
                assertEq(keccak256(bytes(value)), keccak256(bytes(label)));
            }
        }

        assertTrue(foundTransferEvent, "No TransferSingle event found");
        assertTrue(foundNewSubnameEvent, "No NewSubname event found");
    }

    function test_Revert_register_without_permission() public {
        // Setup test data
        string memory label = "testmint";
        address unauthorizedCaller = makeAddr("unauthorized");

        // First, revoke the REGISTRAR role from the test contract
        // since it was granted in the constructor to the deployer (this test contract)
<<<<<<< HEAD
        registry.revokeRootRoles(ROLE_REGISTRAR, address(this));

        // Verify the test contract no longer has the role
        assertFalse(registry.hasRoles(registry.ROOT_RESOURCE(), ROLE_REGISTRAR, address(this)));

        // The test should now fail since no one has permission
        vm.expectRevert(
            abi.encodeWithSelector(
                EnhancedAccessControl.EACUnauthorizedAccountRoles.selector,
                registry.ROOT_RESOURCE(),
                ROLE_REGISTRAR,
                unauthorizedCaller
            )
        );
=======
        registry.revokeRootRoles(LibRegistryRoles.ROLE_REGISTRAR, address(this));
        
        // Verify the test contract no longer has the role
        assertFalse(registry.hasRoles(registry.ROOT_RESOURCE(), LibRegistryRoles.ROLE_REGISTRAR, address(this)));
        
        // The test should now fail since no one has permission
        vm.expectRevert(abi.encodeWithSelector(IEnhancedAccessControl.EACUnauthorizedAccountRoles.selector, registry.ROOT_RESOURCE(), LibRegistryRoles.ROLE_REGISTRAR, unauthorizedCaller));
>>>>>>> 309673d2
        vm.prank(unauthorizedCaller);
        registry.register(label, owner, registry, address(0), defaultRoleBitmap, MAX_EXPIRY);
    }
}<|MERGE_RESOLUTION|>--- conflicted
+++ resolved
@@ -27,7 +27,8 @@
     // Hardcoded role constants
 
     uint256 constant ROLE_SET_FLAGS = 1 << 4; // This one is specific to RootRegistry
-    uint256 constant defaultRoleBitmap = LibRegistryRoles.ROLE_SET_SUBREGISTRY | LibRegistryRoles.ROLE_SET_RESOLVER | ROLE_SET_FLAGS;
+    uint256 constant defaultRoleBitmap =
+        LibRegistryRoles.ROLE_SET_SUBREGISTRY | LibRegistryRoles.ROLE_SET_RESOLVER | ROLE_SET_FLAGS;
     uint256 constant lockedResolverRoleBitmap = LibRegistryRoles.ROLE_SET_SUBREGISTRY | ROLE_SET_FLAGS;
     uint256 constant lockedSubregistryRoleBitmap = LibRegistryRoles.ROLE_SET_RESOLVER | ROLE_SET_FLAGS;
     uint256 constant lockedFlagsRoleBitmap = LibRegistryRoles.ROLE_SET_SUBREGISTRY | LibRegistryRoles.ROLE_SET_RESOLVER;
@@ -46,35 +47,37 @@
 
     function test_register_unlocked() public {
         uint256 tokenId = registry.register("test2", owner, registry, address(0), defaultRoleBitmap, MAX_EXPIRY);
-        assertTrue(registry.hasRoles(registry.getTokenIdResource(tokenId), LibRegistryRoles.ROLE_SET_SUBREGISTRY, owner));
+        assertTrue(
+            registry.hasRoles(registry.getTokenIdResource(tokenId), LibRegistryRoles.ROLE_SET_SUBREGISTRY, owner)
+        );
         assertTrue(registry.hasRoles(registry.getTokenIdResource(tokenId), LibRegistryRoles.ROLE_SET_RESOLVER, owner));
         assertTrue(registry.hasRoles(registry.getTokenIdResource(tokenId), ROLE_SET_FLAGS, owner));
     }
 
     function test_register_locked_resolver_and_subregistry() public {
         uint256 tokenId = registry.register("test2", owner, registry, address(0), lockedFlagsRoleBitmap, MAX_EXPIRY);
-        assertTrue(registry.hasRoles(registry.getTokenIdResource(tokenId), LibRegistryRoles.ROLE_SET_SUBREGISTRY, owner));
+        assertTrue(
+            registry.hasRoles(registry.getTokenIdResource(tokenId), LibRegistryRoles.ROLE_SET_SUBREGISTRY, owner)
+        );
         assertTrue(registry.hasRoles(registry.getTokenIdResource(tokenId), LibRegistryRoles.ROLE_SET_RESOLVER, owner));
         assertFalse(registry.hasRoles(registry.getTokenIdResource(tokenId), ROLE_SET_FLAGS, owner));
     }
 
     function test_register_locked_subregistry() public {
-<<<<<<< HEAD
         uint256 tokenId =
             registry.register("test2", owner, registry, address(0), lockedSubregistryRoleBitmap, MAX_EXPIRY);
-        assertFalse(registry.hasRoles(registry.getTokenIdResource(tokenId), ROLE_SET_SUBREGISTRY, owner));
-        assertTrue(registry.hasRoles(registry.getTokenIdResource(tokenId), ROLE_SET_RESOLVER, owner));
-=======
-        uint256 tokenId = registry.register("test2", owner, registry, address(0), lockedSubregistryRoleBitmap, MAX_EXPIRY);
-        assertFalse(registry.hasRoles(registry.getTokenIdResource(tokenId), LibRegistryRoles.ROLE_SET_SUBREGISTRY, owner));
-        assertTrue(registry.hasRoles(registry.getTokenIdResource(tokenId), LibRegistryRoles.ROLE_SET_RESOLVER, owner));
->>>>>>> 309673d2
+        assertFalse(
+            registry.hasRoles(registry.getTokenIdResource(tokenId), LibRegistryRoles.ROLE_SET_SUBREGISTRY, owner)
+        );
+        assertTrue(registry.hasRoles(registry.getTokenIdResource(tokenId), LibRegistryRoles.ROLE_SET_RESOLVER, owner));
         assertTrue(registry.hasRoles(registry.getTokenIdResource(tokenId), ROLE_SET_FLAGS, owner));
     }
 
     function test_register_locked_resolver() public {
         uint256 tokenId = registry.register("test2", owner, registry, address(0), lockedResolverRoleBitmap, MAX_EXPIRY);
-        assertTrue(registry.hasRoles(registry.getTokenIdResource(tokenId), LibRegistryRoles.ROLE_SET_SUBREGISTRY, owner));
+        assertTrue(
+            registry.hasRoles(registry.getTokenIdResource(tokenId), LibRegistryRoles.ROLE_SET_SUBREGISTRY, owner)
+        );
         assertFalse(registry.hasRoles(registry.getTokenIdResource(tokenId), LibRegistryRoles.ROLE_SET_RESOLVER, owner));
         assertTrue(registry.hasRoles(registry.getTokenIdResource(tokenId), ROLE_SET_FLAGS, owner));
     }
@@ -91,18 +94,14 @@
             registry.register("test", owner, registry, address(0), lockedSubregistryRoleBitmap, MAX_EXPIRY);
 
         address unauthorizedCaller = address(0xdead);
-<<<<<<< HEAD
         vm.expectRevert(
             abi.encodeWithSelector(
-                EnhancedAccessControl.EACUnauthorizedAccountRoles.selector,
+                IEnhancedAccessControl.EACUnauthorizedAccountRoles.selector,
                 registry.getTokenIdResource(tokenId),
-                ROLE_SET_SUBREGISTRY,
+                LibRegistryRoles.ROLE_SET_SUBREGISTRY,
                 unauthorizedCaller
             )
         );
-=======
-        vm.expectRevert(abi.encodeWithSelector(IEnhancedAccessControl.EACUnauthorizedAccountRoles.selector, registry.getTokenIdResource(tokenId), LibRegistryRoles.ROLE_SET_SUBREGISTRY, unauthorizedCaller));
->>>>>>> 309673d2
         vm.prank(unauthorizedCaller);
         registry.setSubregistry(tokenId, IRegistry(address(this)));
     }
@@ -118,18 +117,14 @@
         uint256 tokenId = registry.register("test", owner, registry, address(0), lockedResolverRoleBitmap, MAX_EXPIRY);
 
         address unauthorizedCaller = address(0xdead);
-<<<<<<< HEAD
         vm.expectRevert(
             abi.encodeWithSelector(
-                EnhancedAccessControl.EACUnauthorizedAccountRoles.selector,
+                IEnhancedAccessControl.EACUnauthorizedAccountRoles.selector,
                 registry.getTokenIdResource(tokenId),
-                ROLE_SET_RESOLVER,
+                LibRegistryRoles.ROLE_SET_RESOLVER,
                 unauthorizedCaller
             )
         );
-=======
-        vm.expectRevert(abi.encodeWithSelector(IEnhancedAccessControl.EACUnauthorizedAccountRoles.selector, registry.getTokenIdResource(tokenId), LibRegistryRoles.ROLE_SET_RESOLVER, unauthorizedCaller));
->>>>>>> 309673d2
         vm.prank(unauthorizedCaller);
         registry.setResolver(tokenId, address(this));
     }
@@ -151,7 +146,9 @@
         vm.assertEq(registry.ownerOf(tokenId), owner);
 
         // Verify roles were granted
-        assertTrue(registry.hasRoles(registry.getTokenIdResource(tokenId), LibRegistryRoles.ROLE_SET_SUBREGISTRY, owner));
+        assertTrue(
+            registry.hasRoles(registry.getTokenIdResource(tokenId), LibRegistryRoles.ROLE_SET_SUBREGISTRY, owner)
+        );
         assertTrue(registry.hasRoles(registry.getTokenIdResource(tokenId), LibRegistryRoles.ROLE_SET_RESOLVER, owner));
         assertTrue(registry.hasRoles(registry.getTokenIdResource(tokenId), ROLE_SET_FLAGS, owner));
 
@@ -203,30 +200,20 @@
 
         // First, revoke the REGISTRAR role from the test contract
         // since it was granted in the constructor to the deployer (this test contract)
-<<<<<<< HEAD
-        registry.revokeRootRoles(ROLE_REGISTRAR, address(this));
+        registry.revokeRootRoles(LibRegistryRoles.ROLE_REGISTRAR, address(this));
 
         // Verify the test contract no longer has the role
-        assertFalse(registry.hasRoles(registry.ROOT_RESOURCE(), ROLE_REGISTRAR, address(this)));
+        assertFalse(registry.hasRoles(registry.ROOT_RESOURCE(), LibRegistryRoles.ROLE_REGISTRAR, address(this)));
 
         // The test should now fail since no one has permission
         vm.expectRevert(
             abi.encodeWithSelector(
-                EnhancedAccessControl.EACUnauthorizedAccountRoles.selector,
+                IEnhancedAccessControl.EACUnauthorizedAccountRoles.selector,
                 registry.ROOT_RESOURCE(),
-                ROLE_REGISTRAR,
+                LibRegistryRoles.ROLE_REGISTRAR,
                 unauthorizedCaller
             )
         );
-=======
-        registry.revokeRootRoles(LibRegistryRoles.ROLE_REGISTRAR, address(this));
-        
-        // Verify the test contract no longer has the role
-        assertFalse(registry.hasRoles(registry.ROOT_RESOURCE(), LibRegistryRoles.ROLE_REGISTRAR, address(this)));
-        
-        // The test should now fail since no one has permission
-        vm.expectRevert(abi.encodeWithSelector(IEnhancedAccessControl.EACUnauthorizedAccountRoles.selector, registry.ROOT_RESOURCE(), LibRegistryRoles.ROLE_REGISTRAR, unauthorizedCaller));
->>>>>>> 309673d2
         vm.prank(unauthorizedCaller);
         registry.register(label, owner, registry, address(0), defaultRoleBitmap, MAX_EXPIRY);
     }
