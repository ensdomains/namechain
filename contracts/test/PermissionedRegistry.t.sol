// SPDX-License-Identifier: MIT
pragma solidity >=0.8.13;

import {Test} from "forge-std/Test.sol";
import {console} from "forge-std/console.sol";
import {Vm} from "forge-std/Vm.sol";
import {ERC1155Holder} from "@openzeppelin/contracts/token/ERC1155/utils/ERC1155Holder.sol";

import "./mocks/MockPermissionedRegistry.sol";
import "../src/common/RegistryDatastore.sol";
import "../src/common/IRegistryMetadata.sol";
import "../src/common/SimpleRegistryMetadata.sol";
import "../src/common/BaseRegistry.sol";
import "../src/common/IPermissionedRegistry.sol";
<<<<<<< HEAD
import "../src/common/IStandardRegistry.sol";
import "../src/L2/ETHRegistrar.sol";
import {IPriceOracle} from "@ens/contracts/ethregistrar/IPriceOracle.sol";
import {ITokenPriceOracle} from "../src/L2/ITokenPriceOracle.sol";
import {TokenPriceOracle} from "../src/L2/TokenPriceOracle.sol";
=======
>>>>>>> 9c99b5e5
import "../src/common/ITokenObserver.sol";
import {LibEACBaseRoles} from "../src/common/EnhancedAccessControl.sol";
import {IEnhancedAccessControl} from "../src/common/IEnhancedAccessControl.sol";
import {LibRegistryRoles} from "../src/common/LibRegistryRoles.sol";

contract TestPermissionedRegistry is Test, ERC1155Holder {
    event TransferSingle(
        address indexed operator,
        address indexed from,
        address indexed to,
        uint256 id,
        uint256 value
    );

    RegistryDatastore datastore;
    MockPermissionedRegistry registry;
    MockTokenObserver observer;
    RevertingTokenObserver revertingObserver;
    IRegistryMetadata metadata;

    // Role bitmaps for different permission configurations

    uint256 constant defaultRoleBitmap =
        LibRegistryRoles.ROLE_SET_SUBREGISTRY |
            LibRegistryRoles.ROLE_SET_RESOLVER |
            LibRegistryRoles.ROLE_SET_TOKEN_OBSERVER;
    uint256 constant lockedResolverRoleBitmap =
        LibRegistryRoles.ROLE_SET_SUBREGISTRY |
            LibRegistryRoles.ROLE_SET_TOKEN_OBSERVER;
    uint256 constant lockedSubregistryRoleBitmap =
        LibRegistryRoles.ROLE_SET_RESOLVER |
            LibRegistryRoles.ROLE_SET_TOKEN_OBSERVER;
    uint256 constant noRolesRoleBitmap = 0;

    address owner = makeAddr("owner");
    address user1 = makeAddr("user1");

    // all roles
    uint256 deployerRoles = LibEACBaseRoles.ALL_ROLES;

    function setUp() public {
        datastore = new RegistryDatastore();
        metadata = new SimpleRegistryMetadata();
        registry = new MockPermissionedRegistry(
            datastore,
            metadata,
            address(this),
            deployerRoles
        );
        observer = new MockTokenObserver();
        revertingObserver = new RevertingTokenObserver();
    }

    function test_constructor_sets_roles() public view {
        uint256 expectedRoles = deployerRoles;
        assertTrue(
            registry.hasRoles(
                registry.ROOT_RESOURCE(),
                expectedRoles,
                address(this)
            )
        );
    }

    function test_Revert_register_without_registrar_role() public {
        address nonRegistrar = makeAddr("nonRegistrar");

        vm.expectRevert(
            abi.encodeWithSelector(
                IEnhancedAccessControl.EACUnauthorizedAccountRoles.selector,
                registry.ROOT_RESOURCE(),
                LibRegistryRoles.ROLE_REGISTRAR,
                nonRegistrar
            )
        );
        vm.prank(nonRegistrar);
        registry.register(
            "test2",
            address(this),
            registry,
            address(0),
            defaultRoleBitmap,
            uint64(block.timestamp) + 86400
        );
    }

    function test_Revert_renew_without_renew_role() public {
        uint256 tokenId = registry.register(
            "test2",
            address(this),
            registry,
            address(0),
            defaultRoleBitmap,
            uint64(block.timestamp) + 86400
        );

        address nonRenewer = makeAddr("nonRenewer");

        vm.expectRevert(
            abi.encodeWithSelector(
                IEnhancedAccessControl.EACUnauthorizedAccountRoles.selector,
                registry.testGetResourceFromTokenId(tokenId),
                LibRegistryRoles.ROLE_RENEW,
                nonRenewer
            )
        );
        vm.prank(nonRenewer);
        registry.renew(tokenId, uint64(block.timestamp) + 172800);
    }

    function test_token_specific_renewer_can_renew() public {
        uint256 tokenId = registry.register(
            "test2",
            address(this),
            registry,
            address(0),
            defaultRoleBitmap,
            uint64(block.timestamp) + 86400
        );

        address tokenRenewer = makeAddr("tokenRenewer");

        // Grant the RENEW role specifically for this token
        registry.grantRoles(
            registry.testGetResourceFromTokenId(tokenId),
            LibRegistryRoles.ROLE_RENEW,
            tokenRenewer
        );

        // Verify the role was granted
        assertTrue(
            registry.hasRoles(
                registry.testGetResourceFromTokenId(tokenId),
                LibRegistryRoles.ROLE_RENEW,
                tokenRenewer
            )
        );

        // This user doesn't have the ROOT_RESOURCE LibRegistryRoles.ROLE_RENEW
        assertFalse(
            registry.hasRoles(
                registry.ROOT_RESOURCE(),
                LibRegistryRoles.ROLE_RENEW,
                tokenRenewer
            )
        );

        // But should still be able to renew this specific token
        vm.prank(tokenRenewer);
        uint64 newExpiry = uint64(block.timestamp) + 172800;
        registry.renew(tokenId, newExpiry);

        uint64 expiry = registry.getExpiry(tokenId);
        assertEq(expiry, newExpiry);
    }

    function test_token_owner_can_renew_if_granted_role() public {
        // Register a token with specific roles including LibRegistryRoles.ROLE_RENEW
        uint256 roleBitmap = defaultRoleBitmap | LibRegistryRoles.ROLE_RENEW;
        uint256 tokenId = registry.register(
            "test2",
            user1,
            registry,
            address(0),
            roleBitmap,
            uint64(block.timestamp) + 86400
        );

        // Verify the owner has the RENEW role for this token
        assertTrue(
            registry.hasRoles(
                registry.testGetResourceFromTokenId(tokenId),
                LibRegistryRoles.ROLE_RENEW,
                user1
            )
        );

        // Owner should be able to renew their own token
        vm.prank(user1);
        uint64 newExpiry = uint64(block.timestamp) + 172800;
        registry.renew(tokenId, newExpiry);

        uint64 expiry = registry.getExpiry(tokenId);
        assertEq(expiry, newExpiry);
    }

    function test_Revert_owner_cannot_renew_without_role() public {
        // First create a user without global renew permissions
        address tokenOwner = makeAddr("tokenOwner");

        // Register a token with NO roles granted to the owner
        uint256 tokenId = registry.register(
            "test2",
            tokenOwner,
            registry,
            address(0),
            noRolesRoleBitmap,
            uint64(block.timestamp) + 86400
        );

        // Verify the owner doesn't have the RENEW role for this token (this is the intent of the test)
        assertFalse(
            registry.hasRoles(
                registry.testGetResourceFromTokenId(tokenId),
                LibRegistryRoles.ROLE_RENEW,
                tokenOwner
            )
        );

        // Owner should not be able to renew without the role
        vm.expectRevert(
            abi.encodeWithSelector(
                IEnhancedAccessControl.EACUnauthorizedAccountRoles.selector,
                registry.testGetResourceFromTokenId(tokenId),
                LibRegistryRoles.ROLE_RENEW,
                tokenOwner
            )
        );
        vm.prank(tokenOwner);
        registry.renew(tokenId, uint64(block.timestamp) + 172800);
    }

    function test_registrar_can_register() public {
        address registrar2 = makeAddr("registrar");
        registry.grantRootRoles(LibRegistryRoles.ROLE_REGISTRAR, registrar2);

        vm.prank(registrar2);
        uint256 tokenId = registry.register(
            "test2",
            address(this),
            registry,
            address(0),
            defaultRoleBitmap,
            uint64(block.timestamp) + 86400
        );
        assertEq(registry.ownerOf(tokenId), address(this));
    }

    function test_renewer_can_renew() public {
        uint256 tokenId = registry.register(
            "test2",
            address(this),
            registry,
            address(0),
            defaultRoleBitmap,
            uint64(block.timestamp) + 86400
        );

        address renewer = makeAddr("renewer");
        registry.grantRootRoles(LibRegistryRoles.ROLE_RENEW, renewer);

        vm.prank(renewer);
        uint64 newExpiry = uint64(block.timestamp) + 172800;
        registry.renew(tokenId, newExpiry);

        uint64 expiry = registry.getExpiry(tokenId);
        assertEq(expiry, newExpiry);
    }

    function test_register_unlocked() public {
        uint256 tokenId = registry.register(
            "test2",
            owner,
            registry,
            address(0),
            defaultRoleBitmap,
            uint64(block.timestamp) + 86400
        );

        // Verify roles
        assertTrue(
            registry.hasRoles(
                registry.testGetResourceFromTokenId(tokenId),
                LibRegistryRoles.ROLE_SET_SUBREGISTRY,
                owner
            )
        );
        assertTrue(
            registry.hasRoles(
                registry.testGetResourceFromTokenId(tokenId),
                LibRegistryRoles.ROLE_SET_RESOLVER,
                owner
            )
        );
    }

    function test_register_locked() public {
        uint256 tokenId = registry.register(
            "test2",
            owner,
            registry,
            address(0),
            noRolesRoleBitmap,
            uint64(block.timestamp) + 86400
        );

        // Verify roles
        assertFalse(
            registry.hasRoles(
                registry.testGetResourceFromTokenId(tokenId),
                LibRegistryRoles.ROLE_SET_SUBREGISTRY,
                owner
            )
        );
        assertFalse(
            registry.hasRoles(
                registry.testGetResourceFromTokenId(tokenId),
                LibRegistryRoles.ROLE_SET_RESOLVER,
                owner
            )
        );
    }

    function test_register_locked_subregistry() public {
        uint256 tokenId = registry.register(
            "test2",
            owner,
            registry,
            address(0),
            lockedSubregistryRoleBitmap,
            uint64(block.timestamp) + 86400
        );

        // Verify roles
        assertFalse(
            registry.hasRoles(
                registry.testGetResourceFromTokenId(tokenId),
                LibRegistryRoles.ROLE_SET_SUBREGISTRY,
                owner
            )
        );
        assertTrue(
            registry.hasRoles(
                registry.testGetResourceFromTokenId(tokenId),
                LibRegistryRoles.ROLE_SET_RESOLVER,
                owner
            )
        );
    }

    function test_register_locked_resolver() public {
        uint256 tokenId = registry.register(
            "test2",
            owner,
            registry,
            address(0),
            lockedResolverRoleBitmap,
            uint64(block.timestamp) + 86400
        );

        // Verify roles
        assertTrue(
            registry.hasRoles(
                registry.testGetResourceFromTokenId(tokenId),
                LibRegistryRoles.ROLE_SET_SUBREGISTRY,
                owner
            )
        );
        assertFalse(
            registry.hasRoles(
                registry.testGetResourceFromTokenId(tokenId),
                LibRegistryRoles.ROLE_SET_RESOLVER,
                owner
            )
        );
    }

    function test_Revert_cannot_mint_duplicates() public {
        registry.register(
            "test2",
            address(this),
            registry,
            address(0),
            defaultRoleBitmap,
            uint64(block.timestamp) + 86400
        );

        vm.expectRevert(
            abi.encodeWithSelector(
                IStandardRegistry.NameAlreadyRegistered.selector,
                "test2"
            )
        );
        registry.register(
            "test2",
            address(this),
            registry,
            address(0),
            defaultRoleBitmap,
            uint64(block.timestamp) + 86400
        );
    }

    function test_set_subregistry() public {
        uint256 tokenId = registry.register(
            "test2",
            address(this),
            registry,
            address(0),
            defaultRoleBitmap,
            uint64(block.timestamp) + 86400
        );
        registry.setSubregistry(tokenId, IRegistry(address(this)));
        vm.assertEq(address(registry.getSubregistry("test2")), address(this));
    }

    function test_Revert_cannot_set_subregistry_without_role() public {
        uint256 tokenId = registry.register(
            "test2",
            address(this),
            registry,
            address(0),
            lockedSubregistryRoleBitmap,
            uint64(block.timestamp) + 86400
        );

        vm.expectRevert(
            abi.encodeWithSelector(
                IEnhancedAccessControl.EACUnauthorizedAccountRoles.selector,
                registry.testGetResourceFromTokenId(tokenId),
                LibRegistryRoles.ROLE_SET_SUBREGISTRY,
                user1
            )
        );
        vm.prank(user1);
        registry.setSubregistry(tokenId, IRegistry(user1));
    }

    function test_set_resolver() public {
        uint256 tokenId = registry.register(
            "test2",
            address(this),
            registry,
            address(0),
            defaultRoleBitmap,
            uint64(block.timestamp) + 86400
        );
        registry.setResolver(tokenId, address(this));
        vm.assertEq(address(registry.getResolver("test2")), address(this));
    }

    function test_Revert_cannot_set_resolver_without_role() public {
        uint256 tokenId = registry.register(
            "test2",
            address(this),
            registry,
            address(0),
            lockedResolverRoleBitmap,
            uint64(block.timestamp) + 86400
        );

        vm.expectRevert(
            abi.encodeWithSelector(
                IEnhancedAccessControl.EACUnauthorizedAccountRoles.selector,
                registry.testGetResourceFromTokenId(tokenId),
                LibRegistryRoles.ROLE_SET_RESOLVER,
                user1
            )
        );
        vm.prank(user1);
        registry.setResolver(tokenId, address(this));
    }

    function test_renew_extends_expiry() public {
        uint256 tokenId = registry.register(
            "test2",
            address(this),
            registry,
            address(0),
            defaultRoleBitmap,
            uint64(block.timestamp) + 100
        );
        uint64 newExpiry = uint64(block.timestamp) + 200;
        registry.renew(tokenId, newExpiry);

        uint64 expiry = registry.getExpiry(tokenId);
        assertEq(expiry, newExpiry);
    }

    function test_renew_emits_event() public {
        uint256 tokenId = registry.register(
            "test2",
            address(this),
            registry,
            address(0),
            defaultRoleBitmap,
            uint64(block.timestamp) + 100
        );
        uint64 newExpiry = uint64(block.timestamp) + 200;

        vm.recordLogs();
        registry.renew(tokenId, newExpiry);

        Vm.Log[] memory entries = vm.getRecordedLogs();
        assertEq(entries.length, 2);
        assertEq(
            entries[1].topics[0],
            keccak256("NameRenewed(uint256,uint64,address)")
        );
        assertEq(entries[1].topics[1], bytes32(tokenId));
        (uint64 expiry, address renewedBy) = abi.decode(
            entries[1].data,
            (uint64, address)
        );
        assertEq(expiry, newExpiry);
        assertEq(renewedBy, address(this));
    }

    function test_Revert_renew_expired_name() public {
        uint256 tokenId = registry.register(
            "test2",
            address(this),
            registry,
            address(0),
            defaultRoleBitmap,
            uint64(block.timestamp) + 100
        );
        vm.warp(block.timestamp + 101);

        vm.expectRevert(
            abi.encodeWithSelector(
                IStandardRegistry.NameExpired.selector,
                tokenId
            )
        );
        registry.renew(tokenId, uint64(block.timestamp) + 200);
    }

    function test_Revert_renew_reduce_expiry() public {
        uint256 tokenId = registry.register(
            "test2",
            address(this),
            registry,
            address(0),
            defaultRoleBitmap,
            uint64(block.timestamp) + 200
        );
        uint64 newExpiry = uint64(block.timestamp) + 100;

        vm.expectRevert(
            abi.encodeWithSelector(
                IStandardRegistry.CannotReduceExpiration.selector,
                uint64(block.timestamp) + 200,
                newExpiry
            )
        );
        registry.renew(tokenId, newExpiry);
    }

    function test_burn() public {
        uint256 roleBitmap = defaultRoleBitmap | LibRegistryRoles.ROLE_BURN;
        uint256 tokenId = registry.register(
            "test2",
            address(this),
            registry,
            address(0),
            roleBitmap,
            uint64(block.timestamp) + 86400
        );
        registry.burn(tokenId);
        vm.assertEq(registry.ownerOf(tokenId), address(0), "owner");
        vm.assertEq(
            address(registry.getSubregistry("test2")),
            address(0),
            "registry"
        );
        vm.assertEq(registry.latestOwnerOf(tokenId), address(0), "latest"); // does not survive burn
    }

    function test_burn_revokes_roles() public {
        uint256 roleBitmap = defaultRoleBitmap | LibRegistryRoles.ROLE_BURN;
        uint256 tokenId = registry.register(
            "test2",
            owner,
            registry,
            address(0),
            roleBitmap,
            uint64(block.timestamp) + 86400
        );

        // Verify roles before burning
        assertTrue(
            registry.hasRoles(
                registry.testGetResourceFromTokenId(tokenId),
                LibRegistryRoles.ROLE_SET_SUBREGISTRY,
                owner
            )
        );
        assertTrue(
            registry.hasRoles(
                registry.testGetResourceFromTokenId(tokenId),
                LibRegistryRoles.ROLE_SET_RESOLVER,
                owner
            )
        );

        vm.prank(owner);
        registry.burn(tokenId);

        // Verify roles are revoked after burning
        assertFalse(
            registry.hasRoles(
                registry.testGetResourceFromTokenId(tokenId),
                LibRegistryRoles.ROLE_SET_SUBREGISTRY,
                owner
            )
        );
        assertFalse(
            registry.hasRoles(
                registry.testGetResourceFromTokenId(tokenId),
                LibRegistryRoles.ROLE_SET_RESOLVER,
                owner
            )
        );
    }

    function test_burn_emits_event() public {
        uint256 roleBitmap = defaultRoleBitmap | LibRegistryRoles.ROLE_BURN;
        uint256 tokenId = registry.register(
            "test2",
            address(this),
            registry,
            address(0),
            roleBitmap,
            uint64(block.timestamp) + 100
        );

        vm.recordLogs();
        registry.burn(tokenId);

        Vm.Log[] memory entries = vm.getRecordedLogs();
        assertEq(entries.length, 6);
        assertEq(
            entries[5].topics[0],
            keccak256("NameBurned(uint256,address)")
        );
        assertEq(entries[5].topics[1], bytes32(tokenId));
        address burnedBy = abi.decode(entries[5].data, (address));
        assertEq(burnedBy, address(this));
    }

    function test_Revert_cannot_burn_without_role() public {
        uint256 tokenId = registry.register(
            "test2",
            address(1),
            registry,
            address(0),
            defaultRoleBitmap,
            uint64(block.timestamp) + 86400
        );

        vm.expectRevert(
            abi.encodeWithSelector(
                IEnhancedAccessControl.EACUnauthorizedAccountRoles.selector,
                registry.testGetResourceFromTokenId(tokenId),
                LibRegistryRoles.ROLE_BURN,
                address(2)
            )
        );
        vm.prank(address(2));
        registry.burn(tokenId);

        vm.assertEq(registry.ownerOf(tokenId), address(1));
        vm.assertEq(
            address(registry.getSubregistry("test2")),
            address(registry)
        );
    }

    function test_expired_name_has_no_owner() public {
        address user = makeAddr("user");
        uint256 tokenId = registry.register(
            "test2",
            user,
            registry,
            address(0),
            defaultRoleBitmap,
            uint64(block.timestamp) + 100
        );
        vm.warp(block.timestamp + 101);
        assertEq(registry.ownerOf(tokenId), address(0), "owner");
        assertEq(registry.latestOwnerOf(tokenId), user, "latest");
    }

    function test_expired_name_can_be_reregistered() public {
        string memory label = "test2";
        address user = makeAddr("user");
        uint256 tokenId = registry.register(
            label,
            user,
            registry,
            address(0),
            defaultRoleBitmap,
            uint64(block.timestamp) + 100
        );
        assertEq(registry.ownerOf(tokenId), user, "owner0");
        vm.warp(block.timestamp + 101);
        assertEq(registry.ownerOf(tokenId), address(0), "owner1");
        assertEq(registry.latestOwnerOf(tokenId), user, "latest");
        address newUser = makeAddr("newUser");
        uint256 newTokenId = registry.register(
            label,
            newUser,
            registry,
            address(0),
            defaultRoleBitmap,
            uint64(block.timestamp) + 100
        );
        assertEq(registry.ownerOf(newTokenId), newUser, "owner2");
        assertEq(tokenId + 1, newTokenId, "token++");
    }

    function test_expired_name_returns_zero_subregistry() public {
        registry.register(
            "test2",
            address(this),
            registry,
            address(0),
            defaultRoleBitmap,
            uint64(block.timestamp) + 100
        );
        vm.warp(block.timestamp + 101);
        assertEq(address(registry.getSubregistry("test2")), address(0));
    }

    function test_expired_name_returns_zero_resolver() public {
        uint256 tokenId = registry.register(
            "test2",
            address(this),
            registry,
            address(0),
            defaultRoleBitmap,
            uint64(block.timestamp) + 100
        );
        registry.setResolver(tokenId, address(1));
        vm.warp(block.timestamp + 101);
        assertEq(registry.getResolver("test2"), address(0));
    }

    // Token observers

    function test_token_observer_renew() public {
        uint256 tokenId = registry.register(
            "test2",
            address(this),
            registry,
            address(0),
            defaultRoleBitmap,
            uint64(block.timestamp) + 100
        );
        registry.setTokenObserver(tokenId, observer);

        uint64 newExpiry = uint64(block.timestamp) + 200;
        registry.renew(tokenId, newExpiry);

        assertEq(observer.lastTokenId(), tokenId);
        assertEq(observer.lastExpiry(), newExpiry);
        assertEq(observer.lastCaller(), address(this));
    }

    function test_Revert_set_token_observer_if_not_owner_with_role() public {
        // Register a token with a specific owner
        address tokenOwner = address(1);
        uint256 tokenId = registry.register(
            "test2",
            tokenOwner,
            registry,
            address(0),
            defaultRoleBitmap,
            uint64(block.timestamp) + 100
        );

        // Create a user who is not the owner and has no roles
        address randomUser = address(2);
        assertFalse(
            registry.hasRoles(
                registry.testGetResourceFromTokenId(tokenId),
                LibRegistryRoles.ROLE_SET_TOKEN_OBSERVER,
                randomUser
            )
        );
        assertNotEq(registry.ownerOf(tokenId), randomUser);

        // When this user tries to set the token observer, it should revert
        vm.startPrank(randomUser);
        vm.expectRevert(
            abi.encodeWithSelector(
                IEnhancedAccessControl.EACUnauthorizedAccountRoles.selector,
                registry.testGetResourceFromTokenId(tokenId),
                LibRegistryRoles.ROLE_SET_TOKEN_OBSERVER,
                randomUser
            )
        );
        registry.setTokenObserver(tokenId, observer);
        vm.stopPrank();
    }

    function test_token_owner_without_role_cannot_set_observer() public {
        // Register a token with NO token observer role
        uint256 roleBitmap = LibRegistryRoles.ROLE_SET_SUBREGISTRY |
            LibRegistryRoles.ROLE_SET_RESOLVER; // Explicitly exclude LibRegistryRoles.ROLE_SET_TOKEN_OBSERVER
        uint256 tokenId = registry.register(
            "test2",
            user1,
            registry,
            address(0),
            roleBitmap,
            uint64(block.timestamp) + 86400
        );

        // Verify the owner doesn't have the SET_TOKEN_OBSERVER role
        assertFalse(
            registry.hasRoles(
                registry.testGetResourceFromTokenId(tokenId),
                LibRegistryRoles.ROLE_SET_TOKEN_OBSERVER,
                user1
            )
        );

        // Owner should not be able to set token observer without the role
        vm.expectRevert(
            abi.encodeWithSelector(
                IEnhancedAccessControl.EACUnauthorizedAccountRoles.selector,
                registry.testGetResourceFromTokenId(tokenId),
                LibRegistryRoles.ROLE_SET_TOKEN_OBSERVER,
                user1
            )
        );
        vm.prank(user1);
        registry.setTokenObserver(tokenId, observer);
    }

    function test_non_owner_with_role_can_set_observer() public {
        uint256 tokenId = registry.register(
            "test2",
            user1,
            registry,
            address(0),
            defaultRoleBitmap,
            uint64(block.timestamp) + 86400
        );

        address tokenObserverSetter = makeAddr("tokenObserverSetter");

        // Grant the SET_TOKEN_OBSERVER role specifically for this token to a non-owner
        registry.grantRoles(
            registry.testGetResourceFromTokenId(tokenId),
            LibRegistryRoles.ROLE_SET_TOKEN_OBSERVER,
            tokenObserverSetter
        );

        // Verify the role was granted
        assertTrue(
            registry.hasRoles(
                registry.testGetResourceFromTokenId(tokenId),
                LibRegistryRoles.ROLE_SET_TOKEN_OBSERVER,
                tokenObserverSetter
            )
        );

        uint256 newTokenId = registry.testGetTokenIdFromResource(
            registry.testGetResourceFromTokenId(tokenId)
        );

        // The non-owner with role should be able to set the token observer
        vm.prank(tokenObserverSetter);
        registry.setTokenObserver(newTokenId, observer);

        // Verify observer was set
        assertEq(
            address(registry.tokenObservers(newTokenId)),
            address(observer)
        );
    }

    function test_Revert_renew_when_token_observer_reverts() public {
        uint256 tokenId = registry.register(
            "test2",
            address(this),
            registry,
            address(0),
            defaultRoleBitmap,
            uint64(block.timestamp) + 100
        );
        registry.setTokenObserver(tokenId, revertingObserver);

        uint64 newExpiry = uint64(block.timestamp) + 200;
        vm.expectRevert(RevertingTokenObserver.ObserverReverted.selector);
        registry.renew(tokenId, newExpiry);

        uint64 expiry = registry.getExpiry(tokenId);
        assertEq(expiry, uint64(block.timestamp) + 100);
    }

    function test_set_token_observer_emits_event() public {
        uint256 tokenId = registry.register(
            "test2",
            address(this),
            registry,
            address(0),
            defaultRoleBitmap,
            uint64(block.timestamp) + 100
        );

        vm.recordLogs();
        registry.setTokenObserver(tokenId, observer);

        Vm.Log[] memory entries = vm.getRecordedLogs();
        assertEq(entries.length, 1);
        assertEq(
            entries[0].topics[0],
            keccak256("TokenObserverSet(uint256,address)")
        );
        assertEq(entries[0].topics[1], bytes32(tokenId));
        address observerAddress = abi.decode(entries[0].data, (address));
        assertEq(observerAddress, address(observer));
    }

    function test_expired_name_reregistration_resets_roles() public {
        // Register a name with owner1
        address owner1 = makeAddr("owner1");
        uint256 tokenId = registry.register(
            "resettest",
            owner1,
            registry,
            address(0),
            defaultRoleBitmap,
            uint64(block.timestamp) + 100
        );

        // Grant an additional role to owner1
        registry.grantRoles(
            registry.testGetResourceFromTokenId(tokenId),
            LibRegistryRoles.ROLE_RENEW,
            owner1
        );

        // Verify owner1 has roles
        assertTrue(
            registry.hasRoles(
                registry.testGetResourceFromTokenId(tokenId),
                LibRegistryRoles.ROLE_SET_SUBREGISTRY,
                owner1
            )
        );
        assertTrue(
            registry.hasRoles(
                registry.testGetResourceFromTokenId(tokenId),
                LibRegistryRoles.ROLE_SET_RESOLVER,
                owner1
            )
        );
        assertTrue(
            registry.hasRoles(
                registry.testGetResourceFromTokenId(tokenId),
                LibRegistryRoles.ROLE_SET_TOKEN_OBSERVER,
                owner1
            )
        );
        assertTrue(
            registry.hasRoles(
                registry.testGetResourceFromTokenId(tokenId),
                LibRegistryRoles.ROLE_RENEW,
                owner1
            )
        );

        uint256 originalResourceId = registry.testGetResourceFromTokenId(
            tokenId
        );

        // Move time forward to expire the name
        vm.warp(block.timestamp + 101);

        // Verify token is expired
        assertEq(registry.ownerOf(tokenId), address(0));

        // Re-register with owner2
        address owner2 = makeAddr("owner2");
        uint256 newTokenId = registry.register(
            "resettest",
            owner2,
            registry,
            address(0),
            defaultRoleBitmap,
            uint64(block.timestamp) + 100
        );

        // Verify it's a different token ID
        assertNotEq(
            newTokenId,
            tokenId,
            "Token ID should change after re-registration"
        );
        uint256 newResourceId = registry.testGetResourceFromTokenId(newTokenId);
        assertEq(
            newResourceId,
            originalResourceId,
            "Resource ID should NOT change after re-registration"
        );

        // owner1 should no longer have roles for this token
        // Test specifically using new resource ID
        assertFalse(
            registry.hasRoles(
                newResourceId,
                LibRegistryRoles.ROLE_SET_SUBREGISTRY,
                owner1
            )
        );
        assertFalse(
            registry.hasRoles(
                newResourceId,
                LibRegistryRoles.ROLE_SET_RESOLVER,
                owner1
            )
        );
        assertFalse(
            registry.hasRoles(
                newResourceId,
                LibRegistryRoles.ROLE_SET_TOKEN_OBSERVER,
                owner1
            )
        );
        assertFalse(
            registry.hasRoles(
                newResourceId,
                LibRegistryRoles.ROLE_RENEW,
                owner1
            )
        );

        // And owner2 should have the default roles
        assertTrue(
            registry.hasRoles(
                newResourceId,
                LibRegistryRoles.ROLE_SET_SUBREGISTRY,
                owner2
            )
        );
        assertTrue(
            registry.hasRoles(
                newResourceId,
                LibRegistryRoles.ROLE_SET_RESOLVER,
                owner2
            )
        );
        assertTrue(
            registry.hasRoles(
                newResourceId,
                LibRegistryRoles.ROLE_SET_TOKEN_OBSERVER,
                owner2
            )
        );
    }

    function test_token_transfer_also_transfers_roles() public {
        // Register a name with owner1, including ROLE_CAN_TRANSFER
        address owner1 = makeAddr("owner1");
<<<<<<< HEAD
        uint256 roleBitmapWithTransfer = defaultRoleBitmap | LibRegistryRoles.ROLE_CAN_TRANSFER;
        uint256 tokenId = registry.register("transfertest", owner1, registry, address(0), roleBitmapWithTransfer, uint64(block.timestamp) + 100);
=======
        uint256 tokenId = registry.register(
            "transfertest",
            owner1,
            registry,
            address(0),
            defaultRoleBitmap,
            uint64(block.timestamp) + 100
        );
>>>>>>> 9c99b5e5

        // Capture the resource ID before transfer
        uint256 originalResourceId = registry.testGetResourceFromTokenId(
            tokenId
        );

        // Grant additional role to owner1
        registry.grantRoles(
            originalResourceId,
            LibRegistryRoles.ROLE_RENEW,
            owner1
        );

        // get the new token id
        uint256 newTokenId = registry.testGetTokenIdFromResource(
            originalResourceId
        );

        // Verify owner1 has roles
        assertTrue(
            registry.hasRoles(
                registry.testGetResourceFromTokenId(newTokenId),
                LibRegistryRoles.ROLE_SET_SUBREGISTRY,
                owner1
            )
        );
        assertTrue(
            registry.hasRoles(
                registry.testGetResourceFromTokenId(newTokenId),
                LibRegistryRoles.ROLE_SET_RESOLVER,
                owner1
            )
        );
        assertTrue(
            registry.hasRoles(
                registry.testGetResourceFromTokenId(newTokenId),
                LibRegistryRoles.ROLE_SET_TOKEN_OBSERVER,
                owner1
            )
        );
        assertTrue(
            registry.hasRoles(
                registry.testGetResourceFromTokenId(newTokenId),
                LibRegistryRoles.ROLE_RENEW,
                owner1
            )
        );

        // Transfer to owner2
        address owner2 = makeAddr("owner2");
        vm.prank(owner1);
        registry.safeTransferFrom(owner1, owner2, newTokenId, 1, "");

        // Verify token ownership transferred
        assertEq(registry.ownerOf(newTokenId), owner2);
<<<<<<< HEAD
        
        // Verify the resource ID remains unchanged
=======

        // Verify the resource ID has not changed
>>>>>>> 9c99b5e5
        uint256 newResourceId = registry.testGetResourceFromTokenId(newTokenId);
        assertEq(
            newResourceId,
            originalResourceId,
            "Resource ID should be the same"
        );

        // Check using the new resource ID that owner1 no longer has roles
        assertFalse(
            registry.hasRoles(
                newResourceId,
                LibRegistryRoles.ROLE_SET_SUBREGISTRY,
                owner1
            )
        );
        assertFalse(
            registry.hasRoles(
                newResourceId,
                LibRegistryRoles.ROLE_SET_RESOLVER,
                owner1
            )
        );
        assertFalse(
            registry.hasRoles(
                newResourceId,
                LibRegistryRoles.ROLE_SET_TOKEN_OBSERVER,
                owner1
            )
        );
        assertFalse(
            registry.hasRoles(
                newResourceId,
                LibRegistryRoles.ROLE_RENEW,
                owner1
            )
        );

        // New owner should automatically receive any roles after transfer
        assertTrue(
            registry.hasRoles(
                newResourceId,
                LibRegistryRoles.ROLE_SET_SUBREGISTRY,
                owner2
            )
        );
        assertTrue(
            registry.hasRoles(
                newResourceId,
                LibRegistryRoles.ROLE_SET_RESOLVER,
                owner2
            )
        );
        assertTrue(
            registry.hasRoles(
                newResourceId,
                LibRegistryRoles.ROLE_SET_TOKEN_OBSERVER,
                owner2
            )
        );
        assertTrue(
            registry.hasRoles(
                newResourceId,
                LibRegistryRoles.ROLE_RENEW,
                owner2
            )
        );
    }

    function test_Revert_setTokenObserver_when_token_expired() public {
        uint256 tokenId = registry.register(
            "test2",
            address(this),
            registry,
            address(0),
            defaultRoleBitmap,
            uint64(block.timestamp) + 100
        );

        vm.warp(block.timestamp + 101);

        vm.expectRevert(
            abi.encodeWithSelector(
                IStandardRegistry.NameExpired.selector,
                tokenId
            )
        );
        registry.setTokenObserver(tokenId, observer);
    }

    function test_Revert_setSubregistry_when_token_expired() public {
        uint256 tokenId = registry.register(
            "test2",
            address(this),
            registry,
            address(0),
            defaultRoleBitmap,
            uint64(block.timestamp) + 100
        );

        vm.warp(block.timestamp + 101);

        vm.expectRevert(
            abi.encodeWithSelector(
                IStandardRegistry.NameExpired.selector,
                tokenId
            )
        );
        registry.setSubregistry(tokenId, IRegistry(address(this)));
    }

    function test_Revert_setResolver_when_token_expired() public {
        uint256 tokenId = registry.register(
            "test2",
            address(this),
            registry,
            address(0),
            defaultRoleBitmap,
            uint64(block.timestamp) + 100
        );

        vm.warp(block.timestamp + 101);

        vm.expectRevert(
            abi.encodeWithSelector(
                IStandardRegistry.NameExpired.selector,
                tokenId
            )
        );
        registry.setResolver(tokenId, address(this));
    }

    function test_Revert_setTokenObserver_without_role_when_expired() public {
        uint256 tokenId = registry.register(
            "test2",
            user1,
            registry,
            address(0),
            noRolesRoleBitmap,
            uint64(block.timestamp) + 100
        );

        vm.warp(block.timestamp + 101);

        vm.expectRevert(
            abi.encodeWithSelector(
                IEnhancedAccessControl.EACUnauthorizedAccountRoles.selector,
                registry.testGetResourceFromTokenId(tokenId),
                LibRegistryRoles.ROLE_SET_TOKEN_OBSERVER,
                user1
            )
        );
        vm.prank(user1);
        registry.setTokenObserver(tokenId, observer);
    }

    function test_Revert_setSubregistry_without_role_when_expired() public {
        uint256 tokenId = registry.register(
            "test2",
            user1,
            registry,
            address(0),
            noRolesRoleBitmap,
            uint64(block.timestamp) + 100
        );

        vm.warp(block.timestamp + 101);

        vm.expectRevert(
            abi.encodeWithSelector(
                IEnhancedAccessControl.EACUnauthorizedAccountRoles.selector,
                registry.testGetResourceFromTokenId(tokenId),
                LibRegistryRoles.ROLE_SET_SUBREGISTRY,
                user1
            )
        );
        vm.prank(user1);
        registry.setSubregistry(tokenId, IRegistry(address(this)));
    }

    function test_Revert_setResolver_without_role_when_expired() public {
        uint256 tokenId = registry.register(
            "test2",
            user1,
            registry,
            address(0),
            noRolesRoleBitmap,
            uint64(block.timestamp) + 100
        );

        vm.warp(block.timestamp + 101);

        vm.expectRevert(
            abi.encodeWithSelector(
                IEnhancedAccessControl.EACUnauthorizedAccountRoles.selector,
                registry.testGetResourceFromTokenId(tokenId),
                LibRegistryRoles.ROLE_SET_RESOLVER,
                user1
            )
        );
        vm.prank(user1);
        registry.setResolver(tokenId, address(this));
    }

    function test_setTokenObserver_with_role_when_not_expired() public {
        uint256 tokenId = registry.register(
            "test2",
            user1,
            registry,
            address(0),
            LibRegistryRoles.ROLE_SET_TOKEN_OBSERVER,
            uint64(block.timestamp) + 100
        );

        vm.prank(user1);
        registry.setTokenObserver(tokenId, observer);

        assertEq(address(registry.tokenObservers(tokenId)), address(observer));
    }

    function test_setSubregistry_with_role_when_not_expired() public {
        uint256 tokenId = registry.register(
            "test2",
            user1,
            registry,
            address(0),
            LibRegistryRoles.ROLE_SET_SUBREGISTRY,
            uint64(block.timestamp) + 100
        );

        vm.prank(user1);
        registry.setSubregistry(tokenId, IRegistry(address(this)));

        assertEq(address(registry.getSubregistry("test2")), address(this));
    }

    function test_setResolver_with_role_when_not_expired() public {
        uint256 tokenId = registry.register(
            "test2",
            user1,
            registry,
            address(0),
            LibRegistryRoles.ROLE_SET_RESOLVER,
            uint64(block.timestamp) + 100
        );

        vm.prank(user1);
        registry.setResolver(tokenId, address(this));

        assertEq(registry.getResolver("test2"), address(this));
    }

    function test_Revert_setTokenObserver_without_role_when_not_expired()
        public
    {
        uint256 tokenId = registry.register(
            "test2",
            user1,
            registry,
            address(0),
            noRolesRoleBitmap,
            uint64(block.timestamp) + 100
        );

        vm.expectRevert(
            abi.encodeWithSelector(
                IEnhancedAccessControl.EACUnauthorizedAccountRoles.selector,
                registry.testGetResourceFromTokenId(tokenId),
                LibRegistryRoles.ROLE_SET_TOKEN_OBSERVER,
                user1
            )
        );
        vm.prank(user1);
        registry.setTokenObserver(tokenId, observer);
    }

    function test_Revert_setSubregistry_without_role_when_not_expired() public {
        uint256 tokenId = registry.register(
            "test2",
            user1,
            registry,
            address(0),
            noRolesRoleBitmap,
            uint64(block.timestamp) + 100
        );

        vm.expectRevert(
            abi.encodeWithSelector(
                IEnhancedAccessControl.EACUnauthorizedAccountRoles.selector,
                registry.testGetResourceFromTokenId(tokenId),
                LibRegistryRoles.ROLE_SET_SUBREGISTRY,
                user1
            )
        );
        vm.prank(user1);
        registry.setSubregistry(tokenId, IRegistry(address(this)));
    }

    function test_Revert_setResolver_without_role_when_not_expired() public {
        uint256 tokenId = registry.register(
            "test2",
            user1,
            registry,
            address(0),
            noRolesRoleBitmap,
            uint64(block.timestamp) + 100
        );

        vm.expectRevert(
            abi.encodeWithSelector(
                IEnhancedAccessControl.EACUnauthorizedAccountRoles.selector,
                registry.testGetResourceFromTokenId(tokenId),
                LibRegistryRoles.ROLE_SET_RESOLVER,
                user1
            )
        );
        vm.prank(user1);
        registry.setResolver(tokenId, address(this));
    }

    function test_token_regeneration_on_role_grant() public {
        // Register a token with owner1
        address owner1 = makeAddr("owner1");
        uint256 tokenId = registry.register(
            "regenerate1",
            owner1,
            registry,
            address(0),
            defaultRoleBitmap,
            uint64(block.timestamp) + 100
        );

        // Record the resource ID (should remain stable)
        uint256 resourceId = registry.testGetResourceFromTokenId(tokenId);

        // Grant a new role to another user
        address user2 = makeAddr("user2");

        vm.recordLogs();
        registry.grantRoles(resourceId, LibRegistryRoles.ROLE_RENEW, user2);

        // Check for the TokenRegenerated event
        Vm.Log[] memory entries = vm.getRecordedLogs();
        bool foundEvent = false;
        uint256 newTokenId;

        for (uint i = 0; i < entries.length; i++) {
            if (
                entries[i].topics[0] ==
                keccak256("TokenRegenerated(uint256,uint256)")
            ) {
                foundEvent = true;
                uint256 oldTokenIdFromEvent;
                (oldTokenIdFromEvent, newTokenId) = abi.decode(
                    entries[i].data,
                    (uint256, uint256)
                );
                assertEq(
                    oldTokenIdFromEvent,
                    tokenId,
                    "Old token ID in event doesn't match"
                );
                break;
            }
        }

        assertTrue(foundEvent, "TokenRegenerated event not emitted");
        assertNotEq(newTokenId, tokenId, "Token ID should have changed");

        // Check that the new token ID has the same resource ID
        assertEq(
            registry.testGetResourceFromTokenId(newTokenId),
            resourceId,
            "Resource ID should remain the same"
        );

        // Verify the owner still owns the token (new token ID)
        assertEq(registry.ownerOf(newTokenId), owner1);

        // Verify the owner still has the same permissions
        assertTrue(
            registry.hasRoles(
                resourceId,
                LibRegistryRoles.ROLE_SET_SUBREGISTRY,
                owner1
            )
        );
        assertTrue(
            registry.hasRoles(
                resourceId,
                LibRegistryRoles.ROLE_SET_RESOLVER,
                owner1
            )
        );
        assertTrue(
            registry.hasRoles(
                resourceId,
                LibRegistryRoles.ROLE_SET_TOKEN_OBSERVER,
                owner1
            )
        );

        // Verify the granted role exists on the resource
        assertTrue(
            registry.hasRoles(resourceId, LibRegistryRoles.ROLE_RENEW, user2)
        );
    }

    function test_token_regeneration_on_role_revoke() public {
        // Register a token with owner1
        address owner1 = makeAddr("owner1");
        uint256 tokenId = registry.register(
            "regenerate2",
            owner1,
            registry,
            address(0),
            defaultRoleBitmap,
            uint64(block.timestamp) + 100
        );

        // Record the resource ID (should remain stable)
        uint256 resourceId = registry.testGetResourceFromTokenId(tokenId);

        // Grant a role to another user first
        address user2 = makeAddr("user2");
        registry.grantRoles(resourceId, LibRegistryRoles.ROLE_RENEW, user2);

        // Get the new token ID after first regeneration
<<<<<<< HEAD
        uint256 intermediateTokenId = registry.testGetTokenIdFromResource(resourceId);
        
        // revoke the role and check regeneration again
=======
        uint256 intermediateTokenId = registry.testGetTokenIdFromResource(
            resourceId
        );

        // Now revoke the role and check regeneration again
>>>>>>> 9c99b5e5
        vm.recordLogs();
        registry.revokeRoles(resourceId, LibRegistryRoles.ROLE_RENEW, user2);

        // Check for the TokenRegenerated event
        Vm.Log[] memory entries = vm.getRecordedLogs();
        bool foundEvent = false;
        uint256 newTokenId;

        for (uint i = 0; i < entries.length; i++) {
            if (
                entries[i].topics[0] ==
                keccak256("TokenRegenerated(uint256,uint256)")
            ) {
                foundEvent = true;
                uint256 oldTokenIdFromEvent;
                (oldTokenIdFromEvent, newTokenId) = abi.decode(
                    entries[i].data,
                    (uint256, uint256)
                );
                assertEq(
                    oldTokenIdFromEvent,
                    intermediateTokenId,
                    "Old token ID in event doesn't match"
                );
                break;
            }
        }

        assertTrue(foundEvent, "TokenRegenerated event not emitted");
        assertNotEq(
            newTokenId,
            intermediateTokenId,
            "Token ID should have changed"
        );
        assertNotEq(
            newTokenId,
            tokenId,
            "Token ID should not revert to original"
        );

        // Check that the new token ID has the same resource ID
        assertEq(
            registry.testGetResourceFromTokenId(newTokenId),
            resourceId,
            "Resource ID should remain the same"
        );

        // Verify the owner still owns the token (new token ID)
        assertEq(registry.ownerOf(newTokenId), owner1);

        // Verify the owner still has the same permissions
        assertTrue(
            registry.hasRoles(
                resourceId,
                LibRegistryRoles.ROLE_SET_SUBREGISTRY,
                owner1
            )
        );
        assertTrue(
            registry.hasRoles(
                resourceId,
                LibRegistryRoles.ROLE_SET_RESOLVER,
                owner1
            )
        );
        assertTrue(
            registry.hasRoles(
                resourceId,
                LibRegistryRoles.ROLE_SET_TOKEN_OBSERVER,
                owner1
            )
        );

        // Verify the revoked role is gone
        assertFalse(
            registry.hasRoles(resourceId, LibRegistryRoles.ROLE_RENEW, user2)
        );
    }

    function test_maintaining_owner_roles_across_regenerations() public {
        // Register a token with owner1
        address owner1 = makeAddr("owner1");
        uint256 tokenId = registry.register(
            "regenerate3",
            owner1,
            registry,
            address(0),
            defaultRoleBitmap,
            uint64(block.timestamp) + 100
        );

        // Record the resource ID (should remain stable)
        uint256 resourceId = registry.testGetResourceFromTokenId(tokenId);

        // Grant an additional role to the owner
        registry.grantRoles(resourceId, LibRegistryRoles.ROLE_RENEW, owner1);

        // Get the new token ID after regeneration
<<<<<<< HEAD
        uint256 intermediateTokenId = registry.testGetTokenIdFromResource(resourceId);
        
        // grant a role to another user, triggering another regeneration
=======
        uint256 intermediateTokenId = registry.testGetTokenIdFromResource(
            resourceId
        );

        // Now grant a role to another user, triggering another regeneration
>>>>>>> 9c99b5e5
        address user2 = makeAddr("user2");
        registry.grantRoles(resourceId, LibRegistryRoles.ROLE_RENEW, user2);

        // Get the final token ID
        uint256 finalTokenId = registry.testGetTokenIdFromResource(resourceId);

        // Verify the token has been regenerated twice
        assertNotEq(
            tokenId,
            intermediateTokenId,
            "Token should be regenerated first time"
        );
        assertNotEq(
            intermediateTokenId,
            finalTokenId,
            "Token should be regenerated second time"
        );

        // Verify the owner still owns the token (new token ID)
        assertEq(
            registry.ownerOf(finalTokenId),
            owner1,
            "still owns the token"
        );

        // Verify the owner still has ALL the permissions
        assertTrue(
            registry.hasRoles(
                resourceId,
                LibRegistryRoles.ROLE_SET_SUBREGISTRY,
                owner1
            )
        );
        assertTrue(
            registry.hasRoles(
                resourceId,
                LibRegistryRoles.ROLE_SET_RESOLVER,
                owner1
            )
        );
        assertTrue(
            registry.hasRoles(
                resourceId,
                LibRegistryRoles.ROLE_SET_TOKEN_OBSERVER,
                owner1
            )
        );
        assertTrue(
            registry.hasRoles(resourceId, LibRegistryRoles.ROLE_RENEW, owner1)
        );

        // Verify the other user has their role
        assertTrue(
            registry.hasRoles(resourceId, LibRegistryRoles.ROLE_RENEW, user2)
        );
    }

    function test_token_regeneration_latestOwnerOf() public {
        address user = makeAddr("user");
        uint256 tokenId = registry.register(
            "regenerate4",
            user,
            registry,
            address(0),
            defaultRoleBitmap,
            uint64(block.timestamp) + 100
        );
        uint256 resourceId = registry.testGetResourceFromTokenId(tokenId);
        registry.grantRoles(resourceId, LibRegistryRoles.ROLE_RENEW, user);
        uint256 newTokenId = registry.testGetTokenIdFromResource(resourceId);
        assertNotEq(tokenId, newTokenId, "token");
        vm.warp(block.timestamp + 101);
        assertEq(registry.ownerOf(tokenId), address(0), "owner0");
        assertEq(registry.latestOwnerOf(tokenId), address(0), "latest0");
        assertEq(registry.ownerOf(newTokenId), address(0), "owner1");
        assertEq(registry.latestOwnerOf(newTokenId), user, "latest1");
    }

    // getRoleAssigneeCount tests

    function test_getRoleAssigneeCount_single_role_single_assignee() public {
<<<<<<< HEAD
        uint256 tokenId = registry.register("counttest1", user1, registry, address(0), LibRegistryRoles.ROLE_SET_RESOLVER, uint64(block.timestamp) + 86400);
        
        (uint256 counts,) = registry.getAssigneeCount(tokenId, LibRegistryRoles.ROLE_SET_RESOLVER);
        
        // Count of 1 for ROLE_SET_RESOLVER
        uint256 expectedCount = 1 * LibRegistryRoles.ROLE_SET_RESOLVER;
        assertEq(counts, expectedCount, "Should have count of 1 for SET_RESOLVER role");
=======
        uint256 tokenId = registry.register(
            "counttest1",
            user1,
            registry,
            address(0),
            LibRegistryRoles.ROLE_SET_RESOLVER,
            uint64(block.timestamp) + 86400
        );

        (uint256 counts, ) = registry.getAssigneeCount(
            tokenId,
            LibRegistryRoles.ROLE_SET_RESOLVER
        );

        // ROLE_SET_RESOLVER is 1 << 12, so count of 1 should be at bit position 12
        uint256 expectedCount = 1 << 12;
        assertEq(
            counts,
            expectedCount,
            "Should have count of 1 for SET_RESOLVER role"
        );
>>>>>>> 9c99b5e5
    }

    function test_getRoleAssigneeCount_single_role_multiple_assignees() public {
        uint256 tokenId = registry.register(
            "counttest2",
            user1,
            registry,
            address(0),
            LibRegistryRoles.ROLE_SET_RESOLVER,
            uint64(block.timestamp) + 86400
        );

        // Grant the same role to additional users
        address user2 = makeAddr("user2");
        address user3 = makeAddr("user3");

        uint256 resourceId = registry.testGetResourceFromTokenId(tokenId);
        registry.grantRoles(
            resourceId,
            LibRegistryRoles.ROLE_SET_RESOLVER,
            user2
        );
        registry.grantRoles(
            resourceId,
            LibRegistryRoles.ROLE_SET_RESOLVER,
            user3
        );

        // Get the updated token ID after regenerations
<<<<<<< HEAD
        uint256 currentTokenId = registry.testGetTokenIdFromResource(resourceId);
        
        (uint256 counts,) = registry.getAssigneeCount(currentTokenId, LibRegistryRoles.ROLE_SET_RESOLVER);
        
        // Should have count of 3 for ROLE_SET_RESOLVER
        uint256 expectedCount = 3 * LibRegistryRoles.ROLE_SET_RESOLVER;
        assertEq(counts, expectedCount, "Should have count of 3 for SET_RESOLVER role");
=======
        uint256 currentTokenId = registry.testGetTokenIdFromResource(
            resourceId
        );

        (uint256 counts, ) = registry.getAssigneeCount(
            currentTokenId,
            LibRegistryRoles.ROLE_SET_RESOLVER
        );

        // Should have count of 3 at bit position 12
        uint256 expectedCount = 3 << 12;
        assertEq(
            counts,
            expectedCount,
            "Should have count of 3 for SET_RESOLVER role"
        );
>>>>>>> 9c99b5e5
    }

    function test_getRoleAssigneeCount_single_role_no_assignees() public {
        uint256 tokenId = registry.register(
            "counttest3",
            user1,
            registry,
            address(0),
            LibRegistryRoles.ROLE_SET_RESOLVER,
            uint64(block.timestamp) + 86400
        );

        (uint256 counts, ) = registry.getAssigneeCount(
            tokenId,
            LibRegistryRoles.ROLE_RENEW
        );

        assertEq(counts, 0, "Should have count of 0 for unassigned RENEW role");
    }

    function test_getRoleAssigneeCount_multiple_roles_mixed_assignees() public {
        uint256 tokenId = registry.register(
            "counttest4",
            user1,
            registry,
            address(0),
            defaultRoleBitmap,
            uint64(block.timestamp) + 86400
        );

        // Grant additional roles to different users
        address user2 = makeAddr("user2");
        address user3 = makeAddr("user3");

        uint256 resourceId = registry.testGetResourceFromTokenId(tokenId);
        registry.grantRoles(
            resourceId,
            LibRegistryRoles.ROLE_SET_RESOLVER,
            user2
        );
        registry.grantRoles(resourceId, LibRegistryRoles.ROLE_RENEW, user2);
        registry.grantRoles(resourceId, LibRegistryRoles.ROLE_RENEW, user3);

        // Get the updated token ID after regenerations
        uint256 currentTokenId = registry.testGetTokenIdFromResource(
            resourceId
        );

        // Query for SET_RESOLVER and RENEW roles
        uint256 queryBitmap = LibRegistryRoles.ROLE_SET_RESOLVER |
            LibRegistryRoles.ROLE_RENEW;
        (uint256 counts, ) = registry.getAssigneeCount(
            currentTokenId,
            queryBitmap
        );

        // user1 has SET_RESOLVER (from defaultRoleBitmap), user2 has SET_RESOLVER + RENEW, user3 has RENEW
<<<<<<< HEAD
        // SET_RESOLVER: 2 assignees
        // RENEW: 2 assignees
        uint256 expectedCount = (2 * LibRegistryRoles.ROLE_SET_RESOLVER) | (2 * LibRegistryRoles.ROLE_RENEW);
        assertEq(counts, expectedCount, "Should have correct counts for both roles");
    }
=======
        // SET_RESOLVER (1<<12): 2 assignees -> 2 << 12
        // RENEW (1<<4): 2 assignees -> 2 << 4
        uint256 expectedCount = (2 << 12) | (2 << 4);
        assertEq(
            counts,
            expectedCount,
            "Should have correct counts for both roles"
        );
    }

    function test_getRoleAssigneeCount_multiple_roles_partial_assignees()
        public
    {
        uint256 tokenId = registry.register(
            "counttest5",
            user1,
            registry,
            address(0),
            LibRegistryRoles.ROLE_SET_RESOLVER,
            uint64(block.timestamp) + 86400
        );
>>>>>>> 9c99b5e5

        // Query for multiple roles where only SET_RESOLVER has assignees
        uint256 queryBitmap = LibRegistryRoles.ROLE_SET_RESOLVER |
            LibRegistryRoles.ROLE_RENEW |
            LibRegistryRoles.ROLE_BURN;
        (uint256 counts, ) = registry.getAssigneeCount(tokenId, queryBitmap);

        // Only SET_RESOLVER should have 1 assignee
<<<<<<< HEAD
        uint256 expectedCount = 1 * LibRegistryRoles.ROLE_SET_RESOLVER;
        assertEq(counts, expectedCount, "Should have count only for SET_RESOLVER");
    }

    function test_getRoleAssigneeCount_all_default_roles() public {
        uint256 tokenId = registry.register("counttest6", user1, registry, address(0), defaultRoleBitmap, uint64(block.timestamp) + 86400);
        
        (uint256 counts,) = registry.getAssigneeCount(tokenId, defaultRoleBitmap);
        
        // defaultRoleBitmap includes SET_SUBREGISTRY, SET_RESOLVER, SET_TOKEN_OBSERVER
        // Each should have 1 assignee
        uint256 expectedCount = (1 * LibRegistryRoles.ROLE_SET_SUBREGISTRY) | (1 * LibRegistryRoles.ROLE_SET_RESOLVER) | (1 * LibRegistryRoles.ROLE_SET_TOKEN_OBSERVER);
        assertEq(counts, expectedCount, "Should have count of 1 for each default role");
=======
        uint256 expectedCount = 1 << 12;
        assertEq(
            counts,
            expectedCount,
            "Should have count only for SET_RESOLVER"
        );
    }

    function test_getRoleAssigneeCount_all_default_roles() public {
        uint256 tokenId = registry.register(
            "counttest6",
            user1,
            registry,
            address(0),
            defaultRoleBitmap,
            uint64(block.timestamp) + 86400
        );

        (uint256 counts, ) = registry.getAssigneeCount(
            tokenId,
            defaultRoleBitmap
        );

        // defaultRoleBitmap includes SET_SUBREGISTRY (1<<8), SET_RESOLVER (1<<12), SET_TOKEN_OBSERVER (1<<16)
        // Each should have 1 assignee
        uint256 expectedCount = (1 << 8) | (1 << 12) | (1 << 16);
        assertEq(
            counts,
            expectedCount,
            "Should have count of 1 for each default role"
        );
>>>>>>> 9c99b5e5
    }

    function test_getRoleAssigneeCount_overlapping_role_assignments() public {
        uint256 tokenId = registry.register(
            "counttest7",
            user1,
            registry,
            address(0),
            LibRegistryRoles.ROLE_SET_RESOLVER,
            uint64(block.timestamp) + 86400
        );

        address user2 = makeAddr("user2");
        address user3 = makeAddr("user3");

        uint256 resourceId = registry.testGetResourceFromTokenId(tokenId);

        // Grant overlapping roles
        registry.grantRoles(
            resourceId,
            LibRegistryRoles.ROLE_SET_RESOLVER | LibRegistryRoles.ROLE_RENEW,
            user2
        );
        registry.grantRoles(
            resourceId,
            LibRegistryRoles.ROLE_RENEW | LibRegistryRoles.ROLE_BURN,
            user3
        );

        // Get the updated token ID after regenerations
        uint256 currentTokenId = registry.testGetTokenIdFromResource(
            resourceId
        );

        // Query for all three roles
        uint256 queryBitmap = LibRegistryRoles.ROLE_SET_RESOLVER |
            LibRegistryRoles.ROLE_RENEW |
            LibRegistryRoles.ROLE_BURN;
        (uint256 counts, ) = registry.getAssigneeCount(
            currentTokenId,
            queryBitmap
        );

        // user1: SET_RESOLVER
        // user2: SET_RESOLVER, RENEW
        // user3: RENEW, BURN
<<<<<<< HEAD
        // SET_RESOLVER: 2 assignees -> 2 at bit position of ROLE_SET_RESOLVER
        // RENEW: 2 assignees -> 2 at bit position of ROLE_RENEW
        // BURN: 1 assignee -> 1 at bit position of ROLE_BURN
        uint256 expectedCount = (2 * LibRegistryRoles.ROLE_SET_RESOLVER) | (2 * LibRegistryRoles.ROLE_RENEW) | (1 * LibRegistryRoles.ROLE_BURN);
        assertEq(counts, expectedCount, "Should have correct counts for all roles");
=======
        // SET_RESOLVER (1<<12): 2 assignees -> 2 << 12
        // RENEW (1<<4): 2 assignees -> 2 << 4
        // BURN (1<<20): 1 assignee -> 1 << 20
        uint256 expectedCount = (2 << 12) | (2 << 4) | (1 << 20);
        assertEq(
            counts,
            expectedCount,
            "Should have correct counts for all roles"
        );
>>>>>>> 9c99b5e5
    }

    function test_getRoleAssigneeCount_after_role_revocation() public {
        uint256 tokenId = registry.register(
            "counttest8",
            user1,
            registry,
            address(0),
            defaultRoleBitmap,
            uint64(block.timestamp) + 86400
        );

        address user2 = makeAddr("user2");
        uint256 resourceId = registry.testGetResourceFromTokenId(tokenId);

        // Grant role to user2
        registry.grantRoles(
            resourceId,
            LibRegistryRoles.ROLE_SET_RESOLVER,
            user2
        );
        uint256 tokenIdAfterGrant = registry.testGetTokenIdFromResource(
            resourceId
        );

        // Check count before revocation - should have 2 assignees for SET_RESOLVER
<<<<<<< HEAD
        (uint256 countsBefore,) = registry.getAssigneeCount(tokenIdAfterGrant, LibRegistryRoles.ROLE_SET_RESOLVER);
        uint256 expectedCountBefore = 2 * LibRegistryRoles.ROLE_SET_RESOLVER;
        assertEq(countsBefore, expectedCountBefore, "Should have 2 assignees before revocation");
        
=======
        (uint256 countsBefore, ) = registry.getAssigneeCount(
            tokenIdAfterGrant,
            LibRegistryRoles.ROLE_SET_RESOLVER
        );
        uint256 expectedCountBefore = 2 << 12;
        assertEq(
            countsBefore,
            expectedCountBefore,
            "Should have 2 assignees before revocation"
        );

>>>>>>> 9c99b5e5
        // Revoke role from user2
        registry.revokeRoles(
            resourceId,
            LibRegistryRoles.ROLE_SET_RESOLVER,
            user2
        );
        uint256 tokenIdAfterRevoke = registry.testGetTokenIdFromResource(
            resourceId
        );

        // Check count after revocation - should have 1 assignee for SET_RESOLVER
<<<<<<< HEAD
        (uint256 countsAfter,) = registry.getAssigneeCount(tokenIdAfterRevoke, LibRegistryRoles.ROLE_SET_RESOLVER);
        uint256 expectedCountAfter = 1 * LibRegistryRoles.ROLE_SET_RESOLVER;
        assertEq(countsAfter, expectedCountAfter, "Should have 1 assignee after revocation");
=======
        (uint256 countsAfter, ) = registry.getAssigneeCount(
            tokenIdAfterRevoke,
            LibRegistryRoles.ROLE_SET_RESOLVER
        );
        uint256 expectedCountAfter = 1 << 12;
        assertEq(
            countsAfter,
            expectedCountAfter,
            "Should have 1 assignee after revocation"
        );
>>>>>>> 9c99b5e5
    }

    function test_getRoleAssigneeCount_zero_bitmap() public {
        uint256 tokenId = registry.register(
            "counttest9",
            user1,
            registry,
            address(0),
            defaultRoleBitmap,
            uint64(block.timestamp) + 86400
        );

        (uint256 counts, ) = registry.getAssigneeCount(tokenId, 0);

        assertEq(counts, 0, "Should have 0 counts for empty bitmap");
    }

    function test_transfer_succeeds_with_max_assignees_BET_430() public {
        // Register a token with default roles including ROLE_CAN_TRANSFER
        address tokenOwner = makeAddr("tokenOwner");
<<<<<<< HEAD
        uint256 roleBitmapWithTransfer = defaultRoleBitmap | LibRegistryRoles.ROLE_CAN_TRANSFER;
        uint256 tokenId = registry.register("maxtransfertest", tokenOwner, registry, address(0), roleBitmapWithTransfer, uint64(block.timestamp) + 86400);
        
=======
        uint256 tokenId = registry.register(
            "maxtransfertest",
            tokenOwner,
            registry,
            address(0),
            defaultRoleBitmap,
            uint64(block.timestamp) + 86400
        );

>>>>>>> 9c99b5e5
        uint256 resourceId = registry.testGetResourceFromTokenId(tokenId);

        // Create 14 additional addresses and grant them the same role as the token owner has
        address[] memory additionalUsers = new address[](14);
        for (uint256 i = 0; i < 14; i++) {
            additionalUsers[i] = makeAddr(
                string(abi.encodePacked("maxUser", i))
            );
            // Grant ROLE_SET_RESOLVER to reach max assignees (owner + 14 others = 15 total)
            registry.grantRoles(
                resourceId,
                LibRegistryRoles.ROLE_SET_RESOLVER,
                additionalUsers[i]
            );
        }

        // Get the current token ID after role grants (which may have triggered regeneration)
        uint256 currentTokenId = registry.testGetTokenIdFromResource(
            resourceId
        );

        // Verify we have 15 assignees for ROLE_SET_RESOLVER (max allowed)
<<<<<<< HEAD
        (uint256 counts,) = registry.getAssigneeCount(currentTokenId, LibRegistryRoles.ROLE_SET_RESOLVER);
        uint256 expectedCount = 15 * LibRegistryRoles.ROLE_SET_RESOLVER;
        assertEq(counts, expectedCount, "Should have 15 assignees for ROLE_SET_RESOLVER");
        
        // attempt to transfer the token to a new address
=======
        (uint256 counts, ) = registry.getAssigneeCount(
            currentTokenId,
            LibRegistryRoles.ROLE_SET_RESOLVER
        );
        uint256 expectedCount = 15 << 12; // ROLE_SET_RESOLVER is at bit 12, so count goes to position 12
        assertEq(
            counts,
            expectedCount,
            "Should have 15 assignees for ROLE_SET_RESOLVER"
        );

        // Now attempt to transfer the token to a new address
>>>>>>> 9c99b5e5
        address newOwner = makeAddr("newTokenOwner");

        // This transfer should NOT fail even though we're at max assignees
        vm.prank(tokenOwner);
        registry.safeTransferFrom(tokenOwner, newOwner, currentTokenId, 1, "");

        // Verify the transfer succeeded
        assertEq(
            registry.ownerOf(currentTokenId),
            newOwner,
            "Token should be transferred to new owner"
        );

        // Verify the new owner has the roles
        assertTrue(
            registry.hasRoles(
                resourceId,
                LibRegistryRoles.ROLE_SET_RESOLVER,
                newOwner
            ),
            "New owner should have ROLE_SET_RESOLVER"
        );

        // Verify the old owner no longer has roles
        assertFalse(
            registry.hasRoles(
                resourceId,
                LibRegistryRoles.ROLE_SET_RESOLVER,
                tokenOwner
            ),
            "Old owner should no longer have ROLE_SET_RESOLVER"
        );

        // Verify we still have 15 total assignees (the 14 additional users + new owner)
        (uint256 countsAfter, ) = registry.getAssigneeCount(
            currentTokenId,
            LibRegistryRoles.ROLE_SET_RESOLVER
        );
        assertEq(
            countsAfter,
            expectedCount,
            "Should still have 15 assignees after transfer"
        );
    }

    function test_getRoleAssigneeCount_nonexistent_role() public {
<<<<<<< HEAD
        uint256 tokenId = registry.register("counttest10", user1, registry, address(0), defaultRoleBitmap, uint64(block.timestamp) + 86400);
        
        // Use a role that doesn't exist in the registry roles  
        uint256 nonexistentRole = LibRegistryRoles.ROLE_BURN; // Use BURN role which won't be assigned during default registration
        (uint256 counts,) = registry.getAssigneeCount(tokenId, nonexistentRole);
        
=======
        uint256 tokenId = registry.register(
            "counttest10",
            user1,
            registry,
            address(0),
            defaultRoleBitmap,
            uint64(block.timestamp) + 86400
        );

        // Use a role that doesn't exist in the registry roles
        uint256 nonexistentRole = 1 << 24; // Role at bit 24
        (uint256 counts, ) = registry.getAssigneeCount(
            tokenId,
            nonexistentRole
        );

>>>>>>> 9c99b5e5
        assertEq(counts, 0, "Should have 0 counts for nonexistent role");
    }

    // ROLE_CAN_TRANSFER tests
    function test_transfer_with_role_can_transfer() public {
        // Register a name with ROLE_CAN_TRANSFER included
        uint256 roleBitmapWithTransfer = defaultRoleBitmap | LibRegistryRoles.ROLE_CAN_TRANSFER;
        uint256 tokenId = registry.register("transfertest1", user1, registry, address(0), roleBitmapWithTransfer, uint64(block.timestamp) + 86400);
        
        address user2 = makeAddr("user2");
        
        // Transfer should succeed
        vm.prank(user1);
        registry.safeTransferFrom(user1, user2, tokenId, 1, "");
        
        assertEq(registry.ownerOf(tokenId), user2);
    }

    function test_Revert_transfer_without_role_can_transfer() public {
        // Register a name without ROLE_CAN_TRANSFER
        uint256 tokenId = registry.register("transfertest2", user1, registry, address(0), defaultRoleBitmap, uint64(block.timestamp) + 86400);
        
        address user2 = makeAddr("user2");
        
        // Transfer should revert
        vm.expectRevert(abi.encodeWithSelector(IStandardRegistry.TransferDisallowed.selector, tokenId, user1));
        vm.prank(user1);
        registry.safeTransferFrom(user1, user2, tokenId, 1, "");
    }

    function test_transfer_after_granting_role_can_transfer() public {
        // Register a name without ROLE_CAN_TRANSFER
        uint256 tokenId = registry.register("transfertest3", user1, registry, address(0), defaultRoleBitmap, uint64(block.timestamp) + 86400);
        uint256 resource = registry.testGetResourceFromTokenId(tokenId);
        
        address user2 = makeAddr("user2");
        
        // Transfer should fail initially
        vm.expectRevert(abi.encodeWithSelector(IStandardRegistry.TransferDisallowed.selector, tokenId, user1));
        vm.prank(user1);
        registry.safeTransferFrom(user1, user2, tokenId, 1, "");
        
        // Grant ROLE_CAN_TRANSFER
        registry.grantRoles(resource, LibRegistryRoles.ROLE_CAN_TRANSFER, user1);
        uint256 newTokenId = registry.testGetTokenIdFromResource(resource);
        
        // Transfer should now succeed
        vm.prank(user1);
        registry.safeTransferFrom(user1, user2, newTokenId, 1, "");
        
        assertEq(registry.ownerOf(newTokenId), user2);
    }

    function test_transfer_after_revoking_role_can_transfer() public {
        // Register a name with ROLE_CAN_TRANSFER
        uint256 roleBitmapWithTransfer = defaultRoleBitmap | LibRegistryRoles.ROLE_CAN_TRANSFER;
        uint256 tokenId = registry.register("transfertest4", user1, registry, address(0), roleBitmapWithTransfer, uint64(block.timestamp) + 86400);
        uint256 resource = registry.testGetResourceFromTokenId(tokenId);
        
        address user2 = makeAddr("user2");
        address user3 = makeAddr("user3");
        
        // First transfer should succeed
        vm.prank(user1);
        registry.safeTransferFrom(user1, user2, tokenId, 1, "");
        assertEq(registry.ownerOf(tokenId), user2);
        
        // Revoke ROLE_CAN_TRANSFER from user2
        registry.revokeRoles(resource, LibRegistryRoles.ROLE_CAN_TRANSFER, user2);
        uint256 newTokenId = registry.testGetTokenIdFromResource(resource);
        
        // Transfer should now fail
        vm.expectRevert(abi.encodeWithSelector(IStandardRegistry.TransferDisallowed.selector, newTokenId, user2));
        vm.prank(user2);
        registry.safeTransferFrom(user2, user3, newTokenId, 1, "");
    }

    function test_batch_transfer_requires_role_can_transfer() public {
        // Register two names, one with ROLE_CAN_TRANSFER, one without
        uint256 roleBitmapWithTransfer = defaultRoleBitmap | LibRegistryRoles.ROLE_CAN_TRANSFER;
        uint256 tokenId1 = registry.register("batchtest1", user1, registry, address(0), roleBitmapWithTransfer, uint64(block.timestamp) + 86400);
        uint256 tokenId2 = registry.register("batchtest2", user1, registry, address(0), defaultRoleBitmap, uint64(block.timestamp) + 86400);
        
        address user2 = makeAddr("user2");
        
        uint256[] memory tokenIds = new uint256[](2);
        tokenIds[0] = tokenId1;
        tokenIds[1] = tokenId2;
        
        uint256[] memory amounts = new uint256[](2);
        amounts[0] = 1;
        amounts[1] = 1;
        
        // Batch transfer should fail because tokenId2 lacks ROLE_CAN_TRANSFER
        vm.expectRevert(abi.encodeWithSelector(IStandardRegistry.TransferDisallowed.selector, tokenId2, user1));
        vm.prank(user1);
        registry.safeBatchTransferFrom(user1, user2, tokenIds, amounts, "");
    }

    function test_burn_does_not_require_role_can_transfer() public {
        // Register a name without ROLE_CAN_TRANSFER but with ROLE_BURN
        uint256 roleBitmapWithBurn = defaultRoleBitmap | LibRegistryRoles.ROLE_BURN;
        uint256 tokenId = registry.register("burntest", user1, registry, address(0), roleBitmapWithBurn, uint64(block.timestamp) + 86400);
        
        // Burn should succeed even without ROLE_CAN_TRANSFER
        vm.prank(user1);
        registry.burn(tokenId);
        
        assertEq(registry.ownerOf(tokenId), address(0));
    }

    function test_mint_does_not_require_role_can_transfer() public {
        // This is tested implicitly by register() function calls above
        // Mints (from address(0)) should not require ROLE_CAN_TRANSFER
        uint256 tokenId = registry.register("minttest", user1, registry, address(0), defaultRoleBitmap, uint64(block.timestamp) + 86400);
        
        assertEq(registry.ownerOf(tokenId), user1);
    }

    function test_token_regeneration_works_without_role_can_transfer() public {
        // Register a name without ROLE_CAN_TRANSFER
        uint256 tokenId = registry.register("regentest", user1, registry, address(0), defaultRoleBitmap, uint64(block.timestamp) + 86400);
        uint256 resource = registry.testGetResourceFromTokenId(tokenId);
        
        // Grant another role to trigger regeneration
        registry.grantRoles(resource, LibRegistryRoles.ROLE_RENEW, user1);
        
        // Token should regenerate successfully (internal burn + mint)
        uint256 newTokenId = registry.testGetTokenIdFromResource(resource);
        assertNotEq(tokenId, newTokenId);
        assertEq(registry.ownerOf(newTokenId), user1);
    }

    function test_approved_operator_cannot_transfer_without_role_can_transfer() public {
        // Register a name without ROLE_CAN_TRANSFER
        uint256 tokenId = registry.register("approvaltest", user1, registry, address(0), defaultRoleBitmap, uint64(block.timestamp) + 86400);
        
        address operator = makeAddr("operator");
        address user2 = makeAddr("user2");
        
        // Approve operator
        vm.prank(user1);
        registry.setApprovalForAll(operator, true);
        
        // Operator should not be able to transfer without ROLE_CAN_TRANSFER on the owner
        vm.expectRevert(abi.encodeWithSelector(IStandardRegistry.TransferDisallowed.selector, tokenId, user1));
        vm.prank(operator);
        registry.safeTransferFrom(user1, user2, tokenId, 1, "");
    }
}

contract MockTokenObserver is ITokenObserver {
    uint256 public lastTokenId;
    uint64 public lastExpiry;
    address public lastCaller;

    function onRenew(
        uint256 tokenId,
        uint64 expires,
        address renewedBy
    ) external {
        lastTokenId = tokenId;
        lastExpiry = expires;
        lastCaller = renewedBy;
    }
}

contract RevertingTokenObserver is ITokenObserver {
    error ObserverReverted();

    function onRenew(uint256, uint64, address) external pure {
        revert ObserverReverted();
    }
}<|MERGE_RESOLUTION|>--- conflicted
+++ resolved
@@ -12,14 +12,11 @@
 import "../src/common/SimpleRegistryMetadata.sol";
 import "../src/common/BaseRegistry.sol";
 import "../src/common/IPermissionedRegistry.sol";
-<<<<<<< HEAD
 import "../src/common/IStandardRegistry.sol";
 import "../src/L2/ETHRegistrar.sol";
 import {IPriceOracle} from "@ens/contracts/ethregistrar/IPriceOracle.sol";
 import {ITokenPriceOracle} from "../src/L2/ITokenPriceOracle.sol";
 import {TokenPriceOracle} from "../src/L2/TokenPriceOracle.sol";
-=======
->>>>>>> 9c99b5e5
 import "../src/common/ITokenObserver.sol";
 import {LibEACBaseRoles} from "../src/common/EnhancedAccessControl.sol";
 import {IEnhancedAccessControl} from "../src/common/IEnhancedAccessControl.sol";
@@ -1079,19 +1076,8 @@
     function test_token_transfer_also_transfers_roles() public {
         // Register a name with owner1, including ROLE_CAN_TRANSFER
         address owner1 = makeAddr("owner1");
-<<<<<<< HEAD
         uint256 roleBitmapWithTransfer = defaultRoleBitmap | LibRegistryRoles.ROLE_CAN_TRANSFER;
         uint256 tokenId = registry.register("transfertest", owner1, registry, address(0), roleBitmapWithTransfer, uint64(block.timestamp) + 100);
-=======
-        uint256 tokenId = registry.register(
-            "transfertest",
-            owner1,
-            registry,
-            address(0),
-            defaultRoleBitmap,
-            uint64(block.timestamp) + 100
-        );
->>>>>>> 9c99b5e5
 
         // Capture the resource ID before transfer
         uint256 originalResourceId = registry.testGetResourceFromTokenId(
@@ -1147,13 +1133,8 @@
 
         // Verify token ownership transferred
         assertEq(registry.ownerOf(newTokenId), owner2);
-<<<<<<< HEAD
         
         // Verify the resource ID remains unchanged
-=======
-
-        // Verify the resource ID has not changed
->>>>>>> 9c99b5e5
         uint256 newResourceId = registry.testGetResourceFromTokenId(newTokenId);
         assertEq(
             newResourceId,
@@ -1581,17 +1562,9 @@
         registry.grantRoles(resourceId, LibRegistryRoles.ROLE_RENEW, user2);
 
         // Get the new token ID after first regeneration
-<<<<<<< HEAD
         uint256 intermediateTokenId = registry.testGetTokenIdFromResource(resourceId);
         
         // revoke the role and check regeneration again
-=======
-        uint256 intermediateTokenId = registry.testGetTokenIdFromResource(
-            resourceId
-        );
-
-        // Now revoke the role and check regeneration again
->>>>>>> 9c99b5e5
         vm.recordLogs();
         registry.revokeRoles(resourceId, LibRegistryRoles.ROLE_RENEW, user2);
 
@@ -1690,17 +1663,9 @@
         registry.grantRoles(resourceId, LibRegistryRoles.ROLE_RENEW, owner1);
 
         // Get the new token ID after regeneration
-<<<<<<< HEAD
         uint256 intermediateTokenId = registry.testGetTokenIdFromResource(resourceId);
         
         // grant a role to another user, triggering another regeneration
-=======
-        uint256 intermediateTokenId = registry.testGetTokenIdFromResource(
-            resourceId
-        );
-
-        // Now grant a role to another user, triggering another regeneration
->>>>>>> 9c99b5e5
         address user2 = makeAddr("user2");
         registry.grantRoles(resourceId, LibRegistryRoles.ROLE_RENEW, user2);
 
@@ -1782,7 +1747,6 @@
     // getRoleAssigneeCount tests
 
     function test_getRoleAssigneeCount_single_role_single_assignee() public {
-<<<<<<< HEAD
         uint256 tokenId = registry.register("counttest1", user1, registry, address(0), LibRegistryRoles.ROLE_SET_RESOLVER, uint64(block.timestamp) + 86400);
         
         (uint256 counts,) = registry.getAssigneeCount(tokenId, LibRegistryRoles.ROLE_SET_RESOLVER);
@@ -1790,29 +1754,6 @@
         // Count of 1 for ROLE_SET_RESOLVER
         uint256 expectedCount = 1 * LibRegistryRoles.ROLE_SET_RESOLVER;
         assertEq(counts, expectedCount, "Should have count of 1 for SET_RESOLVER role");
-=======
-        uint256 tokenId = registry.register(
-            "counttest1",
-            user1,
-            registry,
-            address(0),
-            LibRegistryRoles.ROLE_SET_RESOLVER,
-            uint64(block.timestamp) + 86400
-        );
-
-        (uint256 counts, ) = registry.getAssigneeCount(
-            tokenId,
-            LibRegistryRoles.ROLE_SET_RESOLVER
-        );
-
-        // ROLE_SET_RESOLVER is 1 << 12, so count of 1 should be at bit position 12
-        uint256 expectedCount = 1 << 12;
-        assertEq(
-            counts,
-            expectedCount,
-            "Should have count of 1 for SET_RESOLVER role"
-        );
->>>>>>> 9c99b5e5
     }
 
     function test_getRoleAssigneeCount_single_role_multiple_assignees() public {
@@ -1842,7 +1783,6 @@
         );
 
         // Get the updated token ID after regenerations
-<<<<<<< HEAD
         uint256 currentTokenId = registry.testGetTokenIdFromResource(resourceId);
         
         (uint256 counts,) = registry.getAssigneeCount(currentTokenId, LibRegistryRoles.ROLE_SET_RESOLVER);
@@ -1850,24 +1790,6 @@
         // Should have count of 3 for ROLE_SET_RESOLVER
         uint256 expectedCount = 3 * LibRegistryRoles.ROLE_SET_RESOLVER;
         assertEq(counts, expectedCount, "Should have count of 3 for SET_RESOLVER role");
-=======
-        uint256 currentTokenId = registry.testGetTokenIdFromResource(
-            resourceId
-        );
-
-        (uint256 counts, ) = registry.getAssigneeCount(
-            currentTokenId,
-            LibRegistryRoles.ROLE_SET_RESOLVER
-        );
-
-        // Should have count of 3 at bit position 12
-        uint256 expectedCount = 3 << 12;
-        assertEq(
-            counts,
-            expectedCount,
-            "Should have count of 3 for SET_RESOLVER role"
-        );
->>>>>>> 9c99b5e5
     }
 
     function test_getRoleAssigneeCount_single_role_no_assignees() public {
@@ -1925,22 +1847,11 @@
         );
 
         // user1 has SET_RESOLVER (from defaultRoleBitmap), user2 has SET_RESOLVER + RENEW, user3 has RENEW
-<<<<<<< HEAD
         // SET_RESOLVER: 2 assignees
         // RENEW: 2 assignees
         uint256 expectedCount = (2 * LibRegistryRoles.ROLE_SET_RESOLVER) | (2 * LibRegistryRoles.ROLE_RENEW);
         assertEq(counts, expectedCount, "Should have correct counts for both roles");
     }
-=======
-        // SET_RESOLVER (1<<12): 2 assignees -> 2 << 12
-        // RENEW (1<<4): 2 assignees -> 2 << 4
-        uint256 expectedCount = (2 << 12) | (2 << 4);
-        assertEq(
-            counts,
-            expectedCount,
-            "Should have correct counts for both roles"
-        );
-    }
 
     function test_getRoleAssigneeCount_multiple_roles_partial_assignees()
         public
@@ -1953,7 +1864,6 @@
             LibRegistryRoles.ROLE_SET_RESOLVER,
             uint64(block.timestamp) + 86400
         );
->>>>>>> 9c99b5e5
 
         // Query for multiple roles where only SET_RESOLVER has assignees
         uint256 queryBitmap = LibRegistryRoles.ROLE_SET_RESOLVER |
@@ -1962,7 +1872,6 @@
         (uint256 counts, ) = registry.getAssigneeCount(tokenId, queryBitmap);
 
         // Only SET_RESOLVER should have 1 assignee
-<<<<<<< HEAD
         uint256 expectedCount = 1 * LibRegistryRoles.ROLE_SET_RESOLVER;
         assertEq(counts, expectedCount, "Should have count only for SET_RESOLVER");
     }
@@ -1976,39 +1885,6 @@
         // Each should have 1 assignee
         uint256 expectedCount = (1 * LibRegistryRoles.ROLE_SET_SUBREGISTRY) | (1 * LibRegistryRoles.ROLE_SET_RESOLVER) | (1 * LibRegistryRoles.ROLE_SET_TOKEN_OBSERVER);
         assertEq(counts, expectedCount, "Should have count of 1 for each default role");
-=======
-        uint256 expectedCount = 1 << 12;
-        assertEq(
-            counts,
-            expectedCount,
-            "Should have count only for SET_RESOLVER"
-        );
-    }
-
-    function test_getRoleAssigneeCount_all_default_roles() public {
-        uint256 tokenId = registry.register(
-            "counttest6",
-            user1,
-            registry,
-            address(0),
-            defaultRoleBitmap,
-            uint64(block.timestamp) + 86400
-        );
-
-        (uint256 counts, ) = registry.getAssigneeCount(
-            tokenId,
-            defaultRoleBitmap
-        );
-
-        // defaultRoleBitmap includes SET_SUBREGISTRY (1<<8), SET_RESOLVER (1<<12), SET_TOKEN_OBSERVER (1<<16)
-        // Each should have 1 assignee
-        uint256 expectedCount = (1 << 8) | (1 << 12) | (1 << 16);
-        assertEq(
-            counts,
-            expectedCount,
-            "Should have count of 1 for each default role"
-        );
->>>>>>> 9c99b5e5
     }
 
     function test_getRoleAssigneeCount_overlapping_role_assignments() public {
@@ -2055,23 +1931,11 @@
         // user1: SET_RESOLVER
         // user2: SET_RESOLVER, RENEW
         // user3: RENEW, BURN
-<<<<<<< HEAD
         // SET_RESOLVER: 2 assignees -> 2 at bit position of ROLE_SET_RESOLVER
         // RENEW: 2 assignees -> 2 at bit position of ROLE_RENEW
         // BURN: 1 assignee -> 1 at bit position of ROLE_BURN
         uint256 expectedCount = (2 * LibRegistryRoles.ROLE_SET_RESOLVER) | (2 * LibRegistryRoles.ROLE_RENEW) | (1 * LibRegistryRoles.ROLE_BURN);
         assertEq(counts, expectedCount, "Should have correct counts for all roles");
-=======
-        // SET_RESOLVER (1<<12): 2 assignees -> 2 << 12
-        // RENEW (1<<4): 2 assignees -> 2 << 4
-        // BURN (1<<20): 1 assignee -> 1 << 20
-        uint256 expectedCount = (2 << 12) | (2 << 4) | (1 << 20);
-        assertEq(
-            counts,
-            expectedCount,
-            "Should have correct counts for all roles"
-        );
->>>>>>> 9c99b5e5
     }
 
     function test_getRoleAssigneeCount_after_role_revocation() public {
@@ -2098,24 +1962,10 @@
         );
 
         // Check count before revocation - should have 2 assignees for SET_RESOLVER
-<<<<<<< HEAD
         (uint256 countsBefore,) = registry.getAssigneeCount(tokenIdAfterGrant, LibRegistryRoles.ROLE_SET_RESOLVER);
         uint256 expectedCountBefore = 2 * LibRegistryRoles.ROLE_SET_RESOLVER;
         assertEq(countsBefore, expectedCountBefore, "Should have 2 assignees before revocation");
         
-=======
-        (uint256 countsBefore, ) = registry.getAssigneeCount(
-            tokenIdAfterGrant,
-            LibRegistryRoles.ROLE_SET_RESOLVER
-        );
-        uint256 expectedCountBefore = 2 << 12;
-        assertEq(
-            countsBefore,
-            expectedCountBefore,
-            "Should have 2 assignees before revocation"
-        );
-
->>>>>>> 9c99b5e5
         // Revoke role from user2
         registry.revokeRoles(
             resourceId,
@@ -2127,22 +1977,9 @@
         );
 
         // Check count after revocation - should have 1 assignee for SET_RESOLVER
-<<<<<<< HEAD
         (uint256 countsAfter,) = registry.getAssigneeCount(tokenIdAfterRevoke, LibRegistryRoles.ROLE_SET_RESOLVER);
         uint256 expectedCountAfter = 1 * LibRegistryRoles.ROLE_SET_RESOLVER;
         assertEq(countsAfter, expectedCountAfter, "Should have 1 assignee after revocation");
-=======
-        (uint256 countsAfter, ) = registry.getAssigneeCount(
-            tokenIdAfterRevoke,
-            LibRegistryRoles.ROLE_SET_RESOLVER
-        );
-        uint256 expectedCountAfter = 1 << 12;
-        assertEq(
-            countsAfter,
-            expectedCountAfter,
-            "Should have 1 assignee after revocation"
-        );
->>>>>>> 9c99b5e5
     }
 
     function test_getRoleAssigneeCount_zero_bitmap() public {
@@ -2163,21 +2000,9 @@
     function test_transfer_succeeds_with_max_assignees_BET_430() public {
         // Register a token with default roles including ROLE_CAN_TRANSFER
         address tokenOwner = makeAddr("tokenOwner");
-<<<<<<< HEAD
         uint256 roleBitmapWithTransfer = defaultRoleBitmap | LibRegistryRoles.ROLE_CAN_TRANSFER;
         uint256 tokenId = registry.register("maxtransfertest", tokenOwner, registry, address(0), roleBitmapWithTransfer, uint64(block.timestamp) + 86400);
         
-=======
-        uint256 tokenId = registry.register(
-            "maxtransfertest",
-            tokenOwner,
-            registry,
-            address(0),
-            defaultRoleBitmap,
-            uint64(block.timestamp) + 86400
-        );
-
->>>>>>> 9c99b5e5
         uint256 resourceId = registry.testGetResourceFromTokenId(tokenId);
 
         // Create 14 additional addresses and grant them the same role as the token owner has
@@ -2200,26 +2025,11 @@
         );
 
         // Verify we have 15 assignees for ROLE_SET_RESOLVER (max allowed)
-<<<<<<< HEAD
         (uint256 counts,) = registry.getAssigneeCount(currentTokenId, LibRegistryRoles.ROLE_SET_RESOLVER);
         uint256 expectedCount = 15 * LibRegistryRoles.ROLE_SET_RESOLVER;
         assertEq(counts, expectedCount, "Should have 15 assignees for ROLE_SET_RESOLVER");
         
         // attempt to transfer the token to a new address
-=======
-        (uint256 counts, ) = registry.getAssigneeCount(
-            currentTokenId,
-            LibRegistryRoles.ROLE_SET_RESOLVER
-        );
-        uint256 expectedCount = 15 << 12; // ROLE_SET_RESOLVER is at bit 12, so count goes to position 12
-        assertEq(
-            counts,
-            expectedCount,
-            "Should have 15 assignees for ROLE_SET_RESOLVER"
-        );
-
-        // Now attempt to transfer the token to a new address
->>>>>>> 9c99b5e5
         address newOwner = makeAddr("newTokenOwner");
 
         // This transfer should NOT fail even though we're at max assignees
@@ -2266,31 +2076,12 @@
     }
 
     function test_getRoleAssigneeCount_nonexistent_role() public {
-<<<<<<< HEAD
         uint256 tokenId = registry.register("counttest10", user1, registry, address(0), defaultRoleBitmap, uint64(block.timestamp) + 86400);
         
         // Use a role that doesn't exist in the registry roles  
         uint256 nonexistentRole = LibRegistryRoles.ROLE_BURN; // Use BURN role which won't be assigned during default registration
         (uint256 counts,) = registry.getAssigneeCount(tokenId, nonexistentRole);
         
-=======
-        uint256 tokenId = registry.register(
-            "counttest10",
-            user1,
-            registry,
-            address(0),
-            defaultRoleBitmap,
-            uint64(block.timestamp) + 86400
-        );
-
-        // Use a role that doesn't exist in the registry roles
-        uint256 nonexistentRole = 1 << 24; // Role at bit 24
-        (uint256 counts, ) = registry.getAssigneeCount(
-            tokenId,
-            nonexistentRole
-        );
-
->>>>>>> 9c99b5e5
         assertEq(counts, 0, "Should have 0 counts for nonexistent role");
     }
 
@@ -2441,6 +2232,7 @@
         registry.safeTransferFrom(user1, user2, tokenId, 1, "");
     }
 }
+
 
 contract MockTokenObserver is ITokenObserver {
     uint256 public lastTokenId;
