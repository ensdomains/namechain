// SPDX-License-Identifier: MIT
pragma solidity >=0.8.13;

import {Test} from "forge-std/Test.sol";
import {console} from "forge-std/console.sol";
import {Vm} from "forge-std/Vm.sol";
import {ERC1155Holder} from "@openzeppelin/contracts/token/ERC1155/utils/ERC1155Holder.sol";

import "../src/common/PermissionedRegistry.sol";
import "../src/common/RegistryDatastore.sol";
import "../src/common/IRegistryMetadata.sol";
import "../src/common/SimpleRegistryMetadata.sol";
import "../src/common/BaseRegistry.sol";
import "../src/common/IPermissionedRegistry.sol";
import "../src/L2/ETHRegistrar.sol";
import {IPriceOracle} from "@ens/contracts/ethregistrar/IPriceOracle.sol";
import "../src/common/ITokenObserver.sol";
import {LibEACBaseRoles} from "../src/common/EnhancedAccessControl.sol";
import {IEnhancedAccessControl} from "../src/common/IEnhancedAccessControl.sol";
import {LibRegistryRoles} from "../src/common/LibRegistryRoles.sol";

contract TestPermissionedRegistry is Test, ERC1155Holder {
    event TransferSingle(address indexed operator, address indexed from, address indexed to, uint256 id, uint256 value);

    RegistryDatastore datastore;
    PermissionedRegistry registry;
    ETHRegistrar registrar;
    MockTokenObserver observer;
    RevertingTokenObserver revertingObserver;
    IRegistryMetadata metadata;
    MockPriceOracle priceOracle;

    // Role bitmaps for different permission configurations

    uint256 constant defaultRoleBitmap = LibRegistryRoles.ROLE_SET_SUBREGISTRY | LibRegistryRoles.ROLE_SET_RESOLVER | LibRegistryRoles.ROLE_SET_TOKEN_OBSERVER;
    uint256 constant lockedResolverRoleBitmap = LibRegistryRoles.ROLE_SET_SUBREGISTRY | LibRegistryRoles.ROLE_SET_TOKEN_OBSERVER;
    uint256 constant lockedSubregistryRoleBitmap = LibRegistryRoles.ROLE_SET_RESOLVER | LibRegistryRoles.ROLE_SET_TOKEN_OBSERVER;
    uint256 constant noRolesRoleBitmap = 0;

    address owner = makeAddr("owner");
    address user1 = makeAddr("user1");

    // all roles
            uint256 deployerRoles = LibEACBaseRoles.ALL_ROLES;

    function setUp() public {
        datastore = new RegistryDatastore();
        metadata = new SimpleRegistryMetadata();
        registry = new PermissionedRegistry(datastore, metadata, address(this), deployerRoles);
        observer = new MockTokenObserver();
        revertingObserver = new RevertingTokenObserver();
        priceOracle = new MockPriceOracle();
        registrar = new ETHRegistrar(address(registry), priceOracle, 60, 86400);
    }

    function test_constructor_sets_roles() public view {
        uint256 expectedRoles = deployerRoles;
        assertTrue(registry.hasRoles(registry.ROOT_RESOURCE(), expectedRoles, address(this)));
    }

    function test_Revert_register_without_registrar_role() public {
        address nonRegistrar = makeAddr("nonRegistrar");

<<<<<<< HEAD
        vm.expectRevert(
            abi.encodeWithSelector(
                EnhancedAccessControl.EACUnauthorizedAccountRoles.selector,
                registry.ROOT_RESOURCE(),
                ROLE_REGISTRAR,
                nonRegistrar
            )
        );
=======
        vm.expectRevert(abi.encodeWithSelector(IEnhancedAccessControl.EACUnauthorizedAccountRoles.selector, registry.ROOT_RESOURCE(), LibRegistryRoles.ROLE_REGISTRAR, nonRegistrar));
>>>>>>> 309673d2
        vm.prank(nonRegistrar);
        registry.register(
            "test2", address(this), registry, address(0), defaultRoleBitmap, uint64(block.timestamp) + 86400
        );
    }

    function test_Revert_renew_without_renew_role() public {
        uint256 tokenId = registry.register(
            "test2", address(this), registry, address(0), defaultRoleBitmap, uint64(block.timestamp) + 86400
        );

        address nonRenewer = makeAddr("nonRenewer");

<<<<<<< HEAD
        vm.expectRevert(
            abi.encodeWithSelector(
                EnhancedAccessControl.EACUnauthorizedAccountRoles.selector,
                registry.getTokenIdResource(tokenId),
                ROLE_RENEW,
                nonRenewer
            )
        );
=======
        vm.expectRevert(abi.encodeWithSelector(IEnhancedAccessControl.EACUnauthorizedAccountRoles.selector, registry.getTokenIdResource(tokenId), LibRegistryRoles.ROLE_RENEW, nonRenewer));
>>>>>>> 309673d2
        vm.prank(nonRenewer);
        registry.renew(tokenId, uint64(block.timestamp) + 172800);
    }

    function test_token_specific_renewer_can_renew() public {
        uint256 tokenId = registry.register(
            "test2", address(this), registry, address(0), defaultRoleBitmap, uint64(block.timestamp) + 86400
        );

        address tokenRenewer = makeAddr("tokenRenewer");

        // Grant the RENEW role specifically for this token
<<<<<<< HEAD
        registry.grantRoles(registry.getTokenIdResource(tokenId), ROLE_RENEW, tokenRenewer);

        // Verify the role was granted
        assertTrue(registry.hasRoles(registry.getTokenIdResource(tokenId), ROLE_RENEW, tokenRenewer));

        // This user doesn't have the ROOT_RESOURCE ROLE_RENEW
        assertFalse(registry.hasRoles(registry.ROOT_RESOURCE(), ROLE_RENEW, tokenRenewer));

=======
        registry.grantRoles(registry.getTokenIdResource(tokenId), LibRegistryRoles.ROLE_RENEW, tokenRenewer);
        
        // Verify the role was granted
        assertTrue(registry.hasRoles(registry.getTokenIdResource(tokenId), LibRegistryRoles.ROLE_RENEW, tokenRenewer));
        
        // This user doesn't have the ROOT_RESOURCE LibRegistryRoles.ROLE_RENEW
        assertFalse(registry.hasRoles(registry.ROOT_RESOURCE(), LibRegistryRoles.ROLE_RENEW, tokenRenewer));
        
>>>>>>> 309673d2
        // But should still be able to renew this specific token
        vm.prank(tokenRenewer);
        uint64 newExpiry = uint64(block.timestamp) + 172800;
        registry.renew(tokenId, newExpiry);

        uint64 expiry = registry.getExpiry(tokenId);
        assertEq(expiry, newExpiry);
    }

    function test_token_owner_can_renew_if_granted_role() public {
<<<<<<< HEAD
        // Register a token with specific roles including ROLE_RENEW
        uint256 roleBitmap = defaultRoleBitmap | ROLE_RENEW;
        uint256 tokenId =
            registry.register("test2", user1, registry, address(0), roleBitmap, uint64(block.timestamp) + 86400);

        // Verify the owner has the RENEW role for this token
        assertTrue(registry.hasRoles(registry.getTokenIdResource(tokenId), ROLE_RENEW, user1));

=======
        // Register a token with specific roles including LibRegistryRoles.ROLE_RENEW
        uint256 roleBitmap = defaultRoleBitmap | LibRegistryRoles.ROLE_RENEW;
        uint256 tokenId = registry.register("test2", user1, registry, address(0), roleBitmap, uint64(block.timestamp) + 86400);
        
        // Verify the owner has the RENEW role for this token
        assertTrue(registry.hasRoles(registry.getTokenIdResource(tokenId), LibRegistryRoles.ROLE_RENEW, user1));
        
>>>>>>> 309673d2
        // Owner should be able to renew their own token
        vm.prank(user1);
        uint64 newExpiry = uint64(block.timestamp) + 172800;
        registry.renew(tokenId, newExpiry);

        uint64 expiry = registry.getExpiry(tokenId);
        assertEq(expiry, newExpiry);
    }

    function test_Revert_owner_cannot_renew_without_role() public {
        // First create a user without global renew permissions
        address tokenOwner = makeAddr("tokenOwner");

        // Register a token with NO roles granted to the owner
        uint256 tokenId = registry.register(
            "test2", tokenOwner, registry, address(0), noRolesRoleBitmap, uint64(block.timestamp) + 86400
        );

        // Verify the owner doesn't have the RENEW role for this token (this is the intent of the test)
<<<<<<< HEAD
        assertFalse(registry.hasRoles(registry.getTokenIdResource(tokenId), ROLE_RENEW, tokenOwner));

        // Owner should not be able to renew without the role
        vm.expectRevert(
            abi.encodeWithSelector(
                EnhancedAccessControl.EACUnauthorizedAccountRoles.selector,
                registry.getTokenIdResource(tokenId),
                ROLE_RENEW,
                tokenOwner
            )
        );
=======
        assertFalse(registry.hasRoles(registry.getTokenIdResource(tokenId), LibRegistryRoles.ROLE_RENEW, tokenOwner));
        
        // Owner should not be able to renew without the role
        vm.expectRevert(abi.encodeWithSelector(IEnhancedAccessControl.EACUnauthorizedAccountRoles.selector, registry.getTokenIdResource(tokenId), LibRegistryRoles.ROLE_RENEW, tokenOwner));
>>>>>>> 309673d2
        vm.prank(tokenOwner);
        registry.renew(tokenId, uint64(block.timestamp) + 172800);
    }

    function test_registrar_can_register() public {
        address registrar2 = makeAddr("registrar");
<<<<<<< HEAD
        registry.grantRootRoles(ROLE_REGISTRAR, registrar2);

=======
        registry.grantRootRoles(LibRegistryRoles.ROLE_REGISTRAR, registrar2);
        
>>>>>>> 309673d2
        vm.prank(registrar2);
        uint256 tokenId = registry.register(
            "test2", address(this), registry, address(0), defaultRoleBitmap, uint64(block.timestamp) + 86400
        );
        assertEq(registry.ownerOf(tokenId), address(this));
    }

    function test_renewer_can_renew() public {
        uint256 tokenId = registry.register(
            "test2", address(this), registry, address(0), defaultRoleBitmap, uint64(block.timestamp) + 86400
        );

        address renewer = makeAddr("renewer");
<<<<<<< HEAD
        registry.grantRootRoles(ROLE_RENEW, renewer);

=======
        registry.grantRootRoles(LibRegistryRoles.ROLE_RENEW, renewer);
        
>>>>>>> 309673d2
        vm.prank(renewer);
        uint64 newExpiry = uint64(block.timestamp) + 172800;
        registry.renew(tokenId, newExpiry);

        uint64 expiry = registry.getExpiry(tokenId);
        assertEq(expiry, newExpiry);
    }

    function test_register_unlocked() public {
        uint256 tokenId =
            registry.register("test2", owner, registry, address(0), defaultRoleBitmap, uint64(block.timestamp) + 86400);

        // Verify roles
        assertTrue(registry.hasRoles(registry.getTokenIdResource(tokenId), LibRegistryRoles.ROLE_SET_SUBREGISTRY, owner));
        assertTrue(registry.hasRoles(registry.getTokenIdResource(tokenId), LibRegistryRoles.ROLE_SET_RESOLVER, owner));
    }

    function test_register_locked() public {
        uint256 tokenId =
            registry.register("test2", owner, registry, address(0), noRolesRoleBitmap, uint64(block.timestamp) + 86400);

        // Verify roles
        assertFalse(registry.hasRoles(registry.getTokenIdResource(tokenId), LibRegistryRoles.ROLE_SET_SUBREGISTRY, owner));
        assertFalse(registry.hasRoles(registry.getTokenIdResource(tokenId), LibRegistryRoles.ROLE_SET_RESOLVER, owner));
    }

    function test_register_locked_subregistry() public {
        uint256 tokenId = registry.register(
            "test2", owner, registry, address(0), lockedSubregistryRoleBitmap, uint64(block.timestamp) + 86400
        );

        // Verify roles
        assertFalse(registry.hasRoles(registry.getTokenIdResource(tokenId), LibRegistryRoles.ROLE_SET_SUBREGISTRY, owner));
        assertTrue(registry.hasRoles(registry.getTokenIdResource(tokenId), LibRegistryRoles.ROLE_SET_RESOLVER, owner));
    }

    function test_register_locked_resolver() public {
        uint256 tokenId = registry.register(
            "test2", owner, registry, address(0), lockedResolverRoleBitmap, uint64(block.timestamp) + 86400
        );

        // Verify roles
        assertTrue(registry.hasRoles(registry.getTokenIdResource(tokenId), LibRegistryRoles.ROLE_SET_SUBREGISTRY, owner));
        assertFalse(registry.hasRoles(registry.getTokenIdResource(tokenId), LibRegistryRoles.ROLE_SET_RESOLVER, owner));
    }

    function test_Revert_cannot_mint_duplicates() public {
        registry.register(
            "test2", address(this), registry, address(0), defaultRoleBitmap, uint64(block.timestamp) + 86400
        );

        vm.expectRevert(abi.encodeWithSelector(IStandardRegistry.NameAlreadyRegistered.selector, "test2"));
        registry.register(
            "test2", address(this), registry, address(0), defaultRoleBitmap, uint64(block.timestamp) + 86400
        );
    }

    function test_set_subregistry() public {
        uint256 tokenId = registry.register(
            "test2", address(this), registry, address(0), defaultRoleBitmap, uint64(block.timestamp) + 86400
        );
        registry.setSubregistry(tokenId, IRegistry(address(this)));
        vm.assertEq(address(registry.getSubregistry("test2")), address(this));
    }

    function test_Revert_cannot_set_subregistry_without_role() public {
<<<<<<< HEAD
        uint256 tokenId = registry.register(
            "test2", address(this), registry, address(0), lockedSubregistryRoleBitmap, uint64(block.timestamp) + 86400
        );

        vm.expectRevert(
            abi.encodeWithSelector(
                EnhancedAccessControl.EACUnauthorizedAccountRoles.selector,
                registry.getTokenIdResource(tokenId),
                ROLE_SET_SUBREGISTRY,
                user1
            )
        );
=======
        uint256 tokenId = registry.register("test2", address(this), registry, address(0), lockedSubregistryRoleBitmap, uint64(block.timestamp) + 86400);

        vm.expectRevert(abi.encodeWithSelector(IEnhancedAccessControl.EACUnauthorizedAccountRoles.selector, registry.getTokenIdResource(tokenId), LibRegistryRoles.ROLE_SET_SUBREGISTRY, user1));
>>>>>>> 309673d2
        vm.prank(user1);
        registry.setSubregistry(tokenId, IRegistry(user1));
    }

    function test_set_resolver() public {
        uint256 tokenId = registry.register(
            "test2", address(this), registry, address(0), defaultRoleBitmap, uint64(block.timestamp) + 86400
        );
        registry.setResolver(tokenId, address(this));
        vm.assertEq(address(registry.getResolver("test2")), address(this));
    }

    function test_Revert_cannot_set_resolver_without_role() public {
<<<<<<< HEAD
        uint256 tokenId = registry.register(
            "test2", address(this), registry, address(0), lockedResolverRoleBitmap, uint64(block.timestamp) + 86400
        );

        vm.expectRevert(
            abi.encodeWithSelector(
                EnhancedAccessControl.EACUnauthorizedAccountRoles.selector,
                registry.getTokenIdResource(tokenId),
                ROLE_SET_RESOLVER,
                user1
            )
        );
=======
        uint256 tokenId = registry.register("test2", address(this), registry, address(0), lockedResolverRoleBitmap, uint64(block.timestamp) + 86400);

        vm.expectRevert(abi.encodeWithSelector(IEnhancedAccessControl.EACUnauthorizedAccountRoles.selector, registry.getTokenIdResource(tokenId), LibRegistryRoles.ROLE_SET_RESOLVER, user1));
>>>>>>> 309673d2
        vm.prank(user1);
        registry.setResolver(tokenId, address(this));
    }

    function test_renew_extends_expiry() public {
        uint256 tokenId = registry.register(
            "test2", address(this), registry, address(0), defaultRoleBitmap, uint64(block.timestamp) + 100
        );
        uint64 newExpiry = uint64(block.timestamp) + 200;
        registry.renew(tokenId, newExpiry);

        uint64 expiry = registry.getExpiry(tokenId);
        assertEq(expiry, newExpiry);
    }

    function test_renew_emits_event() public {
        uint256 tokenId = registry.register(
            "test2", address(this), registry, address(0), defaultRoleBitmap, uint64(block.timestamp) + 100
        );
        uint64 newExpiry = uint64(block.timestamp) + 200;

        vm.recordLogs();
        registry.renew(tokenId, newExpiry);

        Vm.Log[] memory entries = vm.getRecordedLogs();
        assertEq(entries.length, 2);
        assertEq(entries[1].topics[0], keccak256("NameRenewed(uint256,uint64,address)"));
        assertEq(entries[1].topics[1], bytes32(tokenId));
        (uint64 expiry, address renewedBy) = abi.decode(entries[1].data, (uint64, address));
        assertEq(expiry, newExpiry);
        assertEq(renewedBy, address(this));
    }

    function test_Revert_renew_expired_name() public {
        uint256 tokenId = registry.register(
            "test2", address(this), registry, address(0), defaultRoleBitmap, uint64(block.timestamp) + 100
        );
        vm.warp(block.timestamp + 101);

        vm.expectRevert(abi.encodeWithSelector(IStandardRegistry.NameExpired.selector, tokenId));
        registry.renew(tokenId, uint64(block.timestamp) + 200);
    }

    function test_Revert_renew_reduce_expiry() public {
        uint256 tokenId = registry.register(
            "test2", address(this), registry, address(0), defaultRoleBitmap, uint64(block.timestamp) + 200
        );
        uint64 newExpiry = uint64(block.timestamp) + 100;

        vm.expectRevert(
            abi.encodeWithSelector(
                IStandardRegistry.CannotReduceExpiration.selector, uint64(block.timestamp) + 200, newExpiry
            )
        );
        registry.renew(tokenId, newExpiry);
    }

<<<<<<< HEAD
    function test_relinquish() public {
        uint256 tokenId = registry.register(
            "test2", address(this), registry, address(0), defaultRoleBitmap, uint64(block.timestamp) + 86400
        );
        registry.relinquish(tokenId);
=======
    function test_burn() public {
        uint256 roleBitmap = defaultRoleBitmap | LibRegistryRoles.ROLE_BURN;
        uint256 tokenId = registry.register("test2", address(this), registry, address(0), roleBitmap, uint64(block.timestamp) + 86400);
        registry.burn(tokenId);
>>>>>>> 309673d2
        vm.assertEq(registry.ownerOf(tokenId), address(0));
        vm.assertEq(address(registry.getSubregistry("test2")), address(0));
    }

<<<<<<< HEAD
    function test_relinquish_revokes_roles() public {
        uint256 tokenId =
            registry.register("test2", owner, registry, address(0), defaultRoleBitmap, uint64(block.timestamp) + 86400);

        // Verify roles before relinquishing
        assertTrue(registry.hasRoles(registry.getTokenIdResource(tokenId), ROLE_SET_SUBREGISTRY, owner));
        assertTrue(registry.hasRoles(registry.getTokenIdResource(tokenId), ROLE_SET_RESOLVER, owner));

        vm.prank(owner);
        registry.relinquish(tokenId);

        // Verify roles are revoked after relinquishing
        assertFalse(registry.hasRoles(registry.getTokenIdResource(tokenId), ROLE_SET_SUBREGISTRY, owner));
        assertFalse(registry.hasRoles(registry.getTokenIdResource(tokenId), ROLE_SET_RESOLVER, owner));
    }

    function test_relinquish_emits_event() public {
        uint256 tokenId = registry.register(
            "test2", address(this), registry, address(0), defaultRoleBitmap, uint64(block.timestamp) + 100
        );

        vm.recordLogs();
        registry.relinquish(tokenId);

=======
    function test_burn_revokes_roles() public {
        uint256 roleBitmap = defaultRoleBitmap | LibRegistryRoles.ROLE_BURN;
        uint256 tokenId = registry.register("test2", owner, registry, address(0), roleBitmap, uint64(block.timestamp) + 86400);
        
        // Verify roles before burning
        assertTrue(registry.hasRoles(registry.getTokenIdResource(tokenId), LibRegistryRoles.ROLE_SET_SUBREGISTRY, owner));
        assertTrue(registry.hasRoles(registry.getTokenIdResource(tokenId), LibRegistryRoles.ROLE_SET_RESOLVER, owner));
        
        vm.prank(owner);
        registry.burn(tokenId);
        
        // Verify roles are revoked after burning
        assertFalse(registry.hasRoles(registry.getTokenIdResource(tokenId), LibRegistryRoles.ROLE_SET_SUBREGISTRY, owner));
        assertFalse(registry.hasRoles(registry.getTokenIdResource(tokenId), LibRegistryRoles.ROLE_SET_RESOLVER, owner));
    }

    function test_burn_emits_event() public {
        uint256 roleBitmap = defaultRoleBitmap | LibRegistryRoles.ROLE_BURN;
        uint256 tokenId = registry.register("test2", address(this), registry, address(0), roleBitmap, uint64(block.timestamp) + 100);
        
        vm.recordLogs();
        registry.burn(tokenId);
        
>>>>>>> 309673d2
        Vm.Log[] memory entries = vm.getRecordedLogs();
        assertEq(entries.length, 6);
        assertEq(entries[5].topics[0], keccak256("NameBurned(uint256,address)"));
        assertEq(entries[5].topics[1], bytes32(tokenId));
        (address burnedBy) = abi.decode(entries[5].data, (address));
        assertEq(burnedBy, address(this));
    }

<<<<<<< HEAD
    function test_Revert_cannot_relinquish_if_not_owner() public {
        uint256 tokenId = registry.register(
            "test2", address(1), registry, address(0), defaultRoleBitmap, uint64(block.timestamp) + 86400
        );
=======
    function test_Revert_cannot_burn_without_role() public {
        uint256 tokenId = registry.register("test2", address(1), registry, address(0), defaultRoleBitmap, uint64(block.timestamp) + 86400);
>>>>>>> 309673d2

        vm.expectRevert(abi.encodeWithSelector(IEnhancedAccessControl.EACUnauthorizedAccountRoles.selector, registry.getTokenIdResource(tokenId), LibRegistryRoles.ROLE_BURN, address(2)));
        vm.prank(address(2));
        registry.burn(tokenId);

        vm.assertEq(registry.ownerOf(tokenId), address(1));
        vm.assertEq(address(registry.getSubregistry("test2")), address(registry));
    }

    function test_expired_name_has_no_owner() public {
        uint256 tokenId = registry.register(
            "test2", address(this), registry, address(0), defaultRoleBitmap, uint64(block.timestamp) + 100
        );
        vm.warp(block.timestamp + 101);
        assertEq(registry.ownerOf(tokenId), address(0));
    }

    function test_expired_name_can_be_reregistered() public {
        registry.register(
            "test2", address(this), registry, address(0), defaultRoleBitmap, uint64(block.timestamp) + 100
        );
        vm.warp(block.timestamp + 101);

        uint256 newTokenId = registry.register(
            "test2", address(1), registry, address(0), defaultRoleBitmap, uint64(block.timestamp) + 100
        );
        assertEq(registry.ownerOf(newTokenId), address(1));
    }

    function test_expired_name_returns_zero_subregistry() public {
        registry.register(
            "test2", address(this), registry, address(0), defaultRoleBitmap, uint64(block.timestamp) + 100
        );
        vm.warp(block.timestamp + 101);
        assertEq(address(registry.getSubregistry("test2")), address(0));
    }

    function test_expired_name_returns_zero_resolver() public {
        uint256 tokenId = registry.register(
            "test2", address(this), registry, address(0), defaultRoleBitmap, uint64(block.timestamp) + 100
        );
        registry.setResolver(tokenId, address(1));
        vm.warp(block.timestamp + 101);
        assertEq(registry.getResolver("test2"), address(0));
    }

    // Token observers

    function test_token_observer_renew() public {
        uint256 tokenId = registry.register(
            "test2", address(this), registry, address(0), defaultRoleBitmap, uint64(block.timestamp) + 100
        );
        registry.setTokenObserver(tokenId, observer);

        uint64 newExpiry = uint64(block.timestamp) + 200;
        registry.renew(tokenId, newExpiry);

        assertEq(observer.lastTokenId(), tokenId);
        assertEq(observer.lastExpiry(), newExpiry);
        assertEq(observer.lastCaller(), address(this));
<<<<<<< HEAD
        assertEq(observer.wasRelinquished(), false);
    }

    function test_token_observer_relinquish() public {
        uint256 tokenId = registry.register(
            "test2", address(this), registry, address(0), defaultRoleBitmap, uint64(block.timestamp) + 100
        );
        registry.setTokenObserver(tokenId, observer);

        registry.relinquish(tokenId);

        assertEq(observer.lastTokenId(), tokenId);
        assertEq(observer.lastCaller(), address(this));
        assertEq(observer.wasRelinquished(), true);
=======
>>>>>>> 309673d2
    }

    function test_Revert_set_token_observer_if_not_owner_with_role() public {
        // Register a token with a specific owner
        address tokenOwner = address(1);
        uint256 tokenId = registry.register(
            "test2", tokenOwner, registry, address(0), defaultRoleBitmap, uint64(block.timestamp) + 100
        );

        // Create a user who is not the owner and has no roles
        address randomUser = address(2);
        assertFalse(registry.hasRoles(registry.getTokenIdResource(tokenId), LibRegistryRoles.ROLE_SET_TOKEN_OBSERVER, randomUser));
        assertNotEq(registry.ownerOf(tokenId), randomUser);

        // When this user tries to set the token observer, it should revert
        vm.startPrank(randomUser);
<<<<<<< HEAD
        vm.expectRevert(
            abi.encodeWithSelector(
                EnhancedAccessControl.EACUnauthorizedAccountRoles.selector,
                registry.getTokenIdResource(tokenId),
                ROLE_SET_TOKEN_OBSERVER,
                randomUser
            )
        );
=======
        vm.expectRevert(abi.encodeWithSelector(
            IEnhancedAccessControl.EACUnauthorizedAccountRoles.selector,
            registry.getTokenIdResource(tokenId),
            LibRegistryRoles.ROLE_SET_TOKEN_OBSERVER,
            randomUser
        ));
>>>>>>> 309673d2
        registry.setTokenObserver(tokenId, observer);
        vm.stopPrank();
    }

    function test_token_owner_without_role_cannot_set_observer() public {
        // Register a token with NO token observer role
<<<<<<< HEAD
        uint256 roleBitmap = ROLE_SET_SUBREGISTRY | ROLE_SET_RESOLVER; // Explicitly exclude ROLE_SET_TOKEN_OBSERVER
        uint256 tokenId =
            registry.register("test2", user1, registry, address(0), roleBitmap, uint64(block.timestamp) + 86400);

        // Verify the owner doesn't have the SET_TOKEN_OBSERVER role
        assertFalse(registry.hasRoles(registry.getTokenIdResource(tokenId), ROLE_SET_TOKEN_OBSERVER, user1));

        // Owner should not be able to set token observer without the role
        vm.expectRevert(
            abi.encodeWithSelector(
                EnhancedAccessControl.EACUnauthorizedAccountRoles.selector,
                registry.getTokenIdResource(tokenId),
                ROLE_SET_TOKEN_OBSERVER,
                user1
            )
        );
=======
        uint256 roleBitmap = LibRegistryRoles.ROLE_SET_SUBREGISTRY | LibRegistryRoles.ROLE_SET_RESOLVER; // Explicitly exclude LibRegistryRoles.ROLE_SET_TOKEN_OBSERVER
        uint256 tokenId = registry.register("test2", user1, registry, address(0), roleBitmap, uint64(block.timestamp) + 86400);
        
        // Verify the owner doesn't have the SET_TOKEN_OBSERVER role
        assertFalse(registry.hasRoles(registry.getTokenIdResource(tokenId), LibRegistryRoles.ROLE_SET_TOKEN_OBSERVER, user1));
        
        // Owner should not be able to set token observer without the role
        vm.expectRevert(abi.encodeWithSelector(IEnhancedAccessControl.EACUnauthorizedAccountRoles.selector, registry.getTokenIdResource(tokenId), LibRegistryRoles.ROLE_SET_TOKEN_OBSERVER, user1));
>>>>>>> 309673d2
        vm.prank(user1);
        registry.setTokenObserver(tokenId, observer);
    }

    function test_non_owner_with_role_can_set_observer() public {
        uint256 tokenId =
            registry.register("test2", user1, registry, address(0), defaultRoleBitmap, uint64(block.timestamp) + 86400);

        address tokenObserverSetter = makeAddr("tokenObserverSetter");

        // Grant the SET_TOKEN_OBSERVER role specifically for this token to a non-owner
<<<<<<< HEAD
        registry.grantRoles(registry.getTokenIdResource(tokenId), ROLE_SET_TOKEN_OBSERVER, tokenObserverSetter);

        // Verify the role was granted
        assertTrue(
            registry.hasRoles(registry.getTokenIdResource(tokenId), ROLE_SET_TOKEN_OBSERVER, tokenObserverSetter)
        );

        uint256 newTokenId = registry.getResourceTokenId(registry.getTokenIdResource(tokenId));
=======
        registry.grantRoles(registry.getTokenIdResource(tokenId), LibRegistryRoles.ROLE_SET_TOKEN_OBSERVER, tokenObserverSetter);
        
        // Verify the role was granted
        assertTrue(registry.hasRoles(registry.getTokenIdResource(tokenId), LibRegistryRoles.ROLE_SET_TOKEN_OBSERVER, tokenObserverSetter));
>>>>>>> 309673d2

        // The non-owner with role should be able to set the token observer
        vm.prank(tokenObserverSetter);
        registry.setTokenObserver(newTokenId, observer);

        // Verify observer was set
        assertEq(address(registry.tokenObservers(newTokenId)), address(observer));
    }

    function test_Revert_renew_when_token_observer_reverts() public {
        uint256 tokenId = registry.register(
            "test2", address(this), registry, address(0), defaultRoleBitmap, uint64(block.timestamp) + 100
        );
        registry.setTokenObserver(tokenId, revertingObserver);

        uint64 newExpiry = uint64(block.timestamp) + 200;
        vm.expectRevert(RevertingTokenObserver.ObserverReverted.selector);
        registry.renew(tokenId, newExpiry);

        uint64 expiry = registry.getExpiry(tokenId);
        assertEq(expiry, uint64(block.timestamp) + 100);
    }

<<<<<<< HEAD
    function test_Revert_relinquish_when_token_observer_reverts() public {
        uint256 tokenId = registry.register(
            "test2", address(this), registry, address(0), defaultRoleBitmap, uint64(block.timestamp) + 100
        );
        registry.setTokenObserver(tokenId, revertingObserver);

        vm.expectRevert(RevertingTokenObserver.ObserverReverted.selector);
        registry.relinquish(tokenId);

        assertEq(registry.ownerOf(tokenId), address(this));
    }
=======

>>>>>>> 309673d2

    function test_set_token_observer_emits_event() public {
        uint256 tokenId = registry.register(
            "test2", address(this), registry, address(0), defaultRoleBitmap, uint64(block.timestamp) + 100
        );

        vm.recordLogs();
        registry.setTokenObserver(tokenId, observer);

        Vm.Log[] memory entries = vm.getRecordedLogs();
        assertEq(entries.length, 1);
        assertEq(entries[0].topics[0], keccak256("TokenObserverSet(uint256,address)"));
        assertEq(entries[0].topics[1], bytes32(tokenId));
        address observerAddress = abi.decode(entries[0].data, (address));
        assertEq(observerAddress, address(observer));
    }

    function test_expired_name_reregistration_resets_roles() public {
        // Register a name with owner1
        address owner1 = makeAddr("owner1");
        uint256 tokenId = registry.register(
            "resettest", owner1, registry, address(0), defaultRoleBitmap, uint64(block.timestamp) + 100
        );

        // Grant an additional role to owner1
<<<<<<< HEAD
        registry.grantRoles(registry.getTokenIdResource(tokenId), ROLE_RENEW, owner1);

        // Verify owner1 has roles
        assertTrue(registry.hasRoles(registry.getTokenIdResource(tokenId), ROLE_SET_SUBREGISTRY, owner1));
        assertTrue(registry.hasRoles(registry.getTokenIdResource(tokenId), ROLE_SET_RESOLVER, owner1));
        assertTrue(registry.hasRoles(registry.getTokenIdResource(tokenId), ROLE_SET_TOKEN_OBSERVER, owner1));
        assertTrue(registry.hasRoles(registry.getTokenIdResource(tokenId), ROLE_RENEW, owner1));

=======
        registry.grantRoles(registry.getTokenIdResource(tokenId), LibRegistryRoles.ROLE_RENEW, owner1);
        
        // Verify owner1 has roles
        assertTrue(registry.hasRoles(registry.getTokenIdResource(tokenId), LibRegistryRoles.ROLE_SET_SUBREGISTRY, owner1));
        assertTrue(registry.hasRoles(registry.getTokenIdResource(tokenId), LibRegistryRoles.ROLE_SET_RESOLVER, owner1));
        assertTrue(registry.hasRoles(registry.getTokenIdResource(tokenId), LibRegistryRoles.ROLE_SET_TOKEN_OBSERVER, owner1));
        assertTrue(registry.hasRoles(registry.getTokenIdResource(tokenId), LibRegistryRoles.ROLE_RENEW, owner1));
        
>>>>>>> 309673d2
        bytes32 originalResourceId = registry.getTokenIdResource(tokenId);

        // Move time forward to expire the name
        vm.warp(block.timestamp + 101);

        // Verify token is expired
        assertEq(registry.ownerOf(tokenId), address(0));

        // Re-register with owner2
        address owner2 = makeAddr("owner2");
        uint256 newTokenId = registry.register(
            "resettest", owner2, registry, address(0), defaultRoleBitmap, uint64(block.timestamp) + 100
        );

        // Verify it's a different token ID
        assertNotEq(newTokenId, tokenId, "Token ID should change after re-registration");
        bytes32 newResourceId = registry.getTokenIdResource(newTokenId);
        assertEq(newResourceId, originalResourceId, "Resource ID should NOT change after re-registration");

        // owner1 should no longer have roles for this token
        // Test specifically using new resource ID
<<<<<<< HEAD
        assertFalse(registry.hasRoles(newResourceId, ROLE_SET_SUBREGISTRY, owner1));
        assertFalse(registry.hasRoles(newResourceId, ROLE_SET_RESOLVER, owner1));
        assertFalse(registry.hasRoles(newResourceId, ROLE_SET_TOKEN_OBSERVER, owner1));
        assertFalse(registry.hasRoles(newResourceId, ROLE_RENEW, owner1));

=======
        assertFalse(registry.hasRoles(newResourceId, LibRegistryRoles.ROLE_SET_SUBREGISTRY, owner1));
        assertFalse(registry.hasRoles(newResourceId, LibRegistryRoles.ROLE_SET_RESOLVER, owner1));
        assertFalse(registry.hasRoles(newResourceId, LibRegistryRoles.ROLE_SET_TOKEN_OBSERVER, owner1));
        assertFalse(registry.hasRoles(newResourceId, LibRegistryRoles.ROLE_RENEW, owner1));
        
>>>>>>> 309673d2
        // And owner2 should have the default roles
        assertTrue(registry.hasRoles(newResourceId, LibRegistryRoles.ROLE_SET_SUBREGISTRY, owner2));
        assertTrue(registry.hasRoles(newResourceId, LibRegistryRoles.ROLE_SET_RESOLVER, owner2));
        assertTrue(registry.hasRoles(newResourceId, LibRegistryRoles.ROLE_SET_TOKEN_OBSERVER, owner2));
    }

    function test_token_transfer_also_transfers_roles() public {
        // Register a name with owner1
        address owner1 = makeAddr("owner1");
        uint256 tokenId = registry.register(
            "transfertest", owner1, registry, address(0), defaultRoleBitmap, uint64(block.timestamp) + 100
        );

        // Capture the resource ID before transfer
        bytes32 originalResourceId = registry.getTokenIdResource(tokenId);

        // Grant additional role to owner1
        registry.grantRoles(originalResourceId, LibRegistryRoles.ROLE_RENEW, owner1);

        // get the new token id
        uint256 newTokenId = registry.getResourceTokenId(originalResourceId);

        // Verify owner1 has roles
<<<<<<< HEAD
        assertTrue(registry.hasRoles(registry.getTokenIdResource(newTokenId), ROLE_SET_SUBREGISTRY, owner1));
        assertTrue(registry.hasRoles(registry.getTokenIdResource(newTokenId), ROLE_SET_RESOLVER, owner1));
        assertTrue(registry.hasRoles(registry.getTokenIdResource(newTokenId), ROLE_SET_TOKEN_OBSERVER, owner1));
        assertTrue(registry.hasRoles(registry.getTokenIdResource(newTokenId), ROLE_RENEW, owner1));

=======
        assertTrue(registry.hasRoles(registry.getTokenIdResource(newTokenId), LibRegistryRoles.ROLE_SET_SUBREGISTRY, owner1));
        assertTrue(registry.hasRoles(registry.getTokenIdResource(newTokenId), LibRegistryRoles.ROLE_SET_RESOLVER, owner1));
        assertTrue(registry.hasRoles(registry.getTokenIdResource(newTokenId), LibRegistryRoles.ROLE_SET_TOKEN_OBSERVER, owner1));
        assertTrue(registry.hasRoles(registry.getTokenIdResource(newTokenId), LibRegistryRoles.ROLE_RENEW, owner1));
        
>>>>>>> 309673d2
        // Transfer to owner2
        address owner2 = makeAddr("owner2");
        vm.prank(owner1);
        registry.safeTransferFrom(owner1, owner2, newTokenId, 1, "");

        // Verify token ownership transferred
        assertEq(registry.ownerOf(newTokenId), owner2);

        // Verify the resource ID has not changed
        bytes32 newResourceId = registry.getTokenIdResource(newTokenId);
        assertEq(newResourceId, originalResourceId, "Resource ID should be the same");

        // Check using the new resource ID that owner1 no longer has roles
<<<<<<< HEAD
        assertFalse(registry.hasRoles(newResourceId, ROLE_SET_SUBREGISTRY, owner1));
        assertFalse(registry.hasRoles(newResourceId, ROLE_SET_RESOLVER, owner1));
        assertFalse(registry.hasRoles(newResourceId, ROLE_SET_TOKEN_OBSERVER, owner1));
        assertFalse(registry.hasRoles(newResourceId, ROLE_RENEW, owner1));

=======
        assertFalse(registry.hasRoles(newResourceId, LibRegistryRoles.ROLE_SET_SUBREGISTRY, owner1));
        assertFalse(registry.hasRoles(newResourceId, LibRegistryRoles.ROLE_SET_RESOLVER, owner1));
        assertFalse(registry.hasRoles(newResourceId, LibRegistryRoles.ROLE_SET_TOKEN_OBSERVER, owner1));
        assertFalse(registry.hasRoles(newResourceId, LibRegistryRoles.ROLE_RENEW, owner1));
        
>>>>>>> 309673d2
        // New owner should automatically receive any roles after transfer
        assertTrue(registry.hasRoles(newResourceId, LibRegistryRoles.ROLE_SET_SUBREGISTRY, owner2));
        assertTrue(registry.hasRoles(newResourceId, LibRegistryRoles.ROLE_SET_RESOLVER, owner2));
        assertTrue(registry.hasRoles(newResourceId, LibRegistryRoles.ROLE_SET_TOKEN_OBSERVER, owner2));
        assertTrue(registry.hasRoles(newResourceId, LibRegistryRoles.ROLE_RENEW, owner2));
    }

    function test_Revert_setTokenObserver_when_token_expired() public {
        uint256 tokenId = registry.register(
            "test2", address(this), registry, address(0), defaultRoleBitmap, uint64(block.timestamp) + 100
        );

        vm.warp(block.timestamp + 101);

        vm.expectRevert(abi.encodeWithSelector(IStandardRegistry.NameExpired.selector, tokenId));
        registry.setTokenObserver(tokenId, observer);
    }

    function test_Revert_setSubregistry_when_token_expired() public {
        uint256 tokenId = registry.register(
            "test2", address(this), registry, address(0), defaultRoleBitmap, uint64(block.timestamp) + 100
        );

        vm.warp(block.timestamp + 101);

        vm.expectRevert(abi.encodeWithSelector(IStandardRegistry.NameExpired.selector, tokenId));
        registry.setSubregistry(tokenId, IRegistry(address(this)));
    }

    function test_Revert_setResolver_when_token_expired() public {
        uint256 tokenId = registry.register(
            "test2", address(this), registry, address(0), defaultRoleBitmap, uint64(block.timestamp) + 100
        );

        vm.warp(block.timestamp + 101);

        vm.expectRevert(abi.encodeWithSelector(IStandardRegistry.NameExpired.selector, tokenId));
        registry.setResolver(tokenId, address(this));
    }

    function test_Revert_setTokenObserver_without_role_when_expired() public {
        uint256 tokenId =
            registry.register("test2", user1, registry, address(0), noRolesRoleBitmap, uint64(block.timestamp) + 100);

        vm.warp(block.timestamp + 101);
<<<<<<< HEAD

        vm.expectRevert(
            abi.encodeWithSelector(
                EnhancedAccessControl.EACUnauthorizedAccountRoles.selector,
                registry.getTokenIdResource(tokenId),
                ROLE_SET_TOKEN_OBSERVER,
                user1
            )
        );
=======
        
        vm.expectRevert(abi.encodeWithSelector(
            IEnhancedAccessControl.EACUnauthorizedAccountRoles.selector,
            registry.getTokenIdResource(tokenId),
            LibRegistryRoles.ROLE_SET_TOKEN_OBSERVER,
            user1
        ));
>>>>>>> 309673d2
        vm.prank(user1);
        registry.setTokenObserver(tokenId, observer);
    }

    function test_Revert_setSubregistry_without_role_when_expired() public {
        uint256 tokenId =
            registry.register("test2", user1, registry, address(0), noRolesRoleBitmap, uint64(block.timestamp) + 100);

        vm.warp(block.timestamp + 101);
<<<<<<< HEAD

        vm.expectRevert(
            abi.encodeWithSelector(
                EnhancedAccessControl.EACUnauthorizedAccountRoles.selector,
                registry.getTokenIdResource(tokenId),
                ROLE_SET_SUBREGISTRY,
                user1
            )
        );
=======
        
        vm.expectRevert(abi.encodeWithSelector(
            IEnhancedAccessControl.EACUnauthorizedAccountRoles.selector,
            registry.getTokenIdResource(tokenId),
            LibRegistryRoles.ROLE_SET_SUBREGISTRY,
            user1
        ));
>>>>>>> 309673d2
        vm.prank(user1);
        registry.setSubregistry(tokenId, IRegistry(address(this)));
    }

    function test_Revert_setResolver_without_role_when_expired() public {
        uint256 tokenId =
            registry.register("test2", user1, registry, address(0), noRolesRoleBitmap, uint64(block.timestamp) + 100);

        vm.warp(block.timestamp + 101);
<<<<<<< HEAD

        vm.expectRevert(
            abi.encodeWithSelector(
                EnhancedAccessControl.EACUnauthorizedAccountRoles.selector,
                registry.getTokenIdResource(tokenId),
                ROLE_SET_RESOLVER,
                user1
            )
        );
=======
        
        vm.expectRevert(abi.encodeWithSelector(
            IEnhancedAccessControl.EACUnauthorizedAccountRoles.selector,
            registry.getTokenIdResource(tokenId),
            LibRegistryRoles.ROLE_SET_RESOLVER,
            user1
        ));
>>>>>>> 309673d2
        vm.prank(user1);
        registry.setResolver(tokenId, address(this));
    }

    function test_setTokenObserver_with_role_when_not_expired() public {
<<<<<<< HEAD
        uint256 tokenId = registry.register(
            "test2", user1, registry, address(0), ROLE_SET_TOKEN_OBSERVER, uint64(block.timestamp) + 100
        );

=======
        uint256 tokenId = registry.register("test2", user1, registry, address(0), LibRegistryRoles.ROLE_SET_TOKEN_OBSERVER, uint64(block.timestamp) + 100);
        
>>>>>>> 309673d2
        vm.prank(user1);
        registry.setTokenObserver(tokenId, observer);

        assertEq(address(registry.tokenObservers(tokenId)), address(observer));
    }

    function test_setSubregistry_with_role_when_not_expired() public {
<<<<<<< HEAD
        uint256 tokenId =
            registry.register("test2", user1, registry, address(0), ROLE_SET_SUBREGISTRY, uint64(block.timestamp) + 100);

=======
        uint256 tokenId = registry.register("test2", user1, registry, address(0), LibRegistryRoles.ROLE_SET_SUBREGISTRY, uint64(block.timestamp) + 100);
        
>>>>>>> 309673d2
        vm.prank(user1);
        registry.setSubregistry(tokenId, IRegistry(address(this)));

        assertEq(address(registry.getSubregistry("test2")), address(this));
    }

    function test_setResolver_with_role_when_not_expired() public {
<<<<<<< HEAD
        uint256 tokenId =
            registry.register("test2", user1, registry, address(0), ROLE_SET_RESOLVER, uint64(block.timestamp) + 100);

=======
        uint256 tokenId = registry.register("test2", user1, registry, address(0), LibRegistryRoles.ROLE_SET_RESOLVER, uint64(block.timestamp) + 100);
        
>>>>>>> 309673d2
        vm.prank(user1);
        registry.setResolver(tokenId, address(this));

        assertEq(registry.getResolver("test2"), address(this));
    }

    function test_Revert_setTokenObserver_without_role_when_not_expired() public {
<<<<<<< HEAD
        uint256 tokenId =
            registry.register("test2", user1, registry, address(0), noRolesRoleBitmap, uint64(block.timestamp) + 100);

        vm.expectRevert(
            abi.encodeWithSelector(
                EnhancedAccessControl.EACUnauthorizedAccountRoles.selector,
                registry.getTokenIdResource(tokenId),
                ROLE_SET_TOKEN_OBSERVER,
                user1
            )
        );
=======
        uint256 tokenId = registry.register("test2", user1, registry, address(0), noRolesRoleBitmap, uint64(block.timestamp) + 100);
        
        vm.expectRevert(abi.encodeWithSelector(
            IEnhancedAccessControl.EACUnauthorizedAccountRoles.selector,
            registry.getTokenIdResource(tokenId),
            LibRegistryRoles.ROLE_SET_TOKEN_OBSERVER,
            user1
        ));
>>>>>>> 309673d2
        vm.prank(user1);
        registry.setTokenObserver(tokenId, observer);
    }

    function test_Revert_setSubregistry_without_role_when_not_expired() public {
<<<<<<< HEAD
        uint256 tokenId =
            registry.register("test2", user1, registry, address(0), noRolesRoleBitmap, uint64(block.timestamp) + 100);

        vm.expectRevert(
            abi.encodeWithSelector(
                EnhancedAccessControl.EACUnauthorizedAccountRoles.selector,
                registry.getTokenIdResource(tokenId),
                ROLE_SET_SUBREGISTRY,
                user1
            )
        );
=======
        uint256 tokenId = registry.register("test2", user1, registry, address(0), noRolesRoleBitmap, uint64(block.timestamp) + 100);
        
        vm.expectRevert(abi.encodeWithSelector(
            IEnhancedAccessControl.EACUnauthorizedAccountRoles.selector,
            registry.getTokenIdResource(tokenId),
            LibRegistryRoles.ROLE_SET_SUBREGISTRY,
            user1
        ));
>>>>>>> 309673d2
        vm.prank(user1);
        registry.setSubregistry(tokenId, IRegistry(address(this)));
    }

    function test_Revert_setResolver_without_role_when_not_expired() public {
<<<<<<< HEAD
        uint256 tokenId =
            registry.register("test2", user1, registry, address(0), noRolesRoleBitmap, uint64(block.timestamp) + 100);

        vm.expectRevert(
            abi.encodeWithSelector(
                EnhancedAccessControl.EACUnauthorizedAccountRoles.selector,
                registry.getTokenIdResource(tokenId),
                ROLE_SET_RESOLVER,
                user1
            )
        );
=======
        uint256 tokenId = registry.register("test2", user1, registry, address(0), noRolesRoleBitmap, uint64(block.timestamp) + 100);
        
        vm.expectRevert(abi.encodeWithSelector(
            IEnhancedAccessControl.EACUnauthorizedAccountRoles.selector,
            registry.getTokenIdResource(tokenId),
            LibRegistryRoles.ROLE_SET_RESOLVER,
            user1
        ));
>>>>>>> 309673d2
        vm.prank(user1);
        registry.setResolver(tokenId, address(this));
    }

    function test_token_regeneration_on_role_grant() public {
        // Register a token with owner1
        address owner1 = makeAddr("owner1");
        uint256 tokenId = registry.register(
            "regenerate1", owner1, registry, address(0), defaultRoleBitmap, uint64(block.timestamp) + 100
        );

        // Record the resource ID (should remain stable)
        bytes32 resourceId = registry.getTokenIdResource(tokenId);

        // Grant a new role to another user
        address user2 = makeAddr("user2");

        vm.recordLogs();
<<<<<<< HEAD
        registry.grantRoles(resourceId, ROLE_RENEW, user2);

=======
        registry.grantRoles(resourceId, LibRegistryRoles.ROLE_RENEW, user2);
        
>>>>>>> 309673d2
        // Check for the TokenRegenerated event
        Vm.Log[] memory entries = vm.getRecordedLogs();
        bool foundEvent = false;
        uint256 newTokenId;

        for (uint256 i = 0; i < entries.length; i++) {
            if (entries[i].topics[0] == keccak256("TokenRegenerated(uint256,uint256)")) {
                foundEvent = true;
                uint256 oldTokenIdFromEvent;
                (oldTokenIdFromEvent, newTokenId) = abi.decode(entries[i].data, (uint256, uint256));
                assertEq(oldTokenIdFromEvent, tokenId, "Old token ID in event doesn't match");
                break;
            }
        }

        assertTrue(foundEvent, "TokenRegenerated event not emitted");
        assertNotEq(newTokenId, tokenId, "Token ID should have changed");

        // Check that the new token ID has the same resource ID
        assertEq(registry.getTokenIdResource(newTokenId), resourceId, "Resource ID should remain the same");

        // Verify the owner still owns the token (new token ID)
        assertEq(registry.ownerOf(newTokenId), owner1);

        // Verify the owner still has the same permissions
<<<<<<< HEAD
        assertTrue(registry.hasRoles(resourceId, ROLE_SET_SUBREGISTRY, owner1));
        assertTrue(registry.hasRoles(resourceId, ROLE_SET_RESOLVER, owner1));
        assertTrue(registry.hasRoles(resourceId, ROLE_SET_TOKEN_OBSERVER, owner1));

=======
        assertTrue(registry.hasRoles(resourceId, LibRegistryRoles.ROLE_SET_SUBREGISTRY, owner1));
        assertTrue(registry.hasRoles(resourceId, LibRegistryRoles.ROLE_SET_RESOLVER, owner1));
        assertTrue(registry.hasRoles(resourceId, LibRegistryRoles.ROLE_SET_TOKEN_OBSERVER, owner1));
        
>>>>>>> 309673d2
        // Verify the granted role exists on the resource
        assertTrue(registry.hasRoles(resourceId, LibRegistryRoles.ROLE_RENEW, user2));
    }

    function test_token_regeneration_on_role_revoke() public {
        // Register a token with owner1
        address owner1 = makeAddr("owner1");
        uint256 tokenId = registry.register(
            "regenerate2", owner1, registry, address(0), defaultRoleBitmap, uint64(block.timestamp) + 100
        );

        // Record the resource ID (should remain stable)
        bytes32 resourceId = registry.getTokenIdResource(tokenId);

        // Grant a role to another user first
        address user2 = makeAddr("user2");
<<<<<<< HEAD
        registry.grantRoles(resourceId, ROLE_RENEW, user2);

=======
        registry.grantRoles(resourceId, LibRegistryRoles.ROLE_RENEW, user2);
        
>>>>>>> 309673d2
        // Get the new token ID after first regeneration
        uint256 intermediateTokenId = registry.getResourceTokenId(resourceId);

        // Now revoke the role and check regeneration again
        vm.recordLogs();
<<<<<<< HEAD
        registry.revokeRoles(resourceId, ROLE_RENEW, user2);

=======
        registry.revokeRoles(resourceId, LibRegistryRoles.ROLE_RENEW, user2);
        
>>>>>>> 309673d2
        // Check for the TokenRegenerated event
        Vm.Log[] memory entries = vm.getRecordedLogs();
        bool foundEvent = false;
        uint256 newTokenId;

        for (uint256 i = 0; i < entries.length; i++) {
            if (entries[i].topics[0] == keccak256("TokenRegenerated(uint256,uint256)")) {
                foundEvent = true;
                uint256 oldTokenIdFromEvent;
                (oldTokenIdFromEvent, newTokenId) = abi.decode(entries[i].data, (uint256, uint256));
                assertEq(oldTokenIdFromEvent, intermediateTokenId, "Old token ID in event doesn't match");
                break;
            }
        }

        assertTrue(foundEvent, "TokenRegenerated event not emitted");
        assertNotEq(newTokenId, intermediateTokenId, "Token ID should have changed");
        assertNotEq(newTokenId, tokenId, "Token ID should not revert to original");

        // Check that the new token ID has the same resource ID
        assertEq(registry.getTokenIdResource(newTokenId), resourceId, "Resource ID should remain the same");

        // Verify the owner still owns the token (new token ID)
        assertEq(registry.ownerOf(newTokenId), owner1);

        // Verify the owner still has the same permissions
<<<<<<< HEAD
        assertTrue(registry.hasRoles(resourceId, ROLE_SET_SUBREGISTRY, owner1));
        assertTrue(registry.hasRoles(resourceId, ROLE_SET_RESOLVER, owner1));
        assertTrue(registry.hasRoles(resourceId, ROLE_SET_TOKEN_OBSERVER, owner1));

=======
        assertTrue(registry.hasRoles(resourceId, LibRegistryRoles.ROLE_SET_SUBREGISTRY, owner1));
        assertTrue(registry.hasRoles(resourceId, LibRegistryRoles.ROLE_SET_RESOLVER, owner1));
        assertTrue(registry.hasRoles(resourceId, LibRegistryRoles.ROLE_SET_TOKEN_OBSERVER, owner1));
        
>>>>>>> 309673d2
        // Verify the revoked role is gone
        assertFalse(registry.hasRoles(resourceId, LibRegistryRoles.ROLE_RENEW, user2));
    }

    function test_maintaining_owner_roles_across_regenerations() public {
        // Register a token with owner1
        address owner1 = makeAddr("owner1");
        uint256 tokenId = registry.register(
            "regenerate3", owner1, registry, address(0), defaultRoleBitmap, uint64(block.timestamp) + 100
        );

        // Record the resource ID (should remain stable)
        bytes32 resourceId = registry.getTokenIdResource(tokenId);

        // Grant an additional role to the owner
<<<<<<< HEAD
        registry.grantRoles(resourceId, ROLE_RENEW, owner1);

=======
        registry.grantRoles(resourceId, LibRegistryRoles.ROLE_RENEW, owner1);
        
>>>>>>> 309673d2
        // Get the new token ID after regeneration
        uint256 intermediateTokenId = registry.getResourceTokenId(resourceId);

        // Now grant a role to another user, triggering another regeneration
        address user2 = makeAddr("user2");
<<<<<<< HEAD
        registry.grantRoles(resourceId, ROLE_RENEW, user2);

=======
        registry.grantRoles(resourceId, LibRegistryRoles.ROLE_RENEW, user2);
        
>>>>>>> 309673d2
        // Get the final token ID
        uint256 finalTokenId = registry.getResourceTokenId(resourceId);

        // Verify the token has been regenerated twice
        assertNotEq(tokenId, intermediateTokenId, "Token should be regenerated first time");
        assertNotEq(intermediateTokenId, finalTokenId, "Token should be regenerated second time");

        // Verify the owner still owns the token (new token ID)
        assertEq(registry.ownerOf(finalTokenId), owner1, "still owns the token");

        // Verify the owner still has ALL the permissions
<<<<<<< HEAD
        assertTrue(registry.hasRoles(resourceId, ROLE_SET_SUBREGISTRY, owner1));
        assertTrue(registry.hasRoles(resourceId, ROLE_SET_RESOLVER, owner1));
        assertTrue(registry.hasRoles(resourceId, ROLE_SET_TOKEN_OBSERVER, owner1));
        assertTrue(registry.hasRoles(resourceId, ROLE_RENEW, owner1));

=======
        assertTrue(registry.hasRoles(resourceId, LibRegistryRoles.ROLE_SET_SUBREGISTRY, owner1));
        assertTrue(registry.hasRoles(resourceId, LibRegistryRoles.ROLE_SET_RESOLVER, owner1));
        assertTrue(registry.hasRoles(resourceId, LibRegistryRoles.ROLE_SET_TOKEN_OBSERVER, owner1));
        assertTrue(registry.hasRoles(resourceId, LibRegistryRoles.ROLE_RENEW, owner1));
        
>>>>>>> 309673d2
        // Verify the other user has their role
        assertTrue(registry.hasRoles(resourceId, LibRegistryRoles.ROLE_RENEW, user2));
    }

    // getRoleAssigneeCount tests

    function test_getRoleAssigneeCount_single_role_single_assignee() public {
        uint256 tokenId = registry.register("counttest1", user1, registry, address(0), LibRegistryRoles.ROLE_SET_RESOLVER, uint64(block.timestamp) + 86400);
        
        (uint256 counts,) = registry.getRoleAssigneeCount(tokenId, LibRegistryRoles.ROLE_SET_RESOLVER);
        
        // ROLE_SET_RESOLVER is 1 << 12, so count of 1 should be at bit position 12
        uint256 expectedCount = 1 << 12;
        assertEq(counts, expectedCount, "Should have count of 1 for SET_RESOLVER role");
    }

    function test_getRoleAssigneeCount_single_role_multiple_assignees() public {
        uint256 tokenId = registry.register("counttest2", user1, registry, address(0), LibRegistryRoles.ROLE_SET_RESOLVER, uint64(block.timestamp) + 86400);
        
        // Grant the same role to additional users
        address user2 = makeAddr("user2");
        address user3 = makeAddr("user3");
        
        bytes32 resourceId = registry.getTokenIdResource(tokenId);
        registry.grantRoles(resourceId, LibRegistryRoles.ROLE_SET_RESOLVER, user2);
        registry.grantRoles(resourceId, LibRegistryRoles.ROLE_SET_RESOLVER, user3);
        
        // Get the updated token ID after regenerations
        uint256 currentTokenId = registry.getResourceTokenId(resourceId);
        
        (uint256 counts,) = registry.getRoleAssigneeCount(currentTokenId, LibRegistryRoles.ROLE_SET_RESOLVER);
        
        // Should have count of 3 at bit position 12
        uint256 expectedCount = 3 << 12;
        assertEq(counts, expectedCount, "Should have count of 3 for SET_RESOLVER role");
    }

    function test_getRoleAssigneeCount_single_role_no_assignees() public {
        uint256 tokenId = registry.register("counttest3", user1, registry, address(0), LibRegistryRoles.ROLE_SET_RESOLVER, uint64(block.timestamp) + 86400);
        
        (uint256 counts,) = registry.getRoleAssigneeCount(tokenId, LibRegistryRoles.ROLE_RENEW);
        
        assertEq(counts, 0, "Should have count of 0 for unassigned RENEW role");
    }

    function test_getRoleAssigneeCount_multiple_roles_mixed_assignees() public {
        uint256 tokenId = registry.register("counttest4", user1, registry, address(0), defaultRoleBitmap, uint64(block.timestamp) + 86400);
        
        // Grant additional roles to different users
        address user2 = makeAddr("user2");
        address user3 = makeAddr("user3");
        
        bytes32 resourceId = registry.getTokenIdResource(tokenId);
        registry.grantRoles(resourceId, LibRegistryRoles.ROLE_SET_RESOLVER, user2);
        registry.grantRoles(resourceId, LibRegistryRoles.ROLE_RENEW, user2);
        registry.grantRoles(resourceId, LibRegistryRoles.ROLE_RENEW, user3);
        
        // Get the updated token ID after regenerations
        uint256 currentTokenId = registry.getResourceTokenId(resourceId);
        
        // Query for SET_RESOLVER and RENEW roles
        uint256 queryBitmap = LibRegistryRoles.ROLE_SET_RESOLVER | LibRegistryRoles.ROLE_RENEW;
        (uint256 counts,) = registry.getRoleAssigneeCount(currentTokenId, queryBitmap);
        
        // user1 has SET_RESOLVER (from defaultRoleBitmap), user2 has SET_RESOLVER + RENEW, user3 has RENEW
        // SET_RESOLVER (1<<12): 2 assignees -> 2 << 12
        // RENEW (1<<4): 2 assignees -> 2 << 4
        uint256 expectedCount = (2 << 12) | (2 << 4);
        assertEq(counts, expectedCount, "Should have correct counts for both roles");
    }

    function test_getRoleAssigneeCount_multiple_roles_partial_assignees() public {
        uint256 tokenId = registry.register("counttest5", user1, registry, address(0), LibRegistryRoles.ROLE_SET_RESOLVER, uint64(block.timestamp) + 86400);
        
        // Query for multiple roles where only SET_RESOLVER has assignees
        uint256 queryBitmap = LibRegistryRoles.ROLE_SET_RESOLVER | LibRegistryRoles.ROLE_RENEW | LibRegistryRoles.ROLE_BURN;
        (uint256 counts,) = registry.getRoleAssigneeCount(tokenId, queryBitmap);
        
        // Only SET_RESOLVER should have 1 assignee
        uint256 expectedCount = 1 << 12;
        assertEq(counts, expectedCount, "Should have count only for SET_RESOLVER");
    }

    function test_getRoleAssigneeCount_all_default_roles() public {
        uint256 tokenId = registry.register("counttest6", user1, registry, address(0), defaultRoleBitmap, uint64(block.timestamp) + 86400);
        
        (uint256 counts,) = registry.getRoleAssigneeCount(tokenId, defaultRoleBitmap);
        
        // defaultRoleBitmap includes SET_SUBREGISTRY (1<<8), SET_RESOLVER (1<<12), SET_TOKEN_OBSERVER (1<<16)
        // Each should have 1 assignee
        uint256 expectedCount = (1 << 8) | (1 << 12) | (1 << 16);
        assertEq(counts, expectedCount, "Should have count of 1 for each default role");
    }

    function test_getRoleAssigneeCount_overlapping_role_assignments() public {
        uint256 tokenId = registry.register("counttest7", user1, registry, address(0), LibRegistryRoles.ROLE_SET_RESOLVER, uint64(block.timestamp) + 86400);
        
        address user2 = makeAddr("user2");
        address user3 = makeAddr("user3");
        
        bytes32 resourceId = registry.getTokenIdResource(tokenId);
        
        // Grant overlapping roles
        registry.grantRoles(resourceId, LibRegistryRoles.ROLE_SET_RESOLVER | LibRegistryRoles.ROLE_RENEW, user2);
        registry.grantRoles(resourceId, LibRegistryRoles.ROLE_RENEW | LibRegistryRoles.ROLE_BURN, user3);
        
        // Get the updated token ID after regenerations
        uint256 currentTokenId = registry.getResourceTokenId(resourceId);
        
        // Query for all three roles
        uint256 queryBitmap = LibRegistryRoles.ROLE_SET_RESOLVER | LibRegistryRoles.ROLE_RENEW | LibRegistryRoles.ROLE_BURN;
        (uint256 counts,) = registry.getRoleAssigneeCount(currentTokenId, queryBitmap);
        
        // user1: SET_RESOLVER
        // user2: SET_RESOLVER, RENEW  
        // user3: RENEW, BURN
        // SET_RESOLVER (1<<12): 2 assignees -> 2 << 12
        // RENEW (1<<4): 2 assignees -> 2 << 4
        // BURN (1<<20): 1 assignee -> 1 << 20
        uint256 expectedCount = (2 << 12) | (2 << 4) | (1 << 20);
        assertEq(counts, expectedCount, "Should have correct counts for all roles");
    }

    function test_getRoleAssigneeCount_after_role_revocation() public {
        uint256 tokenId = registry.register("counttest8", user1, registry, address(0), defaultRoleBitmap, uint64(block.timestamp) + 86400);
        
        address user2 = makeAddr("user2");
        bytes32 resourceId = registry.getTokenIdResource(tokenId);
        
        // Grant role to user2
        registry.grantRoles(resourceId, LibRegistryRoles.ROLE_SET_RESOLVER, user2);
        uint256 tokenIdAfterGrant = registry.getResourceTokenId(resourceId);
        
        // Check count before revocation - should have 2 assignees for SET_RESOLVER
        (uint256 countsBefore,) = registry.getRoleAssigneeCount(tokenIdAfterGrant, LibRegistryRoles.ROLE_SET_RESOLVER);
        uint256 expectedCountBefore = 2 << 12;
        assertEq(countsBefore, expectedCountBefore, "Should have 2 assignees before revocation");
        
        // Revoke role from user2
        registry.revokeRoles(resourceId, LibRegistryRoles.ROLE_SET_RESOLVER, user2);
        uint256 tokenIdAfterRevoke = registry.getResourceTokenId(resourceId);
        
        // Check count after revocation - should have 1 assignee for SET_RESOLVER
        (uint256 countsAfter,) = registry.getRoleAssigneeCount(tokenIdAfterRevoke, LibRegistryRoles.ROLE_SET_RESOLVER);
        uint256 expectedCountAfter = 1 << 12;
        assertEq(countsAfter, expectedCountAfter, "Should have 1 assignee after revocation");
    }

    function test_getRoleAssigneeCount_zero_bitmap() public {
        uint256 tokenId = registry.register("counttest9", user1, registry, address(0), defaultRoleBitmap, uint64(block.timestamp) + 86400);
        
        (uint256 counts,) = registry.getRoleAssigneeCount(tokenId, 0);
        
        assertEq(counts, 0, "Should have 0 counts for empty bitmap");
    }

    function test_getRoleAssigneeCount_nonexistent_role() public {
        uint256 tokenId = registry.register("counttest10", user1, registry, address(0), defaultRoleBitmap, uint64(block.timestamp) + 86400);
        
        // Use a role that doesn't exist in the registry roles
        uint256 nonexistentRole = 1 << 24; // Role at bit 24
        (uint256 counts,) = registry.getRoleAssigneeCount(tokenId, nonexistentRole);
        
        assertEq(counts, 0, "Should have 0 counts for nonexistent role");
    }
}

contract MockTokenObserver is ITokenObserver {
    uint256 public lastTokenId;
    uint64 public lastExpiry;
    address public lastCaller;

    function onRenew(uint256 tokenId, uint64 expires, address renewedBy) external {
        lastTokenId = tokenId;
        lastExpiry = expires;
        lastCaller = renewedBy;
    }
}

contract RevertingTokenObserver is ITokenObserver {
    error ObserverReverted();

    function onRenew(uint256, uint64, address) external pure {
        revert ObserverReverted();
    }
}

contract MockPriceOracle is IPriceOracle {
    function price(string memory, uint256, uint256) external pure override returns (Price memory) {
        return Price({base: 0.01 ether, premium: 0});
    }
}<|MERGE_RESOLUTION|>--- conflicted
+++ resolved
@@ -32,16 +32,19 @@
 
     // Role bitmaps for different permission configurations
 
-    uint256 constant defaultRoleBitmap = LibRegistryRoles.ROLE_SET_SUBREGISTRY | LibRegistryRoles.ROLE_SET_RESOLVER | LibRegistryRoles.ROLE_SET_TOKEN_OBSERVER;
-    uint256 constant lockedResolverRoleBitmap = LibRegistryRoles.ROLE_SET_SUBREGISTRY | LibRegistryRoles.ROLE_SET_TOKEN_OBSERVER;
-    uint256 constant lockedSubregistryRoleBitmap = LibRegistryRoles.ROLE_SET_RESOLVER | LibRegistryRoles.ROLE_SET_TOKEN_OBSERVER;
+    uint256 constant defaultRoleBitmap = LibRegistryRoles.ROLE_SET_SUBREGISTRY | LibRegistryRoles.ROLE_SET_RESOLVER
+        | LibRegistryRoles.ROLE_SET_TOKEN_OBSERVER;
+    uint256 constant lockedResolverRoleBitmap =
+        LibRegistryRoles.ROLE_SET_SUBREGISTRY | LibRegistryRoles.ROLE_SET_TOKEN_OBSERVER;
+    uint256 constant lockedSubregistryRoleBitmap =
+        LibRegistryRoles.ROLE_SET_RESOLVER | LibRegistryRoles.ROLE_SET_TOKEN_OBSERVER;
     uint256 constant noRolesRoleBitmap = 0;
 
     address owner = makeAddr("owner");
     address user1 = makeAddr("user1");
 
     // all roles
-            uint256 deployerRoles = LibEACBaseRoles.ALL_ROLES;
+    uint256 deployerRoles = LibEACBaseRoles.ALL_ROLES;
 
     function setUp() public {
         datastore = new RegistryDatastore();
@@ -61,18 +64,14 @@
     function test_Revert_register_without_registrar_role() public {
         address nonRegistrar = makeAddr("nonRegistrar");
 
-<<<<<<< HEAD
-        vm.expectRevert(
-            abi.encodeWithSelector(
-                EnhancedAccessControl.EACUnauthorizedAccountRoles.selector,
+        vm.expectRevert(
+            abi.encodeWithSelector(
+                IEnhancedAccessControl.EACUnauthorizedAccountRoles.selector,
                 registry.ROOT_RESOURCE(),
-                ROLE_REGISTRAR,
+                LibRegistryRoles.ROLE_REGISTRAR,
                 nonRegistrar
             )
         );
-=======
-        vm.expectRevert(abi.encodeWithSelector(IEnhancedAccessControl.EACUnauthorizedAccountRoles.selector, registry.ROOT_RESOURCE(), LibRegistryRoles.ROLE_REGISTRAR, nonRegistrar));
->>>>>>> 309673d2
         vm.prank(nonRegistrar);
         registry.register(
             "test2", address(this), registry, address(0), defaultRoleBitmap, uint64(block.timestamp) + 86400
@@ -86,18 +85,14 @@
 
         address nonRenewer = makeAddr("nonRenewer");
 
-<<<<<<< HEAD
-        vm.expectRevert(
-            abi.encodeWithSelector(
-                EnhancedAccessControl.EACUnauthorizedAccountRoles.selector,
+        vm.expectRevert(
+            abi.encodeWithSelector(
+                IEnhancedAccessControl.EACUnauthorizedAccountRoles.selector,
                 registry.getTokenIdResource(tokenId),
-                ROLE_RENEW,
+                LibRegistryRoles.ROLE_RENEW,
                 nonRenewer
             )
         );
-=======
-        vm.expectRevert(abi.encodeWithSelector(IEnhancedAccessControl.EACUnauthorizedAccountRoles.selector, registry.getTokenIdResource(tokenId), LibRegistryRoles.ROLE_RENEW, nonRenewer));
->>>>>>> 309673d2
         vm.prank(nonRenewer);
         registry.renew(tokenId, uint64(block.timestamp) + 172800);
     }
@@ -110,25 +105,14 @@
         address tokenRenewer = makeAddr("tokenRenewer");
 
         // Grant the RENEW role specifically for this token
-<<<<<<< HEAD
-        registry.grantRoles(registry.getTokenIdResource(tokenId), ROLE_RENEW, tokenRenewer);
-
-        // Verify the role was granted
-        assertTrue(registry.hasRoles(registry.getTokenIdResource(tokenId), ROLE_RENEW, tokenRenewer));
-
-        // This user doesn't have the ROOT_RESOURCE ROLE_RENEW
-        assertFalse(registry.hasRoles(registry.ROOT_RESOURCE(), ROLE_RENEW, tokenRenewer));
-
-=======
         registry.grantRoles(registry.getTokenIdResource(tokenId), LibRegistryRoles.ROLE_RENEW, tokenRenewer);
-        
+
         // Verify the role was granted
         assertTrue(registry.hasRoles(registry.getTokenIdResource(tokenId), LibRegistryRoles.ROLE_RENEW, tokenRenewer));
-        
+
         // This user doesn't have the ROOT_RESOURCE LibRegistryRoles.ROLE_RENEW
         assertFalse(registry.hasRoles(registry.ROOT_RESOURCE(), LibRegistryRoles.ROLE_RENEW, tokenRenewer));
-        
->>>>>>> 309673d2
+
         // But should still be able to renew this specific token
         vm.prank(tokenRenewer);
         uint64 newExpiry = uint64(block.timestamp) + 172800;
@@ -139,24 +123,14 @@
     }
 
     function test_token_owner_can_renew_if_granted_role() public {
-<<<<<<< HEAD
-        // Register a token with specific roles including ROLE_RENEW
-        uint256 roleBitmap = defaultRoleBitmap | ROLE_RENEW;
-        uint256 tokenId =
-            registry.register("test2", user1, registry, address(0), roleBitmap, uint64(block.timestamp) + 86400);
-
-        // Verify the owner has the RENEW role for this token
-        assertTrue(registry.hasRoles(registry.getTokenIdResource(tokenId), ROLE_RENEW, user1));
-
-=======
         // Register a token with specific roles including LibRegistryRoles.ROLE_RENEW
         uint256 roleBitmap = defaultRoleBitmap | LibRegistryRoles.ROLE_RENEW;
-        uint256 tokenId = registry.register("test2", user1, registry, address(0), roleBitmap, uint64(block.timestamp) + 86400);
-        
+        uint256 tokenId =
+            registry.register("test2", user1, registry, address(0), roleBitmap, uint64(block.timestamp) + 86400);
+
         // Verify the owner has the RENEW role for this token
         assertTrue(registry.hasRoles(registry.getTokenIdResource(tokenId), LibRegistryRoles.ROLE_RENEW, user1));
-        
->>>>>>> 309673d2
+
         // Owner should be able to renew their own token
         vm.prank(user1);
         uint64 newExpiry = uint64(block.timestamp) + 172800;
@@ -176,37 +150,25 @@
         );
 
         // Verify the owner doesn't have the RENEW role for this token (this is the intent of the test)
-<<<<<<< HEAD
-        assertFalse(registry.hasRoles(registry.getTokenIdResource(tokenId), ROLE_RENEW, tokenOwner));
+        assertFalse(registry.hasRoles(registry.getTokenIdResource(tokenId), LibRegistryRoles.ROLE_RENEW, tokenOwner));
 
         // Owner should not be able to renew without the role
         vm.expectRevert(
             abi.encodeWithSelector(
-                EnhancedAccessControl.EACUnauthorizedAccountRoles.selector,
+                IEnhancedAccessControl.EACUnauthorizedAccountRoles.selector,
                 registry.getTokenIdResource(tokenId),
-                ROLE_RENEW,
+                LibRegistryRoles.ROLE_RENEW,
                 tokenOwner
             )
         );
-=======
-        assertFalse(registry.hasRoles(registry.getTokenIdResource(tokenId), LibRegistryRoles.ROLE_RENEW, tokenOwner));
-        
-        // Owner should not be able to renew without the role
-        vm.expectRevert(abi.encodeWithSelector(IEnhancedAccessControl.EACUnauthorizedAccountRoles.selector, registry.getTokenIdResource(tokenId), LibRegistryRoles.ROLE_RENEW, tokenOwner));
->>>>>>> 309673d2
         vm.prank(tokenOwner);
         registry.renew(tokenId, uint64(block.timestamp) + 172800);
     }
 
     function test_registrar_can_register() public {
         address registrar2 = makeAddr("registrar");
-<<<<<<< HEAD
-        registry.grantRootRoles(ROLE_REGISTRAR, registrar2);
-
-=======
         registry.grantRootRoles(LibRegistryRoles.ROLE_REGISTRAR, registrar2);
-        
->>>>>>> 309673d2
+
         vm.prank(registrar2);
         uint256 tokenId = registry.register(
             "test2", address(this), registry, address(0), defaultRoleBitmap, uint64(block.timestamp) + 86400
@@ -220,13 +182,8 @@
         );
 
         address renewer = makeAddr("renewer");
-<<<<<<< HEAD
-        registry.grantRootRoles(ROLE_RENEW, renewer);
-
-=======
         registry.grantRootRoles(LibRegistryRoles.ROLE_RENEW, renewer);
-        
->>>>>>> 309673d2
+
         vm.prank(renewer);
         uint64 newExpiry = uint64(block.timestamp) + 172800;
         registry.renew(tokenId, newExpiry);
@@ -240,7 +197,9 @@
             registry.register("test2", owner, registry, address(0), defaultRoleBitmap, uint64(block.timestamp) + 86400);
 
         // Verify roles
-        assertTrue(registry.hasRoles(registry.getTokenIdResource(tokenId), LibRegistryRoles.ROLE_SET_SUBREGISTRY, owner));
+        assertTrue(
+            registry.hasRoles(registry.getTokenIdResource(tokenId), LibRegistryRoles.ROLE_SET_SUBREGISTRY, owner)
+        );
         assertTrue(registry.hasRoles(registry.getTokenIdResource(tokenId), LibRegistryRoles.ROLE_SET_RESOLVER, owner));
     }
 
@@ -249,7 +208,9 @@
             registry.register("test2", owner, registry, address(0), noRolesRoleBitmap, uint64(block.timestamp) + 86400);
 
         // Verify roles
-        assertFalse(registry.hasRoles(registry.getTokenIdResource(tokenId), LibRegistryRoles.ROLE_SET_SUBREGISTRY, owner));
+        assertFalse(
+            registry.hasRoles(registry.getTokenIdResource(tokenId), LibRegistryRoles.ROLE_SET_SUBREGISTRY, owner)
+        );
         assertFalse(registry.hasRoles(registry.getTokenIdResource(tokenId), LibRegistryRoles.ROLE_SET_RESOLVER, owner));
     }
 
@@ -259,7 +220,9 @@
         );
 
         // Verify roles
-        assertFalse(registry.hasRoles(registry.getTokenIdResource(tokenId), LibRegistryRoles.ROLE_SET_SUBREGISTRY, owner));
+        assertFalse(
+            registry.hasRoles(registry.getTokenIdResource(tokenId), LibRegistryRoles.ROLE_SET_SUBREGISTRY, owner)
+        );
         assertTrue(registry.hasRoles(registry.getTokenIdResource(tokenId), LibRegistryRoles.ROLE_SET_RESOLVER, owner));
     }
 
@@ -269,7 +232,9 @@
         );
 
         // Verify roles
-        assertTrue(registry.hasRoles(registry.getTokenIdResource(tokenId), LibRegistryRoles.ROLE_SET_SUBREGISTRY, owner));
+        assertTrue(
+            registry.hasRoles(registry.getTokenIdResource(tokenId), LibRegistryRoles.ROLE_SET_SUBREGISTRY, owner)
+        );
         assertFalse(registry.hasRoles(registry.getTokenIdResource(tokenId), LibRegistryRoles.ROLE_SET_RESOLVER, owner));
     }
 
@@ -293,24 +258,18 @@
     }
 
     function test_Revert_cannot_set_subregistry_without_role() public {
-<<<<<<< HEAD
         uint256 tokenId = registry.register(
             "test2", address(this), registry, address(0), lockedSubregistryRoleBitmap, uint64(block.timestamp) + 86400
         );
 
         vm.expectRevert(
             abi.encodeWithSelector(
-                EnhancedAccessControl.EACUnauthorizedAccountRoles.selector,
+                IEnhancedAccessControl.EACUnauthorizedAccountRoles.selector,
                 registry.getTokenIdResource(tokenId),
-                ROLE_SET_SUBREGISTRY,
+                LibRegistryRoles.ROLE_SET_SUBREGISTRY,
                 user1
             )
         );
-=======
-        uint256 tokenId = registry.register("test2", address(this), registry, address(0), lockedSubregistryRoleBitmap, uint64(block.timestamp) + 86400);
-
-        vm.expectRevert(abi.encodeWithSelector(IEnhancedAccessControl.EACUnauthorizedAccountRoles.selector, registry.getTokenIdResource(tokenId), LibRegistryRoles.ROLE_SET_SUBREGISTRY, user1));
->>>>>>> 309673d2
         vm.prank(user1);
         registry.setSubregistry(tokenId, IRegistry(user1));
     }
@@ -324,24 +283,18 @@
     }
 
     function test_Revert_cannot_set_resolver_without_role() public {
-<<<<<<< HEAD
         uint256 tokenId = registry.register(
             "test2", address(this), registry, address(0), lockedResolverRoleBitmap, uint64(block.timestamp) + 86400
         );
 
         vm.expectRevert(
             abi.encodeWithSelector(
-                EnhancedAccessControl.EACUnauthorizedAccountRoles.selector,
+                IEnhancedAccessControl.EACUnauthorizedAccountRoles.selector,
                 registry.getTokenIdResource(tokenId),
-                ROLE_SET_RESOLVER,
+                LibRegistryRoles.ROLE_SET_RESOLVER,
                 user1
             )
         );
-=======
-        uint256 tokenId = registry.register("test2", address(this), registry, address(0), lockedResolverRoleBitmap, uint64(block.timestamp) + 86400);
-
-        vm.expectRevert(abi.encodeWithSelector(IEnhancedAccessControl.EACUnauthorizedAccountRoles.selector, registry.getTokenIdResource(tokenId), LibRegistryRoles.ROLE_SET_RESOLVER, user1));
->>>>>>> 309673d2
         vm.prank(user1);
         registry.setResolver(tokenId, address(this));
     }
@@ -399,72 +352,44 @@
         registry.renew(tokenId, newExpiry);
     }
 
-<<<<<<< HEAD
-    function test_relinquish() public {
-        uint256 tokenId = registry.register(
-            "test2", address(this), registry, address(0), defaultRoleBitmap, uint64(block.timestamp) + 86400
-        );
-        registry.relinquish(tokenId);
-=======
     function test_burn() public {
         uint256 roleBitmap = defaultRoleBitmap | LibRegistryRoles.ROLE_BURN;
-        uint256 tokenId = registry.register("test2", address(this), registry, address(0), roleBitmap, uint64(block.timestamp) + 86400);
+        uint256 tokenId =
+            registry.register("test2", address(this), registry, address(0), roleBitmap, uint64(block.timestamp) + 86400);
         registry.burn(tokenId);
->>>>>>> 309673d2
         vm.assertEq(registry.ownerOf(tokenId), address(0));
         vm.assertEq(address(registry.getSubregistry("test2")), address(0));
     }
 
-<<<<<<< HEAD
-    function test_relinquish_revokes_roles() public {
-        uint256 tokenId =
-            registry.register("test2", owner, registry, address(0), defaultRoleBitmap, uint64(block.timestamp) + 86400);
-
-        // Verify roles before relinquishing
-        assertTrue(registry.hasRoles(registry.getTokenIdResource(tokenId), ROLE_SET_SUBREGISTRY, owner));
-        assertTrue(registry.hasRoles(registry.getTokenIdResource(tokenId), ROLE_SET_RESOLVER, owner));
-
-        vm.prank(owner);
-        registry.relinquish(tokenId);
-
-        // Verify roles are revoked after relinquishing
-        assertFalse(registry.hasRoles(registry.getTokenIdResource(tokenId), ROLE_SET_SUBREGISTRY, owner));
-        assertFalse(registry.hasRoles(registry.getTokenIdResource(tokenId), ROLE_SET_RESOLVER, owner));
-    }
-
-    function test_relinquish_emits_event() public {
-        uint256 tokenId = registry.register(
-            "test2", address(this), registry, address(0), defaultRoleBitmap, uint64(block.timestamp) + 100
-        );
-
-        vm.recordLogs();
-        registry.relinquish(tokenId);
-
-=======
     function test_burn_revokes_roles() public {
         uint256 roleBitmap = defaultRoleBitmap | LibRegistryRoles.ROLE_BURN;
-        uint256 tokenId = registry.register("test2", owner, registry, address(0), roleBitmap, uint64(block.timestamp) + 86400);
-        
+        uint256 tokenId =
+            registry.register("test2", owner, registry, address(0), roleBitmap, uint64(block.timestamp) + 86400);
+
         // Verify roles before burning
-        assertTrue(registry.hasRoles(registry.getTokenIdResource(tokenId), LibRegistryRoles.ROLE_SET_SUBREGISTRY, owner));
+        assertTrue(
+            registry.hasRoles(registry.getTokenIdResource(tokenId), LibRegistryRoles.ROLE_SET_SUBREGISTRY, owner)
+        );
         assertTrue(registry.hasRoles(registry.getTokenIdResource(tokenId), LibRegistryRoles.ROLE_SET_RESOLVER, owner));
-        
+
         vm.prank(owner);
         registry.burn(tokenId);
-        
+
         // Verify roles are revoked after burning
-        assertFalse(registry.hasRoles(registry.getTokenIdResource(tokenId), LibRegistryRoles.ROLE_SET_SUBREGISTRY, owner));
+        assertFalse(
+            registry.hasRoles(registry.getTokenIdResource(tokenId), LibRegistryRoles.ROLE_SET_SUBREGISTRY, owner)
+        );
         assertFalse(registry.hasRoles(registry.getTokenIdResource(tokenId), LibRegistryRoles.ROLE_SET_RESOLVER, owner));
     }
 
     function test_burn_emits_event() public {
         uint256 roleBitmap = defaultRoleBitmap | LibRegistryRoles.ROLE_BURN;
-        uint256 tokenId = registry.register("test2", address(this), registry, address(0), roleBitmap, uint64(block.timestamp) + 100);
-        
+        uint256 tokenId =
+            registry.register("test2", address(this), registry, address(0), roleBitmap, uint64(block.timestamp) + 100);
+
         vm.recordLogs();
         registry.burn(tokenId);
-        
->>>>>>> 309673d2
+
         Vm.Log[] memory entries = vm.getRecordedLogs();
         assertEq(entries.length, 6);
         assertEq(entries[5].topics[0], keccak256("NameBurned(uint256,address)"));
@@ -473,17 +398,19 @@
         assertEq(burnedBy, address(this));
     }
 
-<<<<<<< HEAD
-    function test_Revert_cannot_relinquish_if_not_owner() public {
+    function test_Revert_cannot_burn_without_role() public {
         uint256 tokenId = registry.register(
             "test2", address(1), registry, address(0), defaultRoleBitmap, uint64(block.timestamp) + 86400
         );
-=======
-    function test_Revert_cannot_burn_without_role() public {
-        uint256 tokenId = registry.register("test2", address(1), registry, address(0), defaultRoleBitmap, uint64(block.timestamp) + 86400);
->>>>>>> 309673d2
-
-        vm.expectRevert(abi.encodeWithSelector(IEnhancedAccessControl.EACUnauthorizedAccountRoles.selector, registry.getTokenIdResource(tokenId), LibRegistryRoles.ROLE_BURN, address(2)));
+
+        vm.expectRevert(
+            abi.encodeWithSelector(
+                IEnhancedAccessControl.EACUnauthorizedAccountRoles.selector,
+                registry.getTokenIdResource(tokenId),
+                LibRegistryRoles.ROLE_BURN,
+                address(2)
+            )
+        );
         vm.prank(address(2));
         registry.burn(tokenId);
 
@@ -542,23 +469,6 @@
         assertEq(observer.lastTokenId(), tokenId);
         assertEq(observer.lastExpiry(), newExpiry);
         assertEq(observer.lastCaller(), address(this));
-<<<<<<< HEAD
-        assertEq(observer.wasRelinquished(), false);
-    }
-
-    function test_token_observer_relinquish() public {
-        uint256 tokenId = registry.register(
-            "test2", address(this), registry, address(0), defaultRoleBitmap, uint64(block.timestamp) + 100
-        );
-        registry.setTokenObserver(tokenId, observer);
-
-        registry.relinquish(tokenId);
-
-        assertEq(observer.lastTokenId(), tokenId);
-        assertEq(observer.lastCaller(), address(this));
-        assertEq(observer.wasRelinquished(), true);
-=======
->>>>>>> 309673d2
     }
 
     function test_Revert_set_token_observer_if_not_owner_with_role() public {
@@ -570,61 +480,47 @@
 
         // Create a user who is not the owner and has no roles
         address randomUser = address(2);
-        assertFalse(registry.hasRoles(registry.getTokenIdResource(tokenId), LibRegistryRoles.ROLE_SET_TOKEN_OBSERVER, randomUser));
+        assertFalse(
+            registry.hasRoles(
+                registry.getTokenIdResource(tokenId), LibRegistryRoles.ROLE_SET_TOKEN_OBSERVER, randomUser
+            )
+        );
         assertNotEq(registry.ownerOf(tokenId), randomUser);
 
         // When this user tries to set the token observer, it should revert
         vm.startPrank(randomUser);
-<<<<<<< HEAD
-        vm.expectRevert(
-            abi.encodeWithSelector(
-                EnhancedAccessControl.EACUnauthorizedAccountRoles.selector,
+        vm.expectRevert(
+            abi.encodeWithSelector(
+                IEnhancedAccessControl.EACUnauthorizedAccountRoles.selector,
                 registry.getTokenIdResource(tokenId),
-                ROLE_SET_TOKEN_OBSERVER,
+                LibRegistryRoles.ROLE_SET_TOKEN_OBSERVER,
                 randomUser
             )
         );
-=======
-        vm.expectRevert(abi.encodeWithSelector(
-            IEnhancedAccessControl.EACUnauthorizedAccountRoles.selector,
-            registry.getTokenIdResource(tokenId),
-            LibRegistryRoles.ROLE_SET_TOKEN_OBSERVER,
-            randomUser
-        ));
->>>>>>> 309673d2
         registry.setTokenObserver(tokenId, observer);
         vm.stopPrank();
     }
 
     function test_token_owner_without_role_cannot_set_observer() public {
         // Register a token with NO token observer role
-<<<<<<< HEAD
-        uint256 roleBitmap = ROLE_SET_SUBREGISTRY | ROLE_SET_RESOLVER; // Explicitly exclude ROLE_SET_TOKEN_OBSERVER
+        uint256 roleBitmap = LibRegistryRoles.ROLE_SET_SUBREGISTRY | LibRegistryRoles.ROLE_SET_RESOLVER; // Explicitly exclude LibRegistryRoles.ROLE_SET_TOKEN_OBSERVER
         uint256 tokenId =
             registry.register("test2", user1, registry, address(0), roleBitmap, uint64(block.timestamp) + 86400);
 
         // Verify the owner doesn't have the SET_TOKEN_OBSERVER role
-        assertFalse(registry.hasRoles(registry.getTokenIdResource(tokenId), ROLE_SET_TOKEN_OBSERVER, user1));
+        assertFalse(
+            registry.hasRoles(registry.getTokenIdResource(tokenId), LibRegistryRoles.ROLE_SET_TOKEN_OBSERVER, user1)
+        );
 
         // Owner should not be able to set token observer without the role
         vm.expectRevert(
             abi.encodeWithSelector(
-                EnhancedAccessControl.EACUnauthorizedAccountRoles.selector,
+                IEnhancedAccessControl.EACUnauthorizedAccountRoles.selector,
                 registry.getTokenIdResource(tokenId),
-                ROLE_SET_TOKEN_OBSERVER,
+                LibRegistryRoles.ROLE_SET_TOKEN_OBSERVER,
                 user1
             )
         );
-=======
-        uint256 roleBitmap = LibRegistryRoles.ROLE_SET_SUBREGISTRY | LibRegistryRoles.ROLE_SET_RESOLVER; // Explicitly exclude LibRegistryRoles.ROLE_SET_TOKEN_OBSERVER
-        uint256 tokenId = registry.register("test2", user1, registry, address(0), roleBitmap, uint64(block.timestamp) + 86400);
-        
-        // Verify the owner doesn't have the SET_TOKEN_OBSERVER role
-        assertFalse(registry.hasRoles(registry.getTokenIdResource(tokenId), LibRegistryRoles.ROLE_SET_TOKEN_OBSERVER, user1));
-        
-        // Owner should not be able to set token observer without the role
-        vm.expectRevert(abi.encodeWithSelector(IEnhancedAccessControl.EACUnauthorizedAccountRoles.selector, registry.getTokenIdResource(tokenId), LibRegistryRoles.ROLE_SET_TOKEN_OBSERVER, user1));
->>>>>>> 309673d2
         vm.prank(user1);
         registry.setTokenObserver(tokenId, observer);
     }
@@ -636,8 +532,16 @@
         address tokenObserverSetter = makeAddr("tokenObserverSetter");
 
         // Grant the SET_TOKEN_OBSERVER role specifically for this token to a non-owner
-<<<<<<< HEAD
-        registry.grantRoles(registry.getTokenIdResource(tokenId), ROLE_SET_TOKEN_OBSERVER, tokenObserverSetter);
+        registry.grantRoles(
+            registry.getTokenIdResource(tokenId), LibRegistryRoles.ROLE_SET_TOKEN_OBSERVER, tokenObserverSetter
+        );
+
+        // Verify the role was granted
+        assertTrue(
+            registry.hasRoles(
+                registry.getTokenIdResource(tokenId), LibRegistryRoles.ROLE_SET_TOKEN_OBSERVER, tokenObserverSetter
+            )
+        );
 
         // Verify the role was granted
         assertTrue(
@@ -645,12 +549,6 @@
         );
 
         uint256 newTokenId = registry.getResourceTokenId(registry.getTokenIdResource(tokenId));
-=======
-        registry.grantRoles(registry.getTokenIdResource(tokenId), LibRegistryRoles.ROLE_SET_TOKEN_OBSERVER, tokenObserverSetter);
-        
-        // Verify the role was granted
-        assertTrue(registry.hasRoles(registry.getTokenIdResource(tokenId), LibRegistryRoles.ROLE_SET_TOKEN_OBSERVER, tokenObserverSetter));
->>>>>>> 309673d2
 
         // The non-owner with role should be able to set the token observer
         vm.prank(tokenObserverSetter);
@@ -673,22 +571,6 @@
         uint64 expiry = registry.getExpiry(tokenId);
         assertEq(expiry, uint64(block.timestamp) + 100);
     }
-
-<<<<<<< HEAD
-    function test_Revert_relinquish_when_token_observer_reverts() public {
-        uint256 tokenId = registry.register(
-            "test2", address(this), registry, address(0), defaultRoleBitmap, uint64(block.timestamp) + 100
-        );
-        registry.setTokenObserver(tokenId, revertingObserver);
-
-        vm.expectRevert(RevertingTokenObserver.ObserverReverted.selector);
-        registry.relinquish(tokenId);
-
-        assertEq(registry.ownerOf(tokenId), address(this));
-    }
-=======
-
->>>>>>> 309673d2
 
     function test_set_token_observer_emits_event() public {
         uint256 tokenId = registry.register(
@@ -714,25 +596,18 @@
         );
 
         // Grant an additional role to owner1
-<<<<<<< HEAD
-        registry.grantRoles(registry.getTokenIdResource(tokenId), ROLE_RENEW, owner1);
+        registry.grantRoles(registry.getTokenIdResource(tokenId), LibRegistryRoles.ROLE_RENEW, owner1);
 
         // Verify owner1 has roles
-        assertTrue(registry.hasRoles(registry.getTokenIdResource(tokenId), ROLE_SET_SUBREGISTRY, owner1));
-        assertTrue(registry.hasRoles(registry.getTokenIdResource(tokenId), ROLE_SET_RESOLVER, owner1));
-        assertTrue(registry.hasRoles(registry.getTokenIdResource(tokenId), ROLE_SET_TOKEN_OBSERVER, owner1));
-        assertTrue(registry.hasRoles(registry.getTokenIdResource(tokenId), ROLE_RENEW, owner1));
-
-=======
-        registry.grantRoles(registry.getTokenIdResource(tokenId), LibRegistryRoles.ROLE_RENEW, owner1);
-        
-        // Verify owner1 has roles
-        assertTrue(registry.hasRoles(registry.getTokenIdResource(tokenId), LibRegistryRoles.ROLE_SET_SUBREGISTRY, owner1));
+        assertTrue(
+            registry.hasRoles(registry.getTokenIdResource(tokenId), LibRegistryRoles.ROLE_SET_SUBREGISTRY, owner1)
+        );
         assertTrue(registry.hasRoles(registry.getTokenIdResource(tokenId), LibRegistryRoles.ROLE_SET_RESOLVER, owner1));
-        assertTrue(registry.hasRoles(registry.getTokenIdResource(tokenId), LibRegistryRoles.ROLE_SET_TOKEN_OBSERVER, owner1));
+        assertTrue(
+            registry.hasRoles(registry.getTokenIdResource(tokenId), LibRegistryRoles.ROLE_SET_TOKEN_OBSERVER, owner1)
+        );
         assertTrue(registry.hasRoles(registry.getTokenIdResource(tokenId), LibRegistryRoles.ROLE_RENEW, owner1));
-        
->>>>>>> 309673d2
+
         bytes32 originalResourceId = registry.getTokenIdResource(tokenId);
 
         // Move time forward to expire the name
@@ -754,19 +629,11 @@
 
         // owner1 should no longer have roles for this token
         // Test specifically using new resource ID
-<<<<<<< HEAD
-        assertFalse(registry.hasRoles(newResourceId, ROLE_SET_SUBREGISTRY, owner1));
-        assertFalse(registry.hasRoles(newResourceId, ROLE_SET_RESOLVER, owner1));
-        assertFalse(registry.hasRoles(newResourceId, ROLE_SET_TOKEN_OBSERVER, owner1));
-        assertFalse(registry.hasRoles(newResourceId, ROLE_RENEW, owner1));
-
-=======
         assertFalse(registry.hasRoles(newResourceId, LibRegistryRoles.ROLE_SET_SUBREGISTRY, owner1));
         assertFalse(registry.hasRoles(newResourceId, LibRegistryRoles.ROLE_SET_RESOLVER, owner1));
         assertFalse(registry.hasRoles(newResourceId, LibRegistryRoles.ROLE_SET_TOKEN_OBSERVER, owner1));
         assertFalse(registry.hasRoles(newResourceId, LibRegistryRoles.ROLE_RENEW, owner1));
-        
->>>>>>> 309673d2
+
         // And owner2 should have the default roles
         assertTrue(registry.hasRoles(newResourceId, LibRegistryRoles.ROLE_SET_SUBREGISTRY, owner2));
         assertTrue(registry.hasRoles(newResourceId, LibRegistryRoles.ROLE_SET_RESOLVER, owner2));
@@ -790,19 +657,17 @@
         uint256 newTokenId = registry.getResourceTokenId(originalResourceId);
 
         // Verify owner1 has roles
-<<<<<<< HEAD
-        assertTrue(registry.hasRoles(registry.getTokenIdResource(newTokenId), ROLE_SET_SUBREGISTRY, owner1));
-        assertTrue(registry.hasRoles(registry.getTokenIdResource(newTokenId), ROLE_SET_RESOLVER, owner1));
-        assertTrue(registry.hasRoles(registry.getTokenIdResource(newTokenId), ROLE_SET_TOKEN_OBSERVER, owner1));
-        assertTrue(registry.hasRoles(registry.getTokenIdResource(newTokenId), ROLE_RENEW, owner1));
-
-=======
-        assertTrue(registry.hasRoles(registry.getTokenIdResource(newTokenId), LibRegistryRoles.ROLE_SET_SUBREGISTRY, owner1));
-        assertTrue(registry.hasRoles(registry.getTokenIdResource(newTokenId), LibRegistryRoles.ROLE_SET_RESOLVER, owner1));
-        assertTrue(registry.hasRoles(registry.getTokenIdResource(newTokenId), LibRegistryRoles.ROLE_SET_TOKEN_OBSERVER, owner1));
+        assertTrue(
+            registry.hasRoles(registry.getTokenIdResource(newTokenId), LibRegistryRoles.ROLE_SET_SUBREGISTRY, owner1)
+        );
+        assertTrue(
+            registry.hasRoles(registry.getTokenIdResource(newTokenId), LibRegistryRoles.ROLE_SET_RESOLVER, owner1)
+        );
+        assertTrue(
+            registry.hasRoles(registry.getTokenIdResource(newTokenId), LibRegistryRoles.ROLE_SET_TOKEN_OBSERVER, owner1)
+        );
         assertTrue(registry.hasRoles(registry.getTokenIdResource(newTokenId), LibRegistryRoles.ROLE_RENEW, owner1));
-        
->>>>>>> 309673d2
+
         // Transfer to owner2
         address owner2 = makeAddr("owner2");
         vm.prank(owner1);
@@ -816,19 +681,11 @@
         assertEq(newResourceId, originalResourceId, "Resource ID should be the same");
 
         // Check using the new resource ID that owner1 no longer has roles
-<<<<<<< HEAD
-        assertFalse(registry.hasRoles(newResourceId, ROLE_SET_SUBREGISTRY, owner1));
-        assertFalse(registry.hasRoles(newResourceId, ROLE_SET_RESOLVER, owner1));
-        assertFalse(registry.hasRoles(newResourceId, ROLE_SET_TOKEN_OBSERVER, owner1));
-        assertFalse(registry.hasRoles(newResourceId, ROLE_RENEW, owner1));
-
-=======
         assertFalse(registry.hasRoles(newResourceId, LibRegistryRoles.ROLE_SET_SUBREGISTRY, owner1));
         assertFalse(registry.hasRoles(newResourceId, LibRegistryRoles.ROLE_SET_RESOLVER, owner1));
         assertFalse(registry.hasRoles(newResourceId, LibRegistryRoles.ROLE_SET_TOKEN_OBSERVER, owner1));
         assertFalse(registry.hasRoles(newResourceId, LibRegistryRoles.ROLE_RENEW, owner1));
-        
->>>>>>> 309673d2
+
         // New owner should automatically receive any roles after transfer
         assertTrue(registry.hasRoles(newResourceId, LibRegistryRoles.ROLE_SET_SUBREGISTRY, owner2));
         assertTrue(registry.hasRoles(newResourceId, LibRegistryRoles.ROLE_SET_RESOLVER, owner2));
@@ -874,25 +731,15 @@
             registry.register("test2", user1, registry, address(0), noRolesRoleBitmap, uint64(block.timestamp) + 100);
 
         vm.warp(block.timestamp + 101);
-<<<<<<< HEAD
-
-        vm.expectRevert(
-            abi.encodeWithSelector(
-                EnhancedAccessControl.EACUnauthorizedAccountRoles.selector,
+
+        vm.expectRevert(
+            abi.encodeWithSelector(
+                IEnhancedAccessControl.EACUnauthorizedAccountRoles.selector,
                 registry.getTokenIdResource(tokenId),
-                ROLE_SET_TOKEN_OBSERVER,
+                LibRegistryRoles.ROLE_SET_TOKEN_OBSERVER,
                 user1
             )
         );
-=======
-        
-        vm.expectRevert(abi.encodeWithSelector(
-            IEnhancedAccessControl.EACUnauthorizedAccountRoles.selector,
-            registry.getTokenIdResource(tokenId),
-            LibRegistryRoles.ROLE_SET_TOKEN_OBSERVER,
-            user1
-        ));
->>>>>>> 309673d2
         vm.prank(user1);
         registry.setTokenObserver(tokenId, observer);
     }
@@ -902,25 +749,15 @@
             registry.register("test2", user1, registry, address(0), noRolesRoleBitmap, uint64(block.timestamp) + 100);
 
         vm.warp(block.timestamp + 101);
-<<<<<<< HEAD
-
-        vm.expectRevert(
-            abi.encodeWithSelector(
-                EnhancedAccessControl.EACUnauthorizedAccountRoles.selector,
+
+        vm.expectRevert(
+            abi.encodeWithSelector(
+                IEnhancedAccessControl.EACUnauthorizedAccountRoles.selector,
                 registry.getTokenIdResource(tokenId),
-                ROLE_SET_SUBREGISTRY,
+                LibRegistryRoles.ROLE_SET_SUBREGISTRY,
                 user1
             )
         );
-=======
-        
-        vm.expectRevert(abi.encodeWithSelector(
-            IEnhancedAccessControl.EACUnauthorizedAccountRoles.selector,
-            registry.getTokenIdResource(tokenId),
-            LibRegistryRoles.ROLE_SET_SUBREGISTRY,
-            user1
-        ));
->>>>>>> 309673d2
         vm.prank(user1);
         registry.setSubregistry(tokenId, IRegistry(address(this)));
     }
@@ -930,39 +767,29 @@
             registry.register("test2", user1, registry, address(0), noRolesRoleBitmap, uint64(block.timestamp) + 100);
 
         vm.warp(block.timestamp + 101);
-<<<<<<< HEAD
-
-        vm.expectRevert(
-            abi.encodeWithSelector(
-                EnhancedAccessControl.EACUnauthorizedAccountRoles.selector,
+
+        vm.expectRevert(
+            abi.encodeWithSelector(
+                IEnhancedAccessControl.EACUnauthorizedAccountRoles.selector,
                 registry.getTokenIdResource(tokenId),
-                ROLE_SET_RESOLVER,
+                LibRegistryRoles.ROLE_SET_RESOLVER,
                 user1
             )
         );
-=======
-        
-        vm.expectRevert(abi.encodeWithSelector(
-            IEnhancedAccessControl.EACUnauthorizedAccountRoles.selector,
-            registry.getTokenIdResource(tokenId),
-            LibRegistryRoles.ROLE_SET_RESOLVER,
-            user1
-        ));
->>>>>>> 309673d2
         vm.prank(user1);
         registry.setResolver(tokenId, address(this));
     }
 
     function test_setTokenObserver_with_role_when_not_expired() public {
-<<<<<<< HEAD
-        uint256 tokenId = registry.register(
-            "test2", user1, registry, address(0), ROLE_SET_TOKEN_OBSERVER, uint64(block.timestamp) + 100
-        );
-
-=======
-        uint256 tokenId = registry.register("test2", user1, registry, address(0), LibRegistryRoles.ROLE_SET_TOKEN_OBSERVER, uint64(block.timestamp) + 100);
-        
->>>>>>> 309673d2
+        uint256 tokenId = registry.register(
+            "test2",
+            user1,
+            registry,
+            address(0),
+            LibRegistryRoles.ROLE_SET_TOKEN_OBSERVER,
+            uint64(block.timestamp) + 100
+        );
+
         vm.prank(user1);
         registry.setTokenObserver(tokenId, observer);
 
@@ -970,14 +797,10 @@
     }
 
     function test_setSubregistry_with_role_when_not_expired() public {
-<<<<<<< HEAD
-        uint256 tokenId =
-            registry.register("test2", user1, registry, address(0), ROLE_SET_SUBREGISTRY, uint64(block.timestamp) + 100);
-
-=======
-        uint256 tokenId = registry.register("test2", user1, registry, address(0), LibRegistryRoles.ROLE_SET_SUBREGISTRY, uint64(block.timestamp) + 100);
-        
->>>>>>> 309673d2
+        uint256 tokenId = registry.register(
+            "test2", user1, registry, address(0), LibRegistryRoles.ROLE_SET_SUBREGISTRY, uint64(block.timestamp) + 100
+        );
+
         vm.prank(user1);
         registry.setSubregistry(tokenId, IRegistry(address(this)));
 
@@ -985,14 +808,10 @@
     }
 
     function test_setResolver_with_role_when_not_expired() public {
-<<<<<<< HEAD
-        uint256 tokenId =
-            registry.register("test2", user1, registry, address(0), ROLE_SET_RESOLVER, uint64(block.timestamp) + 100);
-
-=======
-        uint256 tokenId = registry.register("test2", user1, registry, address(0), LibRegistryRoles.ROLE_SET_RESOLVER, uint64(block.timestamp) + 100);
-        
->>>>>>> 309673d2
+        uint256 tokenId = registry.register(
+            "test2", user1, registry, address(0), LibRegistryRoles.ROLE_SET_RESOLVER, uint64(block.timestamp) + 100
+        );
+
         vm.prank(user1);
         registry.setResolver(tokenId, address(this));
 
@@ -1000,82 +819,49 @@
     }
 
     function test_Revert_setTokenObserver_without_role_when_not_expired() public {
-<<<<<<< HEAD
         uint256 tokenId =
             registry.register("test2", user1, registry, address(0), noRolesRoleBitmap, uint64(block.timestamp) + 100);
 
         vm.expectRevert(
             abi.encodeWithSelector(
-                EnhancedAccessControl.EACUnauthorizedAccountRoles.selector,
+                IEnhancedAccessControl.EACUnauthorizedAccountRoles.selector,
                 registry.getTokenIdResource(tokenId),
-                ROLE_SET_TOKEN_OBSERVER,
+                LibRegistryRoles.ROLE_SET_TOKEN_OBSERVER,
                 user1
             )
         );
-=======
-        uint256 tokenId = registry.register("test2", user1, registry, address(0), noRolesRoleBitmap, uint64(block.timestamp) + 100);
-        
-        vm.expectRevert(abi.encodeWithSelector(
-            IEnhancedAccessControl.EACUnauthorizedAccountRoles.selector,
-            registry.getTokenIdResource(tokenId),
-            LibRegistryRoles.ROLE_SET_TOKEN_OBSERVER,
-            user1
-        ));
->>>>>>> 309673d2
         vm.prank(user1);
         registry.setTokenObserver(tokenId, observer);
     }
 
     function test_Revert_setSubregistry_without_role_when_not_expired() public {
-<<<<<<< HEAD
         uint256 tokenId =
             registry.register("test2", user1, registry, address(0), noRolesRoleBitmap, uint64(block.timestamp) + 100);
 
         vm.expectRevert(
             abi.encodeWithSelector(
-                EnhancedAccessControl.EACUnauthorizedAccountRoles.selector,
+                IEnhancedAccessControl.EACUnauthorizedAccountRoles.selector,
                 registry.getTokenIdResource(tokenId),
-                ROLE_SET_SUBREGISTRY,
+                LibRegistryRoles.ROLE_SET_SUBREGISTRY,
                 user1
             )
         );
-=======
-        uint256 tokenId = registry.register("test2", user1, registry, address(0), noRolesRoleBitmap, uint64(block.timestamp) + 100);
-        
-        vm.expectRevert(abi.encodeWithSelector(
-            IEnhancedAccessControl.EACUnauthorizedAccountRoles.selector,
-            registry.getTokenIdResource(tokenId),
-            LibRegistryRoles.ROLE_SET_SUBREGISTRY,
-            user1
-        ));
->>>>>>> 309673d2
         vm.prank(user1);
         registry.setSubregistry(tokenId, IRegistry(address(this)));
     }
 
     function test_Revert_setResolver_without_role_when_not_expired() public {
-<<<<<<< HEAD
         uint256 tokenId =
             registry.register("test2", user1, registry, address(0), noRolesRoleBitmap, uint64(block.timestamp) + 100);
 
         vm.expectRevert(
             abi.encodeWithSelector(
-                EnhancedAccessControl.EACUnauthorizedAccountRoles.selector,
+                IEnhancedAccessControl.EACUnauthorizedAccountRoles.selector,
                 registry.getTokenIdResource(tokenId),
-                ROLE_SET_RESOLVER,
+                LibRegistryRoles.ROLE_SET_RESOLVER,
                 user1
             )
         );
-=======
-        uint256 tokenId = registry.register("test2", user1, registry, address(0), noRolesRoleBitmap, uint64(block.timestamp) + 100);
-        
-        vm.expectRevert(abi.encodeWithSelector(
-            IEnhancedAccessControl.EACUnauthorizedAccountRoles.selector,
-            registry.getTokenIdResource(tokenId),
-            LibRegistryRoles.ROLE_SET_RESOLVER,
-            user1
-        ));
->>>>>>> 309673d2
         vm.prank(user1);
         registry.setResolver(tokenId, address(this));
     }
@@ -1094,13 +880,8 @@
         address user2 = makeAddr("user2");
 
         vm.recordLogs();
-<<<<<<< HEAD
-        registry.grantRoles(resourceId, ROLE_RENEW, user2);
-
-=======
         registry.grantRoles(resourceId, LibRegistryRoles.ROLE_RENEW, user2);
-        
->>>>>>> 309673d2
+
         // Check for the TokenRegenerated event
         Vm.Log[] memory entries = vm.getRecordedLogs();
         bool foundEvent = false;
@@ -1126,17 +907,10 @@
         assertEq(registry.ownerOf(newTokenId), owner1);
 
         // Verify the owner still has the same permissions
-<<<<<<< HEAD
-        assertTrue(registry.hasRoles(resourceId, ROLE_SET_SUBREGISTRY, owner1));
-        assertTrue(registry.hasRoles(resourceId, ROLE_SET_RESOLVER, owner1));
-        assertTrue(registry.hasRoles(resourceId, ROLE_SET_TOKEN_OBSERVER, owner1));
-
-=======
         assertTrue(registry.hasRoles(resourceId, LibRegistryRoles.ROLE_SET_SUBREGISTRY, owner1));
         assertTrue(registry.hasRoles(resourceId, LibRegistryRoles.ROLE_SET_RESOLVER, owner1));
         assertTrue(registry.hasRoles(resourceId, LibRegistryRoles.ROLE_SET_TOKEN_OBSERVER, owner1));
-        
->>>>>>> 309673d2
+
         // Verify the granted role exists on the resource
         assertTrue(registry.hasRoles(resourceId, LibRegistryRoles.ROLE_RENEW, user2));
     }
@@ -1153,25 +927,15 @@
 
         // Grant a role to another user first
         address user2 = makeAddr("user2");
-<<<<<<< HEAD
-        registry.grantRoles(resourceId, ROLE_RENEW, user2);
-
-=======
         registry.grantRoles(resourceId, LibRegistryRoles.ROLE_RENEW, user2);
-        
->>>>>>> 309673d2
+
         // Get the new token ID after first regeneration
         uint256 intermediateTokenId = registry.getResourceTokenId(resourceId);
 
         // Now revoke the role and check regeneration again
         vm.recordLogs();
-<<<<<<< HEAD
-        registry.revokeRoles(resourceId, ROLE_RENEW, user2);
-
-=======
         registry.revokeRoles(resourceId, LibRegistryRoles.ROLE_RENEW, user2);
-        
->>>>>>> 309673d2
+
         // Check for the TokenRegenerated event
         Vm.Log[] memory entries = vm.getRecordedLogs();
         bool foundEvent = false;
@@ -1198,17 +962,10 @@
         assertEq(registry.ownerOf(newTokenId), owner1);
 
         // Verify the owner still has the same permissions
-<<<<<<< HEAD
-        assertTrue(registry.hasRoles(resourceId, ROLE_SET_SUBREGISTRY, owner1));
-        assertTrue(registry.hasRoles(resourceId, ROLE_SET_RESOLVER, owner1));
-        assertTrue(registry.hasRoles(resourceId, ROLE_SET_TOKEN_OBSERVER, owner1));
-
-=======
         assertTrue(registry.hasRoles(resourceId, LibRegistryRoles.ROLE_SET_SUBREGISTRY, owner1));
         assertTrue(registry.hasRoles(resourceId, LibRegistryRoles.ROLE_SET_RESOLVER, owner1));
         assertTrue(registry.hasRoles(resourceId, LibRegistryRoles.ROLE_SET_TOKEN_OBSERVER, owner1));
-        
->>>>>>> 309673d2
+
         // Verify the revoked role is gone
         assertFalse(registry.hasRoles(resourceId, LibRegistryRoles.ROLE_RENEW, user2));
     }
@@ -1224,25 +981,15 @@
         bytes32 resourceId = registry.getTokenIdResource(tokenId);
 
         // Grant an additional role to the owner
-<<<<<<< HEAD
-        registry.grantRoles(resourceId, ROLE_RENEW, owner1);
-
-=======
         registry.grantRoles(resourceId, LibRegistryRoles.ROLE_RENEW, owner1);
-        
->>>>>>> 309673d2
+
         // Get the new token ID after regeneration
         uint256 intermediateTokenId = registry.getResourceTokenId(resourceId);
 
         // Now grant a role to another user, triggering another regeneration
         address user2 = makeAddr("user2");
-<<<<<<< HEAD
-        registry.grantRoles(resourceId, ROLE_RENEW, user2);
-
-=======
         registry.grantRoles(resourceId, LibRegistryRoles.ROLE_RENEW, user2);
-        
->>>>>>> 309673d2
+
         // Get the final token ID
         uint256 finalTokenId = registry.getResourceTokenId(resourceId);
 
@@ -1254,19 +1001,11 @@
         assertEq(registry.ownerOf(finalTokenId), owner1, "still owns the token");
 
         // Verify the owner still has ALL the permissions
-<<<<<<< HEAD
-        assertTrue(registry.hasRoles(resourceId, ROLE_SET_SUBREGISTRY, owner1));
-        assertTrue(registry.hasRoles(resourceId, ROLE_SET_RESOLVER, owner1));
-        assertTrue(registry.hasRoles(resourceId, ROLE_SET_TOKEN_OBSERVER, owner1));
-        assertTrue(registry.hasRoles(resourceId, ROLE_RENEW, owner1));
-
-=======
         assertTrue(registry.hasRoles(resourceId, LibRegistryRoles.ROLE_SET_SUBREGISTRY, owner1));
         assertTrue(registry.hasRoles(resourceId, LibRegistryRoles.ROLE_SET_RESOLVER, owner1));
         assertTrue(registry.hasRoles(resourceId, LibRegistryRoles.ROLE_SET_TOKEN_OBSERVER, owner1));
         assertTrue(registry.hasRoles(resourceId, LibRegistryRoles.ROLE_RENEW, owner1));
-        
->>>>>>> 309673d2
+
         // Verify the other user has their role
         assertTrue(registry.hasRoles(resourceId, LibRegistryRoles.ROLE_RENEW, user2));
     }
@@ -1274,63 +1013,86 @@
     // getRoleAssigneeCount tests
 
     function test_getRoleAssigneeCount_single_role_single_assignee() public {
-        uint256 tokenId = registry.register("counttest1", user1, registry, address(0), LibRegistryRoles.ROLE_SET_RESOLVER, uint64(block.timestamp) + 86400);
-        
+        uint256 tokenId = registry.register(
+            "counttest1",
+            user1,
+            registry,
+            address(0),
+            LibRegistryRoles.ROLE_SET_RESOLVER,
+            uint64(block.timestamp) + 86400
+        );
+
         (uint256 counts,) = registry.getRoleAssigneeCount(tokenId, LibRegistryRoles.ROLE_SET_RESOLVER);
-        
+
         // ROLE_SET_RESOLVER is 1 << 12, so count of 1 should be at bit position 12
         uint256 expectedCount = 1 << 12;
         assertEq(counts, expectedCount, "Should have count of 1 for SET_RESOLVER role");
     }
 
     function test_getRoleAssigneeCount_single_role_multiple_assignees() public {
-        uint256 tokenId = registry.register("counttest2", user1, registry, address(0), LibRegistryRoles.ROLE_SET_RESOLVER, uint64(block.timestamp) + 86400);
-        
+        uint256 tokenId = registry.register(
+            "counttest2",
+            user1,
+            registry,
+            address(0),
+            LibRegistryRoles.ROLE_SET_RESOLVER,
+            uint64(block.timestamp) + 86400
+        );
+
         // Grant the same role to additional users
         address user2 = makeAddr("user2");
         address user3 = makeAddr("user3");
-        
+
         bytes32 resourceId = registry.getTokenIdResource(tokenId);
         registry.grantRoles(resourceId, LibRegistryRoles.ROLE_SET_RESOLVER, user2);
         registry.grantRoles(resourceId, LibRegistryRoles.ROLE_SET_RESOLVER, user3);
-        
+
         // Get the updated token ID after regenerations
         uint256 currentTokenId = registry.getResourceTokenId(resourceId);
-        
+
         (uint256 counts,) = registry.getRoleAssigneeCount(currentTokenId, LibRegistryRoles.ROLE_SET_RESOLVER);
-        
+
         // Should have count of 3 at bit position 12
         uint256 expectedCount = 3 << 12;
         assertEq(counts, expectedCount, "Should have count of 3 for SET_RESOLVER role");
     }
 
     function test_getRoleAssigneeCount_single_role_no_assignees() public {
-        uint256 tokenId = registry.register("counttest3", user1, registry, address(0), LibRegistryRoles.ROLE_SET_RESOLVER, uint64(block.timestamp) + 86400);
-        
+        uint256 tokenId = registry.register(
+            "counttest3",
+            user1,
+            registry,
+            address(0),
+            LibRegistryRoles.ROLE_SET_RESOLVER,
+            uint64(block.timestamp) + 86400
+        );
+
         (uint256 counts,) = registry.getRoleAssigneeCount(tokenId, LibRegistryRoles.ROLE_RENEW);
-        
+
         assertEq(counts, 0, "Should have count of 0 for unassigned RENEW role");
     }
 
     function test_getRoleAssigneeCount_multiple_roles_mixed_assignees() public {
-        uint256 tokenId = registry.register("counttest4", user1, registry, address(0), defaultRoleBitmap, uint64(block.timestamp) + 86400);
-        
+        uint256 tokenId = registry.register(
+            "counttest4", user1, registry, address(0), defaultRoleBitmap, uint64(block.timestamp) + 86400
+        );
+
         // Grant additional roles to different users
         address user2 = makeAddr("user2");
         address user3 = makeAddr("user3");
-        
+
         bytes32 resourceId = registry.getTokenIdResource(tokenId);
         registry.grantRoles(resourceId, LibRegistryRoles.ROLE_SET_RESOLVER, user2);
         registry.grantRoles(resourceId, LibRegistryRoles.ROLE_RENEW, user2);
         registry.grantRoles(resourceId, LibRegistryRoles.ROLE_RENEW, user3);
-        
+
         // Get the updated token ID after regenerations
         uint256 currentTokenId = registry.getResourceTokenId(resourceId);
-        
+
         // Query for SET_RESOLVER and RENEW roles
         uint256 queryBitmap = LibRegistryRoles.ROLE_SET_RESOLVER | LibRegistryRoles.ROLE_RENEW;
         (uint256 counts,) = registry.getRoleAssigneeCount(currentTokenId, queryBitmap);
-        
+
         // user1 has SET_RESOLVER (from defaultRoleBitmap), user2 has SET_RESOLVER + RENEW, user3 has RENEW
         // SET_RESOLVER (1<<12): 2 assignees -> 2 << 12
         // RENEW (1<<4): 2 assignees -> 2 << 4
@@ -1339,22 +1101,32 @@
     }
 
     function test_getRoleAssigneeCount_multiple_roles_partial_assignees() public {
-        uint256 tokenId = registry.register("counttest5", user1, registry, address(0), LibRegistryRoles.ROLE_SET_RESOLVER, uint64(block.timestamp) + 86400);
-        
+        uint256 tokenId = registry.register(
+            "counttest5",
+            user1,
+            registry,
+            address(0),
+            LibRegistryRoles.ROLE_SET_RESOLVER,
+            uint64(block.timestamp) + 86400
+        );
+
         // Query for multiple roles where only SET_RESOLVER has assignees
-        uint256 queryBitmap = LibRegistryRoles.ROLE_SET_RESOLVER | LibRegistryRoles.ROLE_RENEW | LibRegistryRoles.ROLE_BURN;
+        uint256 queryBitmap =
+            LibRegistryRoles.ROLE_SET_RESOLVER | LibRegistryRoles.ROLE_RENEW | LibRegistryRoles.ROLE_BURN;
         (uint256 counts,) = registry.getRoleAssigneeCount(tokenId, queryBitmap);
-        
+
         // Only SET_RESOLVER should have 1 assignee
         uint256 expectedCount = 1 << 12;
         assertEq(counts, expectedCount, "Should have count only for SET_RESOLVER");
     }
 
     function test_getRoleAssigneeCount_all_default_roles() public {
-        uint256 tokenId = registry.register("counttest6", user1, registry, address(0), defaultRoleBitmap, uint64(block.timestamp) + 86400);
-        
+        uint256 tokenId = registry.register(
+            "counttest6", user1, registry, address(0), defaultRoleBitmap, uint64(block.timestamp) + 86400
+        );
+
         (uint256 counts,) = registry.getRoleAssigneeCount(tokenId, defaultRoleBitmap);
-        
+
         // defaultRoleBitmap includes SET_SUBREGISTRY (1<<8), SET_RESOLVER (1<<12), SET_TOKEN_OBSERVER (1<<16)
         // Each should have 1 assignee
         uint256 expectedCount = (1 << 8) | (1 << 12) | (1 << 16);
@@ -1362,26 +1134,34 @@
     }
 
     function test_getRoleAssigneeCount_overlapping_role_assignments() public {
-        uint256 tokenId = registry.register("counttest7", user1, registry, address(0), LibRegistryRoles.ROLE_SET_RESOLVER, uint64(block.timestamp) + 86400);
-        
+        uint256 tokenId = registry.register(
+            "counttest7",
+            user1,
+            registry,
+            address(0),
+            LibRegistryRoles.ROLE_SET_RESOLVER,
+            uint64(block.timestamp) + 86400
+        );
+
         address user2 = makeAddr("user2");
         address user3 = makeAddr("user3");
-        
+
         bytes32 resourceId = registry.getTokenIdResource(tokenId);
-        
+
         // Grant overlapping roles
         registry.grantRoles(resourceId, LibRegistryRoles.ROLE_SET_RESOLVER | LibRegistryRoles.ROLE_RENEW, user2);
         registry.grantRoles(resourceId, LibRegistryRoles.ROLE_RENEW | LibRegistryRoles.ROLE_BURN, user3);
-        
+
         // Get the updated token ID after regenerations
         uint256 currentTokenId = registry.getResourceTokenId(resourceId);
-        
+
         // Query for all three roles
-        uint256 queryBitmap = LibRegistryRoles.ROLE_SET_RESOLVER | LibRegistryRoles.ROLE_RENEW | LibRegistryRoles.ROLE_BURN;
+        uint256 queryBitmap =
+            LibRegistryRoles.ROLE_SET_RESOLVER | LibRegistryRoles.ROLE_RENEW | LibRegistryRoles.ROLE_BURN;
         (uint256 counts,) = registry.getRoleAssigneeCount(currentTokenId, queryBitmap);
-        
+
         // user1: SET_RESOLVER
-        // user2: SET_RESOLVER, RENEW  
+        // user2: SET_RESOLVER, RENEW
         // user3: RENEW, BURN
         // SET_RESOLVER (1<<12): 2 assignees -> 2 << 12
         // RENEW (1<<4): 2 assignees -> 2 << 4
@@ -1391,24 +1171,26 @@
     }
 
     function test_getRoleAssigneeCount_after_role_revocation() public {
-        uint256 tokenId = registry.register("counttest8", user1, registry, address(0), defaultRoleBitmap, uint64(block.timestamp) + 86400);
-        
+        uint256 tokenId = registry.register(
+            "counttest8", user1, registry, address(0), defaultRoleBitmap, uint64(block.timestamp) + 86400
+        );
+
         address user2 = makeAddr("user2");
         bytes32 resourceId = registry.getTokenIdResource(tokenId);
-        
+
         // Grant role to user2
         registry.grantRoles(resourceId, LibRegistryRoles.ROLE_SET_RESOLVER, user2);
         uint256 tokenIdAfterGrant = registry.getResourceTokenId(resourceId);
-        
+
         // Check count before revocation - should have 2 assignees for SET_RESOLVER
         (uint256 countsBefore,) = registry.getRoleAssigneeCount(tokenIdAfterGrant, LibRegistryRoles.ROLE_SET_RESOLVER);
         uint256 expectedCountBefore = 2 << 12;
         assertEq(countsBefore, expectedCountBefore, "Should have 2 assignees before revocation");
-        
+
         // Revoke role from user2
         registry.revokeRoles(resourceId, LibRegistryRoles.ROLE_SET_RESOLVER, user2);
         uint256 tokenIdAfterRevoke = registry.getResourceTokenId(resourceId);
-        
+
         // Check count after revocation - should have 1 assignee for SET_RESOLVER
         (uint256 countsAfter,) = registry.getRoleAssigneeCount(tokenIdAfterRevoke, LibRegistryRoles.ROLE_SET_RESOLVER);
         uint256 expectedCountAfter = 1 << 12;
@@ -1416,20 +1198,24 @@
     }
 
     function test_getRoleAssigneeCount_zero_bitmap() public {
-        uint256 tokenId = registry.register("counttest9", user1, registry, address(0), defaultRoleBitmap, uint64(block.timestamp) + 86400);
-        
+        uint256 tokenId = registry.register(
+            "counttest9", user1, registry, address(0), defaultRoleBitmap, uint64(block.timestamp) + 86400
+        );
+
         (uint256 counts,) = registry.getRoleAssigneeCount(tokenId, 0);
-        
+
         assertEq(counts, 0, "Should have 0 counts for empty bitmap");
     }
 
     function test_getRoleAssigneeCount_nonexistent_role() public {
-        uint256 tokenId = registry.register("counttest10", user1, registry, address(0), defaultRoleBitmap, uint64(block.timestamp) + 86400);
-        
+        uint256 tokenId = registry.register(
+            "counttest10", user1, registry, address(0), defaultRoleBitmap, uint64(block.timestamp) + 86400
+        );
+
         // Use a role that doesn't exist in the registry roles
         uint256 nonexistentRole = 1 << 24; // Role at bit 24
         (uint256 counts,) = registry.getRoleAssigneeCount(tokenId, nonexistentRole);
-        
+
         assertEq(counts, 0, "Should have 0 counts for nonexistent role");
     }
 }
