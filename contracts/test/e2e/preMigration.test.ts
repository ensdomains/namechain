--- conflicted
+++ resolved
@@ -1,4 +1,4 @@
-import { afterEach, beforeAll, afterAll, describe, expect, it } from "bun:test";
+import { afterAll, afterEach, beforeAll, describe, expect, it } from "bun:test";
 import { existsSync, unlinkSync } from "node:fs";
 import { zeroAddress } from "viem";
 import { ROLES } from "../../deploy/constants.js";
@@ -28,13 +28,9 @@
     );
   });
 
-<<<<<<< HEAD
   afterAll(async () => {
     await process.env.TEST_GLOBALS!.enableStateReset();
   });
-=======
-  afterAll(() => env?.shutdown());
->>>>>>> ddcd4135
 
   afterEach(() => {
     deleteTestCheckpoint();
