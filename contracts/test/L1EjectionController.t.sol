--- conflicted
+++ resolved
@@ -137,20 +137,18 @@
         bridge = new MockBridge();
 
         // Deploy the registry
-<<<<<<< HEAD
-        registry = new PermissionedRegistry(datastore, registryMetadata, ALL_ROLES);
-
-=======
         registry = new PermissionedRegistry(datastore, registryMetadata, address(this), LibEACBaseRoles.ALL_ROLES);
-        
->>>>>>> 309673d2
+
         // Create the real controller with the correct registry and bridge
         ejectionController = new L1EjectionController(registry, bridge);
 
         // grant roles to registry operations
         registry.grantRootRoles(LibRegistryRoles.ROLE_REGISTRAR | LibRegistryRoles.ROLE_RENEW, address(this));
-        registry.grantRootRoles(LibRegistryRoles.ROLE_REGISTRAR | LibRegistryRoles.ROLE_RENEW | LibRegistryRoles.ROLE_BURN, address(ejectionController));
-        
+        registry.grantRootRoles(
+            LibRegistryRoles.ROLE_REGISTRAR | LibRegistryRoles.ROLE_RENEW | LibRegistryRoles.ROLE_BURN,
+            address(ejectionController)
+        );
+
         // Grant bridge roles to the bridge mock so it can call the ejection controller
         ejectionController.grantRootRoles(LibBridgeRoles.ROLE_EJECTOR, address(bridge));
     }
@@ -278,12 +276,8 @@
         assertEq(initialExpiry, expiryTime, "Initial expiry not set correctly");
 
         uint64 newExpiry = uint64(block.timestamp) + 200;
-<<<<<<< HEAD
-
-=======
-        
-        vm.prank(address(bridge));
->>>>>>> 309673d2
+
+        vm.prank(address(bridge));
         ejectionController.syncRenewal(tokenId, newExpiry);
 
         // Verify new expiry was set
@@ -310,12 +304,8 @@
         uint64 newExpiry = uint64(block.timestamp) + 200;
 
         vm.recordLogs();
-<<<<<<< HEAD
-
-=======
-        
-        vm.prank(address(bridge));
->>>>>>> 309673d2
+
+        vm.prank(address(bridge));
         ejectionController.syncRenewal(tokenId, newExpiry);
 
         Vm.Log[] memory entries = vm.getRecordedLogs();
@@ -385,13 +375,8 @@
 
     function test_ejectToNamechain() public {
         uint64 expiryTime = uint64(block.timestamp) + 86400;
-<<<<<<< HEAD
-        uint256 roleBitmap = ROLE_SET_RESOLVER | ROLE_SET_SUBREGISTRY;
-
-=======
         uint256 roleBitmap = LibRegistryRoles.ROLE_SET_RESOLVER | LibRegistryRoles.ROLE_SET_SUBREGISTRY;
-        
->>>>>>> 309673d2
+
         // Register the name directly using the registry
         registry.register(testLabel, address(this), registry, MOCK_RESOLVER, roleBitmap, expiryTime);
 
@@ -402,13 +387,8 @@
         address expectedSubregistry = address(2);
         address expectedResolver = address(3);
         uint64 expectedExpiry = uint64(block.timestamp + 86400);
-<<<<<<< HEAD
-        uint256 expectedRoleBitmap = ROLE_SET_RESOLVER | ROLE_SET_SUBREGISTRY;
-
-=======
         uint256 expectedRoleBitmap = LibRegistryRoles.ROLE_SET_RESOLVER | LibRegistryRoles.ROLE_SET_SUBREGISTRY;
-        
->>>>>>> 309673d2
+
         bytes memory data = _createEjectionData(
             expectedOwner, expectedSubregistry, expectedResolver, expectedExpiry, expectedRoleBitmap
         );
@@ -443,13 +423,8 @@
 
     function test_Revert_ejectToNamechain_invalid_label() public {
         uint64 expiryTime = uint64(block.timestamp) + 86400;
-<<<<<<< HEAD
-        uint256 roleBitmap = ROLE_SET_RESOLVER | ROLE_SET_SUBREGISTRY;
-
-=======
         uint256 roleBitmap = LibRegistryRoles.ROLE_SET_RESOLVER | LibRegistryRoles.ROLE_SET_SUBREGISTRY;
-        
->>>>>>> 309673d2
+
         // Register the name directly using the registry
         registry.register(testLabel, address(this), registry, MOCK_RESOLVER, roleBitmap, expiryTime);
 
@@ -461,13 +436,8 @@
         address expectedSubregistry = address(2);
         address expectedResolver = address(3);
         uint64 expectedExpiry = uint64(block.timestamp + 86400);
-<<<<<<< HEAD
-        uint256 expectedRoleBitmap = ROLE_SET_RESOLVER | ROLE_SET_SUBREGISTRY;
-
-=======
         uint256 expectedRoleBitmap = LibRegistryRoles.ROLE_SET_RESOLVER | LibRegistryRoles.ROLE_SET_SUBREGISTRY;
-        
->>>>>>> 309673d2
+
         bytes memory data = _createEjectionDataWithLabel(
             invalidLabel, expectedOwner, expectedSubregistry, expectedResolver, expectedExpiry, expectedRoleBitmap
         );
@@ -499,23 +469,31 @@
         uint64 expiryTime = uint64(block.timestamp) + 86400;
 
         // Register names
-<<<<<<< HEAD
         registry.register(
-            "test1", address(this), registry, MOCK_RESOLVER, ROLE_SET_RESOLVER | ROLE_SET_SUBREGISTRY, expiryTime
+            "test1",
+            address(this),
+            registry,
+            MOCK_RESOLVER,
+            LibRegistryRoles.ROLE_SET_RESOLVER | LibRegistryRoles.ROLE_SET_SUBREGISTRY,
+            expiryTime
         );
         registry.register(
-            "test2", address(this), registry, MOCK_RESOLVER, ROLE_SET_RESOLVER | ROLE_SET_SUBREGISTRY, expiryTime
+            "test2",
+            address(this),
+            registry,
+            MOCK_RESOLVER,
+            LibRegistryRoles.ROLE_SET_RESOLVER | LibRegistryRoles.ROLE_SET_SUBREGISTRY,
+            expiryTime
         );
         registry.register(
-            "test3", address(this), registry, MOCK_RESOLVER, ROLE_SET_RESOLVER | ROLE_SET_SUBREGISTRY, expiryTime
-        );
-
-=======
-        registry.register("test1", address(this), registry, MOCK_RESOLVER, LibRegistryRoles.ROLE_SET_RESOLVER | LibRegistryRoles.ROLE_SET_SUBREGISTRY, expiryTime);
-        registry.register("test2", address(this), registry, MOCK_RESOLVER, LibRegistryRoles.ROLE_SET_RESOLVER | LibRegistryRoles.ROLE_SET_SUBREGISTRY, expiryTime);
-        registry.register("test3", address(this), registry, MOCK_RESOLVER, LibRegistryRoles.ROLE_SET_RESOLVER | LibRegistryRoles.ROLE_SET_SUBREGISTRY, expiryTime);
-        
->>>>>>> 309673d2
+            "test3",
+            address(this),
+            registry,
+            MOCK_RESOLVER,
+            LibRegistryRoles.ROLE_SET_RESOLVER | LibRegistryRoles.ROLE_SET_SUBREGISTRY,
+            expiryTime
+        );
+
         // Get token IDs and verify ownership
         (uint256 tokenId1,,) = registry.getNameData("test1");
         (uint256 tokenId2,,) = registry.getNameData("test2");
@@ -575,19 +553,23 @@
         uint64 expiryTime = uint64(block.timestamp) + 86400;
 
         // Register names
-<<<<<<< HEAD
         registry.register(
-            "test1", address(this), registry, MOCK_RESOLVER, ROLE_SET_RESOLVER | ROLE_SET_SUBREGISTRY, expiryTime
+            "test1",
+            address(this),
+            registry,
+            MOCK_RESOLVER,
+            LibRegistryRoles.ROLE_SET_RESOLVER | LibRegistryRoles.ROLE_SET_SUBREGISTRY,
+            expiryTime
         );
         registry.register(
-            "test2", address(this), registry, MOCK_RESOLVER, ROLE_SET_RESOLVER | ROLE_SET_SUBREGISTRY, expiryTime
-        );
-
-=======
-        registry.register("test1", address(this), registry, MOCK_RESOLVER, LibRegistryRoles.ROLE_SET_RESOLVER | LibRegistryRoles.ROLE_SET_SUBREGISTRY, expiryTime);
-        registry.register("test2", address(this), registry, MOCK_RESOLVER, LibRegistryRoles.ROLE_SET_RESOLVER | LibRegistryRoles.ROLE_SET_SUBREGISTRY, expiryTime);
-        
->>>>>>> 309673d2
+            "test2",
+            address(this),
+            registry,
+            MOCK_RESOLVER,
+            LibRegistryRoles.ROLE_SET_RESOLVER | LibRegistryRoles.ROLE_SET_SUBREGISTRY,
+            expiryTime
+        );
+
         // Get token IDs
         (uint256 tokenId1,,) = registry.getNameData("test1");
         (uint256 tokenId2,,) = registry.getNameData("test2");
@@ -672,22 +654,16 @@
             expires: expiryTime,
             roleBitmap: LibRegistryRoles.ROLE_SET_RESOLVER | LibRegistryRoles.ROLE_SET_SUBREGISTRY
         });
-<<<<<<< HEAD
-
-        // Try to call completeEjectionFromL2 directly (not from bridge)
-        vm.expectRevert(abi.encodeWithSelector(EjectionController.UnauthorizedCaller.selector, address(this)));
-        ejectionController.completeEjectionFromL2(transferData);
-    }
-}
-=======
-        
+
         // Try to call completeEjectionFromL2 directly (without proper role)
-        vm.expectRevert(abi.encodeWithSelector(
-            IEnhancedAccessControl.EACUnauthorizedAccountRoles.selector,
-            bytes32(0), // ROOT_RESOURCE
-            LibBridgeRoles.ROLE_EJECTOR,
-            address(this)
-        ));
+        vm.expectRevert(
+            abi.encodeWithSelector(
+                IEnhancedAccessControl.EACUnauthorizedAccountRoles.selector,
+                bytes32(0), // ROOT_RESOURCE
+                LibBridgeRoles.ROLE_EJECTOR,
+                address(this)
+            )
+        );
         ejectionController.completeEjectionFromL2(transferData);
     }
 
@@ -701,22 +677,22 @@
             expires: expiryTime,
             roleBitmap: LibRegistryRoles.ROLE_SET_RESOLVER | LibRegistryRoles.ROLE_SET_SUBREGISTRY
         });
-        
+
         // First create a name to renew
         vm.prank(address(bridge));
         ejectionController.completeEjectionFromL2(transferData);
-        
-        (uint256 tokenId,,) = registry.getNameData(testLabel);
-        
+
+        (uint256 tokenId,,) = registry.getNameData(testLabel);
+
         // Try to call syncRenewal directly (without proper role)
-        vm.expectRevert(abi.encodeWithSelector(
-            IEnhancedAccessControl.EACUnauthorizedAccountRoles.selector,
-            bytes32(0), // ROOT_RESOURCE
-            LibBridgeRoles.ROLE_EJECTOR,
-            address(this)
-        ));
+        vm.expectRevert(
+            abi.encodeWithSelector(
+                IEnhancedAccessControl.EACUnauthorizedAccountRoles.selector,
+                bytes32(0), // ROOT_RESOURCE
+                LibBridgeRoles.ROLE_EJECTOR,
+                address(this)
+            )
+        );
         ejectionController.syncRenewal(tokenId, uint64(block.timestamp + 86400 * 2));
     }
-}
-
->>>>>>> 309673d2
+}