--- conflicted
+++ resolved
@@ -33,17 +33,13 @@
     PaymentRatio,
     DiscountPoint
 } from "~src/L2/registrar/StandardRentPriceOracle.sol";
-<<<<<<< HEAD
-import {MockERC20, MockERC20Blacklist} from "~src/mocks/MockERC20.sol";
-import {MockHCAFactoryBasic} from "~src/mocks/MockHCAFactoryBasic.sol";
-=======
 import {
     MockERC20,
     MockERC20Blacklist,
     MockERC20VoidReturn,
     MockERC20FalseReturn
 } from "~test/mocks/MockERC20.sol";
->>>>>>> 455bb6fb
+import {MockHCAFactoryBasic} from "~test/mocks/MockHCAFactoryBasic.sol";
 
 contract ETHRegistrarTest is Test {
     PermissionedRegistry ethRegistry;
@@ -523,12 +519,7 @@
         RegisterArgs memory args = _defaultRegisterArgs();
         this._register(args);
         args.duration = 0;
-        vm.expectRevert(
-            abi.encodeWithSelector(
-                IRentPriceOracle.NotValid.selector,
-                args.label
-            )
-        );
+        vm.expectRevert(abi.encodeWithSelector(IRentPriceOracle.NotValid.selector, args.label));
         this._renew(args);
     }
 
