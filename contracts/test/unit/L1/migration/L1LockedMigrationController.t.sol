// SPDX-License-Identifier: MIT
pragma solidity >=0.8.13;

// solhint-disable no-console, private-vars-leading-underscore, state-visibility, func-name-mixedcase, namechain/ordering, one-contract-per-file

import {Test} from "forge-std/Test.sol";

import {ENS} from "@ens/contracts/registry/ENS.sol";
import {
    INameWrapper,
    CANNOT_UNWRAP,
    CANNOT_BURN_FUSES,
    CANNOT_TRANSFER,
    CANNOT_SET_RESOLVER,
    CANNOT_SET_TTL,
    CANNOT_CREATE_SUBDOMAIN,
    IS_DOT_ETH,
    CAN_EXTEND_EXPIRY
} from "@ens/contracts/wrapper/INameWrapper.sol";
import {VerifiableFactory} from "@ensdomains/verifiable-factory/VerifiableFactory.sol";
import {ERC1155Holder} from "@openzeppelin/contracts/token/ERC1155/utils/ERC1155Holder.sol";

import {EACBaseRolesLib} from "~src/common/access-control/EnhancedAccessControl.sol";
import {IBridge} from "~src/common/bridge/interfaces/IBridge.sol";
import {BridgeRolesLib} from "~src/common/bridge/libraries/BridgeRolesLib.sol";
import {TransferData, MigrationData} from "~src/common/bridge/types/TransferData.sol";
import {UnauthorizedCaller} from "~src/common/CommonErrors.sol";
import {IPermissionedRegistry} from "~src/common/registry/interfaces/IPermissionedRegistry.sol";
import {IRegistry} from "~src/common/registry/interfaces/IRegistry.sol";
import {IRegistryMetadata} from "~src/common/registry/interfaces/IRegistryMetadata.sol";
import {RegistryRolesLib} from "~src/common/registry/libraries/RegistryRolesLib.sol";
import {RegistryDatastore} from "~src/common/registry/RegistryDatastore.sol";
import {LibLabel} from "~src/common/utils/LibLabel.sol";
import {L1BridgeController} from "~src/L1/bridge/L1BridgeController.sol";
import {L1LockedMigrationController} from "~src/L1/migration/L1LockedMigrationController.sol";
import {LockedNamesLib} from "~src/L1/migration/libraries/LockedNamesLib.sol";
import {MigratedWrappedNameRegistry} from "~src/L1/registry/MigratedWrappedNameRegistry.sol";
<<<<<<< HEAD
import {MockHCAFactoryBasic} from "~src/mocks/MockHCAFactoryBasic.sol";
import {MockPermissionedRegistry} from "~test/mocks/MockPermissionedRegistry.sol";
=======
import {PermissionedRegistry} from "~src/common/registry/PermissionedRegistry.sol";
>>>>>>> 455bb6fb

contract MockNameWrapper {
    mapping(uint256 tokenId => uint32 fuses) public fuses;
    mapping(uint256 tokenId => uint64 expiry) public expiries;
    mapping(uint256 tokenId => address owner) public owners;
    mapping(uint256 tokenId => address resolver) public resolvers;

    ENS public ens;

    function setFuseData(uint256 tokenId, uint32 _fuses, uint64 _expiry) external {
        fuses[tokenId] = _fuses;
        expiries[tokenId] = _expiry;
    }

    function setInitialResolver(uint256 tokenId, address resolver) external {
        resolvers[tokenId] = resolver;
    }

    function getData(uint256 id) external view returns (address, uint32, uint64) {
        return (owners[id], fuses[id], expiries[id]);
    }

    function setFuses(bytes32 node, uint16 fusesToBurn) external returns (uint32) {
        uint256 tokenId = uint256(node);
        fuses[tokenId] = fuses[tokenId] | fusesToBurn;
        return fuses[tokenId];
    }

    function setResolver(bytes32 node, address resolver) external {
        uint256 tokenId = uint256(node);
        resolvers[tokenId] = resolver;
    }

    function getResolver(uint256 tokenId) external view returns (address) {
        return resolvers[tokenId];
    }
}

contract MockBridge is IBridge {
    bytes public lastMessage;

    function sendMessage(bytes memory message) external override {
        lastMessage = message;
    }

    function getLastMessage() external view returns (bytes memory) {
        return lastMessage;
    }
}

contract MockRegistryMetadata is IRegistryMetadata {
    function tokenUri(uint256) external pure override returns (string memory) {
        return "";
    }
}

contract L1LockedMigrationControllerTest is Test, ERC1155Holder {
    L1LockedMigrationController controller;
    MockNameWrapper nameWrapper;
    MockBridge bridge;
    L1BridgeController bridgeController;
    RegistryDatastore datastore;
    MockRegistryMetadata metadata;
    PermissionedRegistry registry;
    VerifiableFactory factory;
    MigratedWrappedNameRegistry implementation;
    MockHCAFactoryBasic hcaFactory;

    address owner = address(this);
    address user = address(0x1234);

    string testLabel = "test";
    uint256 testTokenId;

    function setUp() public {
        nameWrapper = new MockNameWrapper();
        bridge = new MockBridge();
        datastore = new RegistryDatastore();
        metadata = new MockRegistryMetadata();
        hcaFactory = new MockHCAFactoryBasic();

        // Deploy factory and implementation
        factory = new VerifiableFactory();
        implementation = new MigratedWrappedNameRegistry(
            INameWrapper(address(nameWrapper)),
            IPermissionedRegistry(address(registry)), // ethRegistry
            factory,
            datastore,
            hcaFactory,
            metadata
        );

        // Setup eth registry
<<<<<<< HEAD
        registry = new MockPermissionedRegistry(
            datastore,
            hcaFactory,
            metadata,
            owner,
            EACBaseRolesLib.ALL_ROLES
        );
=======
        registry = new PermissionedRegistry(datastore, metadata, owner, EACBaseRolesLib.ALL_ROLES);
>>>>>>> 455bb6fb

        // Setup bridge controller
        bridgeController = new L1BridgeController(registry, bridge);

        // Grant necessary roles
        registry.grantRootRoles(
            RegistryRolesLib.ROLE_REGISTRAR | RegistryRolesLib.ROLE_BURN,
            address(bridgeController)
        );
        bridgeController.grantRootRoles(BridgeRolesLib.ROLE_EJECTOR, address(controller));

        controller = new L1LockedMigrationController(
            INameWrapper(address(nameWrapper)),
            bridgeController,
            factory,
            address(implementation)
        );

        // Grant bridge controller permission to be called by migration controller
        bridgeController.grantRootRoles(BridgeRolesLib.ROLE_EJECTOR, address(controller));

        testTokenId = uint256(keccak256(bytes(testLabel)));
    }

    function test_onERC1155Received_locked_name() public {
        // Configure name for locked migration
        uint32 lockedFuses = CANNOT_UNWRAP | IS_DOT_ETH;
        nameWrapper.setFuseData(testTokenId, lockedFuses, uint64(block.timestamp + 86400));

        // Prepare migration data
        MigrationData memory migrationData = MigrationData({
            transferData: TransferData({
                dnsEncodedName: LibLabel.dnsEncodeEthLabel(testLabel),
                owner: user,
                subregistry: address(0), // Will be created by factory
                resolver: address(0xABCD),
                roleBitmap: RegistryRolesLib.ROLE_SET_RESOLVER |
                    RegistryRolesLib.ROLE_SET_SUBREGISTRY,
                expires: uint64(block.timestamp + 86400)
            }),
            toL1: true,
            salt: uint256(keccak256(abi.encodePacked(testLabel, block.timestamp)))
        });

        bytes memory data = abi.encode(migrationData);

        // Call onERC1155Received
        vm.prank(address(nameWrapper));
        bytes4 selector = controller.onERC1155Received(owner, owner, testTokenId, 1, data);

        // Verify selector returned
        assertEq(selector, controller.onERC1155Received.selector, "Should return correct selector");

        // Confirm migration finalized the name
        (, uint32 newFuses, ) = nameWrapper.getData(testTokenId);
        assertTrue((newFuses & CANNOT_BURN_FUSES) != 0, "CANNOT_BURN_FUSES should be burnt");
        assertTrue((newFuses & CANNOT_TRANSFER) != 0, "CANNOT_TRANSFER should be burnt");
        assertTrue((newFuses & CANNOT_UNWRAP) != 0, "CANNOT_UNWRAP should be burnt");
        assertTrue((newFuses & CANNOT_SET_RESOLVER) != 0, "CANNOT_SET_RESOLVER should be burnt");
        assertTrue((newFuses & CANNOT_SET_TTL) != 0, "CANNOT_SET_TTL should be burnt");
        assertTrue(
            (newFuses & CANNOT_CREATE_SUBDOMAIN) != 0,
            "CANNOT_CREATE_SUBDOMAIN should be burnt"
        );
    }

    function test_onERC1155Received_roles_based_on_fuses_not_input() public {
        // Configure name with resolver permissions retained
        uint32 lockedFuses = CANNOT_UNWRAP | IS_DOT_ETH | CAN_EXTEND_EXPIRY;
        nameWrapper.setFuseData(testTokenId, lockedFuses, uint64(block.timestamp + 86400));

        // Prepare migration data - the roleBitmap should be ignored completely
        MigrationData memory migrationData = MigrationData({
            transferData: TransferData({
                dnsEncodedName: LibLabel.dnsEncodeEthLabel(testLabel),
                owner: user,
                subregistry: address(0), // Will be created by factory
                resolver: address(0xABCD),
                roleBitmap: RegistryRolesLib.ROLE_SET_SUBREGISTRY, // This should be completely ignored
                expires: uint64(block.timestamp + 86400)
            }),
            toL1: true,
            salt: uint256(keccak256(abi.encodePacked(testLabel, block.timestamp)))
        });

        bytes memory data = abi.encode(migrationData);

        // Call onERC1155Received
        vm.prank(address(nameWrapper));
        controller.onERC1155Received(owner, owner, testTokenId, 1, data);

        // Get the registered name and check roles
        (uint256 registeredTokenId, ) = registry.getNameData(testLabel);
        uint256 resource = registry.getResource(registeredTokenId);
        uint256 userRoles = registry.roles(resource, user);

        // Confirm roles derived from name configuration
        // Since CANNOT_SET_RESOLVER is not burnt, user should have resolver roles
        assertTrue(
            (userRoles & RegistryRolesLib.ROLE_SET_RESOLVER) != 0,
            "Should have ROLE_SET_RESOLVER based on fuses"
        );
        assertTrue(
            (userRoles & RegistryRolesLib.ROLE_SET_RESOLVER_ADMIN) != 0,
            "Should have ROLE_SET_RESOLVER_ADMIN based on fuses"
        );

        // 2LDs should NOT have renewal roles (CAN_EXTEND_EXPIRY is masked out to prevent automatic renewal for 2LDs)
        assertTrue(
            (userRoles & RegistryRolesLib.ROLE_RENEW) == 0,
            "Should NOT have ROLE_RENEW for 2LDs"
        );
        assertTrue(
            (userRoles & RegistryRolesLib.ROLE_RENEW_ADMIN) == 0,
            "Should NOT have ROLE_RENEW_ADMIN for 2LDs"
        );

        // Token should NEVER have registrar roles
        assertTrue(
            (userRoles & RegistryRolesLib.ROLE_REGISTRAR) == 0,
            "Token should NEVER have ROLE_REGISTRAR"
        );
        assertTrue(
            (userRoles & RegistryRolesLib.ROLE_REGISTRAR_ADMIN) == 0,
            "Token should NEVER have ROLE_REGISTRAR_ADMIN"
        );

        // Should NOT have the role from input data
        assertTrue(
            (userRoles & RegistryRolesLib.ROLE_SET_SUBREGISTRY) == 0,
            "Should NOT have ROLE_SET_SUBREGISTRY from input"
        );
    }

    function test_Revert_onERC1155Received_not_locked() public {
        // Configure name that doesn't qualify for locked migration
        uint32 unlockedFuses = IS_DOT_ETH;
        nameWrapper.setFuseData(testTokenId, unlockedFuses, uint64(block.timestamp + 86400));

        MigrationData memory migrationData = MigrationData({
            transferData: TransferData({
                dnsEncodedName: LibLabel.dnsEncodeEthLabel(testLabel),
                owner: user,
                subregistry: address(0), // Will be created by factory
                resolver: address(0xABCD),
                roleBitmap: RegistryRolesLib.ROLE_SET_RESOLVER,
                expires: uint64(block.timestamp + 86400)
            }),
            toL1: true,
            salt: uint256(keccak256(abi.encodePacked(testLabel, block.timestamp)))
        });

        bytes memory data = abi.encode(migrationData);

        // Migration should fail for unlocked names
        vm.expectRevert(abi.encodeWithSelector(LockedNamesLib.NameNotLocked.selector, testTokenId));
        vm.prank(address(nameWrapper));
        controller.onERC1155Received(owner, owner, testTokenId, 1, data);
    }

    function test_name_with_cannot_burn_fuses_can_migrate() public {
        // Configure name with fuses that are permanently frozen - this should now be allowed to migrate
        uint32 fuses = CANNOT_UNWRAP | CANNOT_BURN_FUSES | IS_DOT_ETH | CAN_EXTEND_EXPIRY;
        nameWrapper.setFuseData(testTokenId, fuses, uint64(block.timestamp + 86400));

        MigrationData memory migrationData = MigrationData({
            transferData: TransferData({
                dnsEncodedName: LibLabel.dnsEncodeEthLabel(testLabel),
                owner: user,
                subregistry: address(0), // Will be created by factory
                resolver: address(0xABCD),
                roleBitmap: RegistryRolesLib.ROLE_SET_RESOLVER, // Note: only regular roles, no admin roles expected
                expires: uint64(block.timestamp + 86400)
            }),
            toL1: true,
            salt: uint256(keccak256(abi.encodePacked(testLabel, block.timestamp)))
        });

        bytes memory data = abi.encode(migrationData);

        // Migration should now succeed for names with CANNOT_BURN_FUSES (should not revert)
        vm.prank(address(nameWrapper));
        controller.onERC1155Received(owner, owner, testTokenId, 1, data);
    }

    function test_Revert_token_id_mismatch() public {
        // Setup locked name
        uint32 lockedFuses = CANNOT_UNWRAP | IS_DOT_ETH;
        nameWrapper.setFuseData(testTokenId, lockedFuses, uint64(block.timestamp + 86400));

        // Use wrong label that doesn't match tokenId
        MigrationData memory migrationData = MigrationData({
            transferData: TransferData({
                dnsEncodedName: LibLabel.dnsEncodeEthLabel("wronglabel"), // This won't match testTokenId
                owner: user,
                subregistry: address(0), // Will be created by factory
                resolver: address(0xABCD),
                roleBitmap: RegistryRolesLib.ROLE_SET_RESOLVER,
                expires: uint64(block.timestamp + 86400)
            }),
            toL1: true,
            salt: uint256(keccak256(abi.encodePacked(testLabel, block.timestamp)))
        });

        bytes memory data = abi.encode(migrationData);

        // Should revert due to token ID mismatch
        uint256 expectedTokenId = uint256(keccak256(bytes("wronglabel")));
        vm.expectRevert(
            abi.encodeWithSelector(
                L1LockedMigrationController.TokenIdMismatch.selector,
                testTokenId,
                expectedTokenId
            )
        );
        vm.prank(address(nameWrapper));
        controller.onERC1155Received(owner, owner, testTokenId, 1, data);
    }

    function test_Revert_unauthorized_caller() public {
        MigrationData memory migrationData = MigrationData({
            transferData: TransferData({
                dnsEncodedName: LibLabel.dnsEncodeEthLabel(testLabel),
                owner: user,
                subregistry: address(0), // Will be created by factory
                resolver: address(0xABCD),
                roleBitmap: RegistryRolesLib.ROLE_SET_RESOLVER,
                expires: uint64(block.timestamp + 86400)
            }),
            toL1: true,
            salt: uint256(keccak256(abi.encodePacked(testLabel, block.timestamp)))
        });

        bytes memory data = abi.encode(migrationData);

        // Call from wrong address (not nameWrapper)
        vm.expectRevert(abi.encodeWithSelector(UnauthorizedCaller.selector, address(this)));
        controller.onERC1155Received(owner, owner, testTokenId, 1, data);
    }

    function test_onERC1155BatchReceived() public {
        // Setup multiple locked names
        string[] memory labels = new string[](3);
        labels[0] = "test1";
        labels[1] = "test2";
        labels[2] = "test3";

        uint256[] memory tokenIds = new uint256[](3);
        MigrationData[] memory migrationDataArray = new MigrationData[](3);

        for (uint256 i = 0; i < 3; i++) {
            tokenIds[i] = uint256(keccak256(bytes(labels[i])));

            // Setup locked name (CANNOT_BURN_FUSES not set)
            uint32 lockedFuses = CANNOT_UNWRAP | IS_DOT_ETH;
            nameWrapper.setFuseData(tokenIds[i], lockedFuses, uint64(block.timestamp + 86400));

            // DNS encode each label as .eth domain
            bytes memory dnsEncodedName;
            if (i == 0) {
                dnsEncodedName = LibLabel.dnsEncodeEthLabel("test1");
            } else if (i == 1) {
                dnsEncodedName = LibLabel.dnsEncodeEthLabel("test2");
            } else {
                dnsEncodedName = LibLabel.dnsEncodeEthLabel("test3");
            }

            migrationDataArray[i] = MigrationData({
                transferData: TransferData({
                    dnsEncodedName: dnsEncodedName,
                    owner: user,
                    subregistry: address(0), // Will be created by factory
                    resolver: address(uint160(0xABCD + i)),
                    roleBitmap: RegistryRolesLib.ROLE_SET_RESOLVER,
                    expires: uint64(block.timestamp + 86400 * (i + 1))
                }),
                toL1: true,
                salt: uint256(keccak256(abi.encodePacked(labels[i], block.timestamp, i)))
            });
        }

        bytes memory data = abi.encode(migrationDataArray);
        uint256[] memory amounts = new uint256[](3);
        amounts[0] = amounts[1] = amounts[2] = 1;

        // Call batch receive
        vm.prank(address(nameWrapper));
        bytes4 selector = controller.onERC1155BatchReceived(owner, owner, tokenIds, amounts, data);

        assertEq(
            selector,
            controller.onERC1155BatchReceived.selector,
            "Should return correct selector"
        );

        // Verify all names were processed with all fuses burnt
        for (uint256 i = 0; i < 3; i++) {
            (, uint32 newFuses, ) = nameWrapper.getData(tokenIds[i]);
            assertTrue((newFuses & CANNOT_BURN_FUSES) != 0, "CANNOT_BURN_FUSES should be burnt");
            assertTrue((newFuses & CANNOT_TRANSFER) != 0, "CANNOT_TRANSFER should be burnt");
            assertTrue((newFuses & CANNOT_UNWRAP) != 0, "CANNOT_UNWRAP should be burnt");
            assertTrue(
                (newFuses & CANNOT_SET_RESOLVER) != 0,
                "CANNOT_SET_RESOLVER should be burnt"
            );
            assertTrue((newFuses & CANNOT_SET_TTL) != 0, "CANNOT_SET_TTL should be burnt");
            assertTrue(
                (newFuses & CANNOT_CREATE_SUBDOMAIN) != 0,
                "CANNOT_CREATE_SUBDOMAIN should be burnt"
            );
        }
    }

    function test_subregistry_creation() public {
        // Setup locked name (CANNOT_BURN_FUSES not set)
        uint32 lockedFuses = CANNOT_UNWRAP | IS_DOT_ETH;
        nameWrapper.setFuseData(testTokenId, lockedFuses, uint64(block.timestamp + 86400));

        // Prepare migration data with unique salt
        uint256 saltData = uint256(keccak256(abi.encodePacked(testLabel, uint256(999))));
        MigrationData memory migrationData = MigrationData({
            transferData: TransferData({
                dnsEncodedName: LibLabel.dnsEncodeEthLabel(testLabel),
                owner: user,
                subregistry: address(0), // Will be created by factory
                resolver: address(0xABCD),
                roleBitmap: RegistryRolesLib.ROLE_SET_RESOLVER,
                expires: uint64(block.timestamp + 86400)
            }),
            toL1: true,
            salt: saltData
        });

        bytes memory data = abi.encode(migrationData);

        // Call onERC1155Received
        vm.prank(address(nameWrapper));
        controller.onERC1155Received(owner, owner, testTokenId, 1, data);

        // Verify a subregistry was created
        address actualSubregistry = address(registry.getSubregistry(testLabel));
        assertTrue(actualSubregistry != address(0), "Subregistry should be created");

        // Verify it's a proxy pointing to our implementation
        // The factory creates a proxy, so we can verify it's pointing to the right implementation
        MigratedWrappedNameRegistry migratedRegistry = MigratedWrappedNameRegistry(
            actualSubregistry
        );
        assertEq(
            migratedRegistry.parentDnsEncodedName(),
            "\x04test\x03eth\x00",
            "Should have correct parent DNS name"
        );
    }

    // Comprehensive fuse→role mapping tests

    function test_fuse_role_mapping_no_fuses_burnt() public {
        // Setup locked name with only CANNOT_UNWRAP (no other fuses burnt)
        uint32 lockedFuses = CANNOT_UNWRAP | IS_DOT_ETH | CAN_EXTEND_EXPIRY;
        nameWrapper.setFuseData(testTokenId, lockedFuses, uint64(block.timestamp + 86400));

        // Prepare migration data - incoming roleBitmap should be ignored
        MigrationData memory migrationData = MigrationData({
            transferData: TransferData({
                dnsEncodedName: LibLabel.dnsEncodeEthLabel(testLabel),
                owner: user,
                subregistry: address(0), // Will be created by factory
                resolver: address(0xABCD),
                roleBitmap: RegistryRolesLib.ROLE_SET_SUBREGISTRY, // This should be ignored
                expires: uint64(block.timestamp + 86400)
            }),
            toL1: true,
            salt: uint256(keccak256(abi.encodePacked(testLabel, block.timestamp)))
        });

        bytes memory data = abi.encode(migrationData);

        // Call onERC1155Received
        vm.prank(address(nameWrapper));
        controller.onERC1155Received(owner, owner, testTokenId, 1, data);

        // Get the registered name and check roles
        (uint256 registeredTokenId, ) = registry.getNameData(testLabel);
        uint256 resource = registry.getResource(registeredTokenId);
        uint256 userRoles = registry.roles(resource, user);

        // 2LDs should NOT have renewal roles even when no additional fuses are burnt (CAN_EXTEND_EXPIRY is masked out to prevent automatic renewal for 2LDs)
        assertTrue(
            (userRoles & RegistryRolesLib.ROLE_RENEW) == 0,
            "Should NOT have ROLE_RENEW for 2LDs"
        );
        assertTrue(
            (userRoles & RegistryRolesLib.ROLE_RENEW_ADMIN) == 0,
            "Should NOT have ROLE_RENEW_ADMIN for 2LDs"
        );
        assertTrue(
            (userRoles & RegistryRolesLib.ROLE_SET_RESOLVER) != 0,
            "Should have ROLE_SET_RESOLVER"
        );
        assertTrue(
            (userRoles & RegistryRolesLib.ROLE_SET_RESOLVER_ADMIN) != 0,
            "Should have ROLE_SET_RESOLVER_ADMIN"
        );

        // Token should NEVER have registrar roles
        assertTrue(
            (userRoles & RegistryRolesLib.ROLE_REGISTRAR) == 0,
            "Token should NEVER have ROLE_REGISTRAR"
        );
        assertTrue(
            (userRoles & RegistryRolesLib.ROLE_REGISTRAR_ADMIN) == 0,
            "Token should NEVER have ROLE_REGISTRAR_ADMIN"
        );

        // Verify incoming roleBitmap was ignored
        assertTrue(
            (userRoles & RegistryRolesLib.ROLE_SET_SUBREGISTRY) == 0,
            "Should NOT have ROLE_SET_SUBREGISTRY from incoming data"
        );
    }

    function test_fuse_role_mapping_no_extend_expiry_fuse() public {
        // Setup locked name WITHOUT CAN_EXTEND_EXPIRY fuse
        uint32 lockedFuses = CANNOT_UNWRAP | IS_DOT_ETH;
        nameWrapper.setFuseData(testTokenId, lockedFuses, uint64(block.timestamp + 86400));

        // Prepare migration data
        MigrationData memory migrationData = MigrationData({
            transferData: TransferData({
                dnsEncodedName: LibLabel.dnsEncodeEthLabel(testLabel),
                owner: user,
                subregistry: address(0), // Will be created by factory
                resolver: address(0xABCD),
                roleBitmap: 0,
                expires: uint64(block.timestamp + 86400)
            }),
            toL1: true,
            salt: uint256(keccak256(abi.encodePacked(testLabel, block.timestamp)))
        });

        bytes memory data = abi.encode(migrationData);

        // Call onERC1155Received
        vm.prank(address(nameWrapper));
        controller.onERC1155Received(owner, owner, testTokenId, 1, data);

        // Get the registered name and check roles
        (uint256 registeredTokenId, ) = registry.getNameData(testLabel);
        uint256 resource = registry.getResource(registeredTokenId);
        uint256 userRoles = registry.roles(resource, user);

        // Should NOT have renewal roles since CAN_EXTEND_EXPIRY is not set
        assertTrue(
            (userRoles & RegistryRolesLib.ROLE_RENEW) == 0,
            "Should NOT have ROLE_RENEW without CAN_EXTEND_EXPIRY"
        );
        assertTrue(
            (userRoles & RegistryRolesLib.ROLE_RENEW_ADMIN) == 0,
            "Should NOT have ROLE_RENEW_ADMIN without CAN_EXTEND_EXPIRY"
        );
        // Should have resolver roles since CANNOT_SET_RESOLVER is not set
        assertTrue(
            (userRoles & RegistryRolesLib.ROLE_SET_RESOLVER) != 0,
            "Should have ROLE_SET_RESOLVER"
        );
        assertTrue(
            (userRoles & RegistryRolesLib.ROLE_SET_RESOLVER_ADMIN) != 0,
            "Should have ROLE_SET_RESOLVER_ADMIN"
        );
    }

    function test_fuse_role_mapping_resolver_fuse_burnt() public {
        // Setup locked name with CANNOT_SET_RESOLVER already burnt
        uint32 lockedFuses = CANNOT_UNWRAP | CANNOT_SET_RESOLVER | IS_DOT_ETH | CAN_EXTEND_EXPIRY;
        nameWrapper.setFuseData(testTokenId, lockedFuses, uint64(block.timestamp + 86400));

        // Prepare migration data
        MigrationData memory migrationData = MigrationData({
            transferData: TransferData({
                dnsEncodedName: LibLabel.dnsEncodeEthLabel(testLabel),
                owner: user,
                subregistry: address(0), // Will be created by factory
                resolver: address(0xABCD),
                roleBitmap: RegistryRolesLib.ROLE_SET_RESOLVER |
                    RegistryRolesLib.ROLE_SET_RESOLVER_ADMIN, // Should be ignored
                expires: uint64(block.timestamp + 86400)
            }),
            toL1: true,
            salt: uint256(keccak256(abi.encodePacked(testLabel, block.timestamp)))
        });

        bytes memory data = abi.encode(migrationData);

        // Call onERC1155Received
        vm.prank(address(nameWrapper));
        controller.onERC1155Received(owner, owner, testTokenId, 1, data);

        // Get the registered name and check roles
        (uint256 registeredTokenId, ) = registry.getNameData(testLabel);
        uint256 resource = registry.getResource(registeredTokenId);
        uint256 userRoles = registry.roles(resource, user);

        // 2LDs should NOT have renewal roles even when CANNOT_CREATE_SUBDOMAIN is not burnt (CAN_EXTEND_EXPIRY is masked out to prevent automatic renewal for 2LDs)
        assertTrue(
            (userRoles & RegistryRolesLib.ROLE_RENEW) == 0,
            "Should NOT have ROLE_RENEW for 2LDs"
        );
        assertTrue(
            (userRoles & RegistryRolesLib.ROLE_RENEW_ADMIN) == 0,
            "Should NOT have ROLE_RENEW_ADMIN for 2LDs"
        );

        // Token should NEVER have registrar roles
        assertTrue(
            (userRoles & RegistryRolesLib.ROLE_REGISTRAR) == 0,
            "Token should NEVER have ROLE_REGISTRAR"
        );
        assertTrue(
            (userRoles & RegistryRolesLib.ROLE_REGISTRAR_ADMIN) == 0,
            "Token should NEVER have ROLE_REGISTRAR_ADMIN"
        );

        // Should NOT have resolver roles since CANNOT_SET_RESOLVER is burnt
        assertTrue(
            (userRoles & RegistryRolesLib.ROLE_SET_RESOLVER) == 0,
            "Should NOT have ROLE_SET_RESOLVER"
        );
        assertTrue(
            (userRoles & RegistryRolesLib.ROLE_SET_RESOLVER_ADMIN) == 0,
            "Should NOT have ROLE_SET_RESOLVER_ADMIN"
        );
    }

    function test_fuse_role_mapping_cannot_create_subdomain_burnt() public {
        // Setup locked name with CANNOT_CREATE_SUBDOMAIN burnt
        uint32 lockedFuses = CANNOT_UNWRAP |
            CANNOT_CREATE_SUBDOMAIN |
            IS_DOT_ETH |
            CAN_EXTEND_EXPIRY;
        nameWrapper.setFuseData(testTokenId, lockedFuses, uint64(block.timestamp + 86400));

        // Prepare migration data
        MigrationData memory migrationData = MigrationData({
            transferData: TransferData({
                dnsEncodedName: LibLabel.dnsEncodeEthLabel(testLabel),
                owner: user,
                subregistry: address(0), // Will be created by factory
                resolver: address(0xABCD),
                roleBitmap: RegistryRolesLib.ROLE_REGISTRAR | RegistryRolesLib.ROLE_REGISTRAR_ADMIN, // Should be ignored
                expires: uint64(block.timestamp + 86400)
            }),
            toL1: true,
            salt: uint256(keccak256(abi.encodePacked(testLabel, block.timestamp)))
        });

        bytes memory data = abi.encode(migrationData);

        // Call onERC1155Received
        vm.prank(address(nameWrapper));
        controller.onERC1155Received(owner, owner, testTokenId, 1, data);

        // Get the registered name and check roles
        (uint256 registeredTokenId, ) = registry.getNameData(testLabel);
        uint256 resource = registry.getResource(registeredTokenId);
        uint256 userRoles = registry.roles(resource, user);

        // 2LDs should NOT have renewal roles (CAN_EXTEND_EXPIRY is masked out to prevent automatic renewal for 2LDs) but should have resolver roles
        assertTrue(
            (userRoles & RegistryRolesLib.ROLE_RENEW) == 0,
            "Should NOT have ROLE_RENEW for 2LDs"
        );
        assertTrue(
            (userRoles & RegistryRolesLib.ROLE_RENEW_ADMIN) == 0,
            "Should NOT have ROLE_RENEW_ADMIN for 2LDs"
        );
        assertTrue(
            (userRoles & RegistryRolesLib.ROLE_SET_RESOLVER) != 0,
            "Should have ROLE_SET_RESOLVER"
        );
        assertTrue(
            (userRoles & RegistryRolesLib.ROLE_SET_RESOLVER_ADMIN) != 0,
            "Should have ROLE_SET_RESOLVER_ADMIN"
        );

        // Should NOT have registrar roles since CANNOT_CREATE_SUBDOMAIN is burnt
        assertTrue(
            (userRoles & RegistryRolesLib.ROLE_REGISTRAR) == 0,
            "Should NOT have ROLE_REGISTRAR when subdomain creation disabled"
        );
        assertTrue(
            (userRoles & RegistryRolesLib.ROLE_REGISTRAR_ADMIN) == 0,
            "Should NOT have ROLE_REGISTRAR_ADMIN when subdomain creation disabled"
        );

        // Verify incoming roleBitmap was ignored
        assertTrue(
            (userRoles & RegistryRolesLib.ROLE_SET_SUBREGISTRY) == 0,
            "Should NOT have ROLE_SET_SUBREGISTRY from incoming data"
        );
    }

    function test_fuses_burnt_after_migration_completes() public {
        // Setup locked name (CANNOT_BURN_FUSES not set so migration can proceed)
        uint32 initialFuses = CANNOT_UNWRAP | IS_DOT_ETH;
        nameWrapper.setFuseData(testTokenId, initialFuses, uint64(block.timestamp + 86400));

        // Prepare migration data
        MigrationData memory migrationData = MigrationData({
            transferData: TransferData({
                dnsEncodedName: LibLabel.dnsEncodeEthLabel(testLabel),
                owner: user,
                subregistry: address(0), // Will be created by factory
                resolver: address(0xABCD),
                roleBitmap: RegistryRolesLib.ROLE_SET_SUBREGISTRY, // Should be ignored
                expires: uint64(block.timestamp + 86400)
            }),
            toL1: true,
            salt: uint256(keccak256(abi.encodePacked(testLabel, block.timestamp)))
        });

        bytes memory data = abi.encode(migrationData);

        // Call onERC1155Received
        vm.prank(address(nameWrapper));
        controller.onERC1155Received(owner, owner, testTokenId, 1, data);

        // Verify that ALL required fuses are burnt (migration completed, then fuses burnt)
        (, uint32 finalFuses, ) = nameWrapper.getData(testTokenId);

        // Check that all required fuses are burnt
        assertTrue((finalFuses & CANNOT_UNWRAP) != 0, "CANNOT_UNWRAP should remain burnt");
        assertTrue(
            (finalFuses & CANNOT_BURN_FUSES) != 0,
            "CANNOT_BURN_FUSES should be burnt after migration"
        );
        assertTrue(
            (finalFuses & CANNOT_TRANSFER) != 0,
            "CANNOT_TRANSFER should be burnt after migration"
        );
        assertTrue(
            (finalFuses & CANNOT_SET_RESOLVER) != 0,
            "CANNOT_SET_RESOLVER should be burnt after migration"
        );
        assertTrue(
            (finalFuses & CANNOT_SET_TTL) != 0,
            "CANNOT_SET_TTL should be burnt after migration"
        );
        assertTrue(
            (finalFuses & CANNOT_CREATE_SUBDOMAIN) != 0,
            "CANNOT_CREATE_SUBDOMAIN should be burnt after migration"
        );

        // Verify name was successfully migrated despite all fuses being burnt after
        (uint256 registeredTokenId, ) = registry.getNameData(testLabel);
        assertTrue(registeredTokenId != 0, "Name should be successfully registered");
    }

    function test_Revert_invalid_non_eth_name() public {
        // Setup locked name without IS_DOT_ETH fuse (not a .eth domain)
        uint32 lockedFuses = CANNOT_UNWRAP; // Missing IS_DOT_ETH
        nameWrapper.setFuseData(testTokenId, lockedFuses, uint64(block.timestamp + 86400));

        // Prepare migration data
        MigrationData memory migrationData = MigrationData({
            transferData: TransferData({
                dnsEncodedName: LibLabel.dnsEncodeEthLabel(testLabel),
                owner: user,
                subregistry: address(0), // Will be created by factory
                resolver: address(0xABCD),
                roleBitmap: RegistryRolesLib.ROLE_SET_SUBREGISTRY,
                expires: uint64(block.timestamp + 86400)
            }),
            toL1: true,
            salt: uint256(keccak256(abi.encodePacked(testLabel, block.timestamp)))
        });

        bytes memory data = abi.encode(migrationData);

        // Should revert because IS_DOT_ETH fuse is not set
        vm.expectRevert(abi.encodeWithSelector(LockedNamesLib.NotDotEthName.selector, testTokenId));
        vm.prank(address(nameWrapper));
        controller.onERC1155Received(owner, owner, testTokenId, 1, data);
    }

    function test_subregistry_owner_roles() public {
        // Setup locked name
        uint32 lockedFuses = CANNOT_UNWRAP | IS_DOT_ETH;
        nameWrapper.setFuseData(testTokenId, lockedFuses, uint64(block.timestamp + 86400));

        // Prepare migration data with user as owner
        MigrationData memory migrationData = MigrationData({
            transferData: TransferData({
                dnsEncodedName: LibLabel.dnsEncodeEthLabel(testLabel),
                owner: user,
                subregistry: address(0), // Will be created by factory
                resolver: address(0xABCD),
                roleBitmap: RegistryRolesLib.ROLE_SET_RESOLVER,
                expires: uint64(block.timestamp + 86400)
            }),
            toL1: true,
            salt: uint256(keccak256(abi.encodePacked(testLabel, "owner_test")))
        });

        bytes memory data = abi.encode(migrationData);

        // Call onERC1155Received
        vm.prank(address(nameWrapper));
        controller.onERC1155Received(owner, owner, testTokenId, 1, data);

        // Get the registered name and check subregistry owner
        IRegistry subregistry = registry.getSubregistry(testLabel);

        // Verify the user is the owner of the subregistry with only UPGRADE roles
        IPermissionedRegistry subRegistry = IPermissionedRegistry(address(subregistry));

        // The user should only have UPGRADE and UPGRADE_ADMIN roles on the subregistry
        // ROLE_UPGRADE = 1 << 20, ROLE_UPGRADE_ADMIN = ROLE_UPGRADE << 128
        uint256 ROLE_UPGRADE = 1 << 20;
        uint256 ROLE_UPGRADE_ADMIN = ROLE_UPGRADE << 128;
        uint256 upgradeRoles = ROLE_UPGRADE | ROLE_UPGRADE_ADMIN;
        assertTrue(
            subRegistry.hasRootRoles(upgradeRoles, user),
            "User should have UPGRADE roles on subregistry"
        );
    }

    function test_freezeName_clears_resolver_when_fuse_not_set() public {
        // Setup locked name with CANNOT_SET_RESOLVER fuse NOT set
        uint32 lockedFuses = CANNOT_UNWRAP | IS_DOT_ETH;
        nameWrapper.setFuseData(testTokenId, lockedFuses, uint64(block.timestamp + 86400));

        // Set an initial resolver on the name
        address initialResolver = address(0x9999);
        nameWrapper.setInitialResolver(testTokenId, initialResolver);

        // Verify resolver is initially set
        assertEq(
            nameWrapper.getResolver(testTokenId),
            initialResolver,
            "Initial resolver should be set"
        );

        // Prepare migration data
        MigrationData memory migrationData = MigrationData({
            transferData: TransferData({
                dnsEncodedName: LibLabel.dnsEncodeEthLabel(testLabel),
                owner: user,
                subregistry: address(0), // Will be created by factory
                resolver: address(0xABCD),
                roleBitmap: RegistryRolesLib.ROLE_SET_RESOLVER,
                expires: uint64(block.timestamp + 86400)
            }),
            toL1: true,
            salt: uint256(keccak256(abi.encodePacked(testLabel, block.timestamp)))
        });

        bytes memory data = abi.encode(migrationData);

        // Call onERC1155Received
        vm.prank(address(nameWrapper));
        controller.onERC1155Received(owner, owner, testTokenId, 1, data);

        // Verify resolver was cleared to address(0)
        assertEq(
            nameWrapper.getResolver(testTokenId),
            address(0),
            "Resolver should be cleared to address(0)"
        );

        // Verify CANNOT_SET_RESOLVER fuse was burned
        (, uint32 newFuses, ) = nameWrapper.getData(testTokenId);
        assertTrue(
            (newFuses & CANNOT_SET_RESOLVER) != 0,
            "CANNOT_SET_RESOLVER should be burnt after migration"
        );
    }

    function test_freezeName_preserves_resolver_when_fuse_already_set() public {
        // Setup locked name with CANNOT_SET_RESOLVER fuse already set
        uint32 lockedFuses = CANNOT_UNWRAP | IS_DOT_ETH | CANNOT_SET_RESOLVER;
        nameWrapper.setFuseData(testTokenId, lockedFuses, uint64(block.timestamp + 86400));

        // Set an initial resolver on the name
        address initialResolver = address(0x8888);
        nameWrapper.setInitialResolver(testTokenId, initialResolver);

        // Verify resolver is initially set
        assertEq(
            nameWrapper.getResolver(testTokenId),
            initialResolver,
            "Initial resolver should be set"
        );

        // Prepare migration data
        MigrationData memory migrationData = MigrationData({
            transferData: TransferData({
                dnsEncodedName: LibLabel.dnsEncodeEthLabel(testLabel),
                owner: user,
                subregistry: address(0), // Will be created by factory
                resolver: address(0xABCD),
                roleBitmap: RegistryRolesLib.ROLE_SET_RESOLVER,
                expires: uint64(block.timestamp + 86400)
            }),
            toL1: true,
            salt: uint256(keccak256(abi.encodePacked(testLabel, block.timestamp)))
        });

        bytes memory data = abi.encode(migrationData);

        // Call onERC1155Received
        vm.prank(address(nameWrapper));
        controller.onERC1155Received(owner, owner, testTokenId, 1, data);

        // Verify resolver remains unchanged (since fuse was already set)
        assertEq(
            nameWrapper.getResolver(testTokenId),
            initialResolver,
            "Resolver should be preserved when fuse already set"
        );

        // Verify CANNOT_SET_RESOLVER fuse remains set
        (, uint32 newFuses, ) = nameWrapper.getData(testTokenId);
        assertTrue(
            (newFuses & CANNOT_SET_RESOLVER) != 0,
            "CANNOT_SET_RESOLVER should remain burnt"
        );
    }
}<|MERGE_RESOLUTION|>--- conflicted
+++ resolved
@@ -29,18 +29,14 @@
 import {IRegistry} from "~src/common/registry/interfaces/IRegistry.sol";
 import {IRegistryMetadata} from "~src/common/registry/interfaces/IRegistryMetadata.sol";
 import {RegistryRolesLib} from "~src/common/registry/libraries/RegistryRolesLib.sol";
+import {PermissionedRegistry} from "~src/common/registry/PermissionedRegistry.sol";
 import {RegistryDatastore} from "~src/common/registry/RegistryDatastore.sol";
 import {LibLabel} from "~src/common/utils/LibLabel.sol";
 import {L1BridgeController} from "~src/L1/bridge/L1BridgeController.sol";
 import {L1LockedMigrationController} from "~src/L1/migration/L1LockedMigrationController.sol";
 import {LockedNamesLib} from "~src/L1/migration/libraries/LockedNamesLib.sol";
 import {MigratedWrappedNameRegistry} from "~src/L1/registry/MigratedWrappedNameRegistry.sol";
-<<<<<<< HEAD
-import {MockHCAFactoryBasic} from "~src/mocks/MockHCAFactoryBasic.sol";
-import {MockPermissionedRegistry} from "~test/mocks/MockPermissionedRegistry.sol";
-=======
-import {PermissionedRegistry} from "~src/common/registry/PermissionedRegistry.sol";
->>>>>>> 455bb6fb
+import {MockHCAFactoryBasic} from "~test/mocks/MockHCAFactoryBasic.sol";
 
 contract MockNameWrapper {
     mapping(uint256 tokenId => uint32 fuses) public fuses;
@@ -134,17 +130,13 @@
         );
 
         // Setup eth registry
-<<<<<<< HEAD
-        registry = new MockPermissionedRegistry(
+        registry = new PermissionedRegistry(
             datastore,
             hcaFactory,
             metadata,
             owner,
             EACBaseRolesLib.ALL_ROLES
         );
-=======
-        registry = new PermissionedRegistry(datastore, metadata, owner, EACBaseRolesLib.ALL_ROLES);
->>>>>>> 455bb6fb
 
         // Setup bridge controller
         bridgeController = new L1BridgeController(registry, bridge);
