--- conflicted
+++ resolved
@@ -26,14 +26,10 @@
 import {RegistryDatastore} from "~src/common/registry/RegistryDatastore.sol";
 import {L1BridgeController} from "~src/L1/bridge/L1BridgeController.sol";
 import {L1UnlockedMigrationController} from "~src/L1/migration/L1UnlockedMigrationController.sol";
-<<<<<<< HEAD
 import {ISurgeNativeBridge} from "~src/common/bridge/interfaces/ISurgeNativeBridge.sol";
 import {L1SurgeBridge} from "~src/L1/bridge/L1SurgeBridge.sol";
+import {MockHCAFactoryBasic} from "~test/mocks/MockHCAFactoryBasic.sol";
 import {MockSurgeNativeBridge} from "~test/mocks/MockSurgeNativeBridge.sol";
-=======
-import {MockHCAFactoryBasic} from "~test/mocks/MockHCAFactoryBasic.sol";
-import {MockL1Bridge} from "~test/mocks/MockL1Bridge.sol";
->>>>>>> f037aec6
 import {MockBaseRegistrar} from "~test/mocks/v1/MockBaseRegistrar.sol";
 
 // Simple mock that implements IRegistryMetadata
@@ -120,14 +116,11 @@
     RegistryDatastore datastore;
     PermissionedRegistry registry;
     MockRegistryMetadata registryMetadata;
-<<<<<<< HEAD
-    
+    MockHCAFactoryBasic hcaFactory;
+
     // Chain IDs for testing
     uint64 constant L1_CHAIN_ID = 1;
     uint64 constant L2_CHAIN_ID = 42;
-=======
-    MockHCAFactoryBasic hcaFactory;
->>>>>>> f037aec6
 
     address user = address(0x1234);
     address controller = address(0x5678);
