--- conflicted
+++ resolved
@@ -54,25 +54,8 @@
     address public lastRevokedAccount;
     uint256 public lastRevokedResource;
 
-<<<<<<< HEAD
     constructor(IHCAFactoryBasic hcaFactory) HCAEquivalence(hcaFactory) {
-        _grantRoles(
-            ROOT_RESOURCE,
-            ROLE_A |
-                ROLE_B |
-                ROLE_C |
-                ROLE_D |
-                ADMIN_ROLE_A |
-                ADMIN_ROLE_B |
-                ADMIN_ROLE_C |
-                ADMIN_ROLE_D,
-            msg.sender,
-            true
-        );
-=======
-    constructor() EnhancedAccessControl() {
         _grantRoles(ROOT_RESOURCE, ALL_ROLES, msg.sender, true);
->>>>>>> ec05ba7b
         lastGrantedCount = 0;
         lastRevokedCount = 0;
     }
@@ -161,30 +144,15 @@
 
 contract EnhancedAccessControlTest is Test {
     MockEnhancedAccessControl access;
-<<<<<<< HEAD
     MockHCAFactoryBasic hcaFactory;
-    address admin;
-    address user1;
-    address user2;
-    address superuser;
-
-    function setUp() public {
-        admin = address(this);
-        user1 = makeAddr("user1");
-        user2 = makeAddr("user2");
-        superuser = makeAddr("superuser");
-        hcaFactory = new MockHCAFactoryBasic();
-        access = new MockEnhancedAccessControl(hcaFactory);
-=======
-
     address admin = address(this);
     address user1 = makeAddr("user1");
     address user2 = makeAddr("user2");
     address superuser = makeAddr("superuser");
 
-    function setUp() public {
-        access = new MockEnhancedAccessControl();
->>>>>>> ec05ba7b
+    function setUp() external {
+        hcaFactory = new MockHCAFactoryBasic();
+        access = new MockEnhancedAccessControl(hcaFactory);
     }
 
     function test_ROOT_RESOURCE() external view {
