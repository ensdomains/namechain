--- conflicted
+++ resolved
@@ -151,12 +151,8 @@
     address superuser = makeAddr("superuser");
 
     function setUp() external {
-<<<<<<< HEAD
-        access = new MockEnhancedAccessControl();
-=======
         hcaFactory = new MockHCAFactoryBasic();
         access = new MockEnhancedAccessControl(hcaFactory);
->>>>>>> f436afde
     }
 
     function test_ROOT_RESOURCE() external view {
