--- conflicted
+++ resolved
@@ -13,14 +13,10 @@
 } from "~src/common/access-control/interfaces/IEnhancedAccessControl.sol";
 import {IRegistry} from "~src/common/registry/interfaces/IRegistry.sol";
 import {RegistryRolesLib} from "~src/common/registry/libraries/RegistryRolesLib.sol";
+import {PermissionedRegistry} from "~src/common/registry/PermissionedRegistry.sol";
 import {RegistryDatastore} from "~src/common/registry/RegistryDatastore.sol";
 import {SimpleRegistryMetadata} from "~src/common/registry/SimpleRegistryMetadata.sol";
-<<<<<<< HEAD
-import {MockHCAFactoryBasic} from "~src/mocks/MockHCAFactoryBasic.sol";
-import {MockPermissionedRegistry} from "~test/mocks/MockPermissionedRegistry.sol";
-=======
-import {PermissionedRegistry} from "~src/common/registry/PermissionedRegistry.sol";
->>>>>>> 455bb6fb
+import {MockHCAFactoryBasic} from "~test/mocks/MockHCAFactoryBasic.sol";
 
 contract RootRegistryTest is Test, ERC1155Holder {
     event TransferSingle(
@@ -39,12 +35,8 @@
     );
 
     RegistryDatastore datastore;
-<<<<<<< HEAD
-    MockPermissionedRegistry registry;
+    PermissionedRegistry registry;
     MockHCAFactoryBasic hcaFactory;
-=======
-    PermissionedRegistry registry;
->>>>>>> 455bb6fb
     SimpleRegistryMetadata metadata;
 
     // Hardcoded role constants
@@ -68,17 +60,13 @@
         metadata = new SimpleRegistryMetadata(hcaFactory);
         // Use the valid ALL_ROLES value for deployer roles
         uint256 deployerRoles = EACBaseRolesLib.ALL_ROLES;
-<<<<<<< HEAD
-        registry = new MockPermissionedRegistry(
+        registry = new PermissionedRegistry(
             datastore,
             hcaFactory,
             metadata,
             address(this),
             deployerRoles
         );
-=======
-        registry = new PermissionedRegistry(datastore, metadata, address(this), deployerRoles);
->>>>>>> 455bb6fb
         metadata.grantRootRoles(RegistryRolesLib.ROLE_REGISTRAR, address(registry));
     }
 
