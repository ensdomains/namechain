--- conflicted
+++ resolved
@@ -6,26 +6,23 @@
 import {Test} from "forge-std/Test.sol";
 import {Vm} from "forge-std/Vm.sol";
 
+import {IERC1155} from "@openzeppelin/contracts/token/ERC1155/IERC1155.sol";
 import {ERC1155Holder} from "@openzeppelin/contracts/token/ERC1155/utils/ERC1155Holder.sol";
 
 import {EACBaseRolesLib} from "~src/common/access-control/EnhancedAccessControl.sol";
-import {
-    IEnhancedAccessControl
-} from "~src/common/access-control/interfaces/IEnhancedAccessControl.sol";
-<<<<<<< HEAD
-
-import {IERC1155} from "@openzeppelin/contracts/token/ERC1155/IERC1155.sol";
-=======
->>>>>>> 455bb6fb
-import {IRegistry} from "~src/common/registry/interfaces/IRegistry.sol";
 import {IRegistryDatastore} from "~src/common/registry/interfaces/IRegistryDatastore.sol";
 import {IRegistryMetadata} from "~src/common/registry/interfaces/IRegistryMetadata.sol";
-import {IStandardRegistry} from "~src/common/registry/interfaces/IStandardRegistry.sol";
-import {ITokenObserver} from "~src/common/registry/interfaces/ITokenObserver.sol";
 import {RegistryRolesLib} from "~src/common/registry/libraries/RegistryRolesLib.sol";
 import {RegistryDatastore} from "~src/common/registry/RegistryDatastore.sol";
 import {SimpleRegistryMetadata} from "~src/common/registry/SimpleRegistryMetadata.sol";
 import {LibLabel} from "~src/common/utils/LibLabel.sol";
+import {
+    IPermissionedRegistry,
+    IEnhancedAccessControl,
+    IRegistry,
+    IStandardRegistry,
+    ITokenObserver
+} from "~src/common/registry/PermissionedRegistry.sol";
 import {MockPermissionedRegistry} from "~test/mocks/MockPermissionedRegistry.sol";
 
 contract PermissionedRegistryTest is Test, ERC1155Holder {
@@ -56,8 +53,13 @@
     uint256 constant NO_ROLES_ROLE_BITMAP = 0;
 
     address user1 = makeAddr("user1");
-
-    // all roles
+    address user2 = makeAddr("user2");
+    address user3 = makeAddr("user3");
+
+    string testLabel = "test";
+    address testResolver = makeAddr("resolver");
+    IRegistry testRegistry = IRegistry(makeAddr("registry"));
+
     uint256 deployerRoles = EACBaseRolesLib.ALL_ROLES;
 
     function setUp() public {
@@ -69,27 +71,24 @@
     }
 
     function test_constructor_sets_roles() public view {
-        uint256 expectedRoles = deployerRoles;
-        assertTrue(registry.hasRoles(registry.ROOT_RESOURCE(), expectedRoles, address(this)));
+        assertTrue(registry.hasRootRoles(deployerRoles, address(this)));
     }
 
     function test_Revert_register_without_registrar_role() public {
-        address nonRegistrar = makeAddr("nonRegistrar");
-
         vm.expectRevert(
             abi.encodeWithSelector(
                 IEnhancedAccessControl.EACUnauthorizedAccountRoles.selector,
                 registry.ROOT_RESOURCE(),
                 RegistryRolesLib.ROLE_REGISTRAR,
-                nonRegistrar
-            )
-        );
-        vm.prank(nonRegistrar);
+                user1
+            )
+        );
+        vm.prank(user1);
         registry.register(
-            "test2",
-            address(this),
-            registry,
-            address(0),
+            testLabel,
+            user1,
+            testRegistry,
+            testResolver,
             DEFAULT_ROLE_BITMAP,
             _after(86400)
         );
@@ -529,158 +528,114 @@
         registry.renew(tokenId, newExpiry);
     }
 
-    function test_burn() public {
-        uint256 roleBitmap = DEFAULT_ROLE_BITMAP | RegistryRolesLib.ROLE_BURN;
-        uint256 tokenId = registry.register(
-            "test2",
-            address(this),
-            registry,
-            address(0),
-            roleBitmap,
-            _after(86400)
-        );
-        registry.burn(tokenId);
+    function test_unregister() external {
+        uint256 tokenId = registry.register(
+            testLabel,
+            user1,
+            testRegistry,
+            testResolver,
+            EACBaseRolesLib.ALL_ROLES,
+            _after(86400)
+        );
+        vm.expectEmit(true, false, false, true);
+        emit IRegistry.ExpiryUpdate(tokenId, 0, user1);
+        vm.prank(user1);
+        registry.unregister(tokenId);
+
         vm.assertEq(registry.ownerOf(tokenId), address(0), "owner");
-        vm.assertEq(address(registry.getSubregistry("test2")), address(0), "registry");
-        vm.assertEq(registry.latestOwnerOf(tokenId), address(0), "latest"); // does not survive burn
-    }
-
-    function test_burn_revokes_roles() public {
-        uint256 roleBitmap = DEFAULT_ROLE_BITMAP | RegistryRolesLib.ROLE_BURN;
-        uint256 tokenId = registry.register(
-            "test2",
-            user1,
-            registry,
-            address(0),
-            roleBitmap,
-            _after(86400)
-        );
-
-        // Verify roles before burning
-        assertTrue(
-            registry.hasRoles(
-                registry.getResource(tokenId),
-                RegistryRolesLib.ROLE_SET_SUBREGISTRY,
-                user1
-            )
-        );
-        assertTrue(
-            registry.hasRoles(
-                registry.getResource(tokenId),
-                RegistryRolesLib.ROLE_SET_RESOLVER,
-                user1
-            )
-        );
-
-        vm.prank(user1);
-        registry.burn(tokenId);
-
-        // Verify roles are revoked after burning
+        vm.assertEq(registry.getResolver(testLabel), address(0), "getResolver");
+        vm.assertEq(address(registry.getSubregistry(testLabel)), address(0), "getRegistry");
+
+        vm.assertEq(registry.latestOwnerOf(tokenId), user1, "latest");
+        IRegistryDatastore.Entry memory entry = registry.getEntry(tokenId);
+        vm.assertEq(entry.expiry, 0, "expiry");
+        vm.assertEq(entry.resolver, testResolver, "resolver");
+        vm.assertEq(address(entry.subregistry), address(testRegistry), "registry");
+
         assertFalse(
-            registry.hasRoles(
-                registry.getResource(tokenId),
-                RegistryRolesLib.ROLE_SET_SUBREGISTRY,
-                user1
-            )
-        );
-        assertFalse(
-            registry.hasRoles(
-                registry.getResource(tokenId),
-                RegistryRolesLib.ROLE_SET_RESOLVER,
-                user1
-            )
-        );
-    }
-
-    function test_burn_emits_event() public {
-        uint256 roleBitmap = DEFAULT_ROLE_BITMAP | RegistryRolesLib.ROLE_BURN;
-        uint256 tokenId = registry.register(
-            "test2",
-            address(this),
-            registry,
-            address(0),
-            roleBitmap,
-            _after(100)
-        );
-
-        vm.expectEmit(true, false, false, true);
-        emit IERC1155.TransferSingle(address(this), address(this), address(0), tokenId, 1);
-        registry.burn(tokenId);
-    }
-
-    function test_Revert_cannot_burn_without_role() public {
-        uint256 tokenId = registry.register(
-            "test2",
-            address(1),
-            registry,
-            address(0),
-            DEFAULT_ROLE_BITMAP,
-            _after(86400)
-        );
-
+            registry.hasRoles(registry.getResource(tokenId), EACBaseRolesLib.ALL_ROLES, user1),
+            "roles"
+        );
+    }
+
+    function test_unregister_admin() external {
+        uint256 tokenId = registry.register(
+            testLabel,
+            user1,
+            testRegistry,
+            testResolver,
+            DEFAULT_ROLE_BITMAP,
+            _after(86400)
+        );
+        registry.unregister(tokenId);
+    }
+
+    function test_unregister_noRole() public {
+        uint256 tokenId = registry.register(
+            testLabel,
+            user1,
+            testRegistry,
+            testResolver,
+            DEFAULT_ROLE_BITMAP,
+            _after(86400)
+        );
         vm.expectRevert(
             abi.encodeWithSelector(
                 IEnhancedAccessControl.EACUnauthorizedAccountRoles.selector,
                 registry.getResource(tokenId),
-                RegistryRolesLib.ROLE_BURN,
-                address(2)
-            )
-        );
-        vm.prank(address(2));
-        registry.burn(tokenId);
-
-        vm.assertEq(registry.ownerOf(tokenId), address(1));
-        vm.assertEq(address(registry.getSubregistry("test2")), address(registry));
+                RegistryRolesLib.ROLE_UNREGISTER,
+                user1
+            )
+        );
+        vm.prank(user1);
+        registry.unregister(tokenId);
     }
 
     function test_expired_name_has_no_owner() public {
-        address user = makeAddr("user");
-        uint256 tokenId = registry.register(
-            "test2",
-            user,
-            registry,
-            address(0),
-            DEFAULT_ROLE_BITMAP,
-            _after(100)
-        );
-        vm.warp(_after(101));
+        uint64 expiry = _after(100);
+        uint256 tokenId = registry.register(
+            testLabel,
+            user1,
+            testRegistry,
+            testResolver,
+            DEFAULT_ROLE_BITMAP,
+            expiry
+        );
+        vm.warp(expiry + 1);
         assertEq(registry.ownerOf(tokenId), address(0), "owner");
-        assertEq(registry.latestOwnerOf(tokenId), user, "latest");
+        assertEq(registry.latestOwnerOf(tokenId), user1, "latest");
+        assertEq(registry.getResolver(testLabel), address(0), "resolver");
+        assertEq(address(registry.getSubregistry(testLabel)), address(0), "registry");
     }
 
     function test_expired_name_can_be_reregistered() public {
-        string memory label = "test2";
-        address user = makeAddr("user");
-        uint256 tokenId = registry.register(
-            label,
-            user,
-            registry,
-            address(0),
-            DEFAULT_ROLE_BITMAP,
-            _after(100)
-        );
-        assertEq(registry.ownerOf(tokenId), user, "owner0");
-        vm.warp(_after(101));
+        uint64 expiry = _after(100);
+        uint256 tokenId = registry.register(
+            testLabel,
+            user1,
+            testRegistry,
+            testResolver,
+            DEFAULT_ROLE_BITMAP,
+            expiry
+        );
+        assertEq(registry.ownerOf(tokenId), user1, "owner0");
+        vm.warp(expiry + 1);
         assertEq(registry.ownerOf(tokenId), address(0), "owner1");
-        assertEq(registry.latestOwnerOf(tokenId), user, "latest");
-        address newUser = makeAddr("newUser");
         uint256 newTokenId = registry.register(
-            label,
-            newUser,
-            registry,
-            address(0),
-            DEFAULT_ROLE_BITMAP,
-            _after(100)
-        );
-        assertEq(registry.ownerOf(newTokenId), newUser, "owner2");
+            testLabel,
+            user2,
+            testRegistry,
+            testResolver,
+            DEFAULT_ROLE_BITMAP,
+            _after(100)
+        );
+        assertEq(registry.ownerOf(newTokenId), user2, "owner2");
 
         // The new token ID should be different from the old one
-        assertNotEq(tokenId, newTokenId, "New token ID should be different");
+        assertNotEq(tokenId, newTokenId, "regeneration");
 
         // Both should have the same canonical ID but different token version
-        uint256 originalCanonicalId = registry.getResource(tokenId);
-        uint256 newCanonicalId = registry.getResource(newTokenId);
-        assertEq(originalCanonicalId, newCanonicalId, "Canonical IDs should be the same");
+        assertEq(registry.getResource(tokenId), registry.getResource(newTokenId), "resource");
 
         assertEq(
             _tokenVersionId(newTokenId),
@@ -691,7 +646,7 @@
 
     function test_expired_name_returns_zero_subregistry() public {
         registry.register(
-            "test2",
+            testLabel,
             address(this),
             registry,
             address(0),
@@ -1044,9 +999,6 @@
     }
 
     function test_register_send_to_null_expire_reregister_fresh_acl() public {
-        address user2 = makeAddr("user2");
-        address user3 = makeAddr("user3");
-
         // Register a name initially with transfer admin role
         uint256 roleBitmapWithTransfer = DEFAULT_ROLE_BITMAP |
             RegistryRolesLib.ROLE_CAN_TRANSFER_ADMIN;
@@ -1313,222 +1265,103 @@
         registry.setTokenObserver(tokenId, observer);
     }
 
-    function test_Revert_setSubregistry_when_token_expired() public {
-        uint256 tokenId = registry.register(
-            "test2",
-            address(this),
-            registry,
-            address(0),
-            DEFAULT_ROLE_BITMAP,
-            _after(100)
-        );
-
-        vm.warp(_after(101));
-
+    function test_setSubregistry() external {
+        uint256 tokenId = registry.register(
+            testLabel,
+            user1,
+            testRegistry,
+            testResolver,
+            RegistryRolesLib.ROLE_SET_SUBREGISTRY,
+            _after(100)
+        );
+        address newRegistry = makeAddr("new");
+        vm.expectEmit(true, false, false, true);
+        emit IRegistry.SubregistryUpdate(tokenId, IRegistry(newRegistry));
+        vm.prank(user1);
+        registry.setSubregistry(tokenId, IRegistry(newRegistry));
+        assertEq(address(registry.getSubregistry(testLabel)), newRegistry);
+    }
+
+    function test_setSubregistry_expired() external {
+        uint64 expiry = _after(100);
+        uint256 tokenId = registry.register(
+            testLabel,
+            user1,
+            testRegistry,
+            testResolver,
+            EACBaseRolesLib.ALL_ROLES,
+            expiry
+        );
+        vm.warp(expiry + 1);
         vm.expectRevert(abi.encodeWithSelector(IStandardRegistry.NameExpired.selector, tokenId));
-        registry.setSubregistry(tokenId, IRegistry(address(this)));
-    }
-
-    function test_Revert_setResolver_when_token_expired() public {
-        uint256 tokenId = registry.register(
-            "test2",
-            address(this),
-            registry,
-            address(0),
-            DEFAULT_ROLE_BITMAP,
-            _after(100)
-        );
-
-        vm.warp(_after(101));
-
+        vm.prank(user1);
+        registry.setSubregistry(tokenId, testRegistry);
+    }
+
+    function test_setResolver() external {
+        uint256 tokenId = registry.register(
+            testLabel,
+            user1,
+            testRegistry,
+            testResolver,
+            RegistryRolesLib.ROLE_SET_RESOLVER,
+            _after(100)
+        );
+        address newResolver = makeAddr("new");
+        vm.expectEmit(true, false, false, true);
+        emit IRegistry.ResolverUpdate(tokenId, newResolver);
+        vm.prank(user1);
+        registry.setResolver(tokenId, newResolver);
+        assertEq(registry.getResolver(testLabel), newResolver);
+    }
+
+    function test_setResolver_expired() external {
+        uint64 expiry = _after(100);
+        uint256 tokenId = registry.register(
+            testLabel,
+            user1,
+            testRegistry,
+            testResolver,
+            EACBaseRolesLib.ALL_ROLES,
+            expiry
+        );
+        vm.warp(expiry + 1);
         vm.expectRevert(abi.encodeWithSelector(IStandardRegistry.NameExpired.selector, tokenId));
-        registry.setResolver(tokenId, address(this));
-    }
-
-    function test_Revert_setTokenObserver_without_role_when_expired() public {
-        uint256 tokenId = registry.register(
-            "test2",
-            user1,
-            registry,
-            address(0),
+        vm.prank(user1);
+        registry.setResolver(tokenId, testResolver);
+    }
+
+    function test_setTokenObserver() public {
+        uint256 tokenId = registry.register(
+            testLabel,
+            user1,
+            testRegistry,
+            testResolver,
+            RegistryRolesLib.ROLE_SET_TOKEN_OBSERVER,
+            _after(100)
+        );
+        address newObserver = makeAddr("new");
+        vm.expectEmit(true, false, false, true);
+        emit IPermissionedRegistry.TokenObserverSet(tokenId, ITokenObserver(newObserver));
+        vm.prank(user1);
+        registry.setTokenObserver(tokenId, ITokenObserver(newObserver));
+        assertEq(address(registry.getTokenObserver(tokenId)), newObserver);
+    }
+
+    function test_setTokenObserver_expired() public {
+        uint64 expiry = _after(100);
+        uint256 tokenId = registry.register(
+            testLabel,
+            user1,
+            testRegistry,
+            testResolver,
             NO_ROLES_ROLE_BITMAP,
-            _after(100)
-        );
-
-        vm.warp(_after(101));
-
-        vm.expectRevert(
-            abi.encodeWithSelector(
-                IEnhancedAccessControl.EACUnauthorizedAccountRoles.selector,
-                registry.getResource(tokenId),
-                RegistryRolesLib.ROLE_SET_TOKEN_OBSERVER,
-                user1
-            )
-        );
+            expiry
+        );
+        vm.warp(expiry + 1);
+        vm.expectRevert(abi.encodeWithSelector(IStandardRegistry.NameExpired.selector, tokenId));
         vm.prank(user1);
         registry.setTokenObserver(tokenId, observer);
-    }
-
-    function test_Revert_setSubregistry_without_role_when_expired() public {
-        uint256 tokenId = registry.register(
-            "test2",
-            user1,
-            registry,
-            address(0),
-            NO_ROLES_ROLE_BITMAP,
-            _after(100)
-        );
-
-        vm.warp(_after(101));
-
-        vm.expectRevert(
-            abi.encodeWithSelector(
-                IEnhancedAccessControl.EACUnauthorizedAccountRoles.selector,
-                registry.getResource(tokenId),
-                RegistryRolesLib.ROLE_SET_SUBREGISTRY,
-                user1
-            )
-        );
-        vm.prank(user1);
-        registry.setSubregistry(tokenId, IRegistry(address(this)));
-    }
-
-    function test_Revert_setResolver_without_role_when_expired() public {
-        uint256 tokenId = registry.register(
-            "test2",
-            user1,
-            registry,
-            address(0),
-            NO_ROLES_ROLE_BITMAP,
-            _after(100)
-        );
-
-        vm.warp(_after(101));
-
-        vm.expectRevert(
-            abi.encodeWithSelector(
-                IEnhancedAccessControl.EACUnauthorizedAccountRoles.selector,
-                registry.getResource(tokenId),
-                RegistryRolesLib.ROLE_SET_RESOLVER,
-                user1
-            )
-        );
-        vm.prank(user1);
-        registry.setResolver(tokenId, address(this));
-    }
-
-    function test_setTokenObserver_with_role_when_not_expired() public {
-        uint256 tokenId = registry.register(
-            "test2",
-            user1,
-            registry,
-            address(0),
-            RegistryRolesLib.ROLE_SET_TOKEN_OBSERVER,
-            _after(100)
-        );
-
-        vm.prank(user1);
-        registry.setTokenObserver(tokenId, observer);
-
-        assertEq(address(registry.getTokenObserver(tokenId)), address(observer));
-    }
-
-    function test_setSubregistry_with_role_when_not_expired() public {
-        uint256 tokenId = registry.register(
-            "test2",
-            user1,
-            registry,
-            address(0),
-            RegistryRolesLib.ROLE_SET_SUBREGISTRY,
-            _after(100)
-        );
-
-        vm.prank(user1);
-        registry.setSubregistry(tokenId, IRegistry(address(this)));
-
-        assertEq(address(registry.getSubregistry("test2")), address(this));
-    }
-
-    function test_setResolver_with_role_when_not_expired() public {
-        uint256 tokenId = registry.register(
-            "test2",
-            user1,
-            registry,
-            address(0),
-            RegistryRolesLib.ROLE_SET_RESOLVER,
-            _after(100)
-        );
-
-        vm.prank(user1);
-        registry.setResolver(tokenId, address(this));
-
-        assertEq(registry.getResolver("test2"), address(this));
-    }
-
-    function test_Revert_setTokenObserver_without_role_when_not_expired() public {
-        uint256 tokenId = registry.register(
-            "test2",
-            user1,
-            registry,
-            address(0),
-            NO_ROLES_ROLE_BITMAP,
-            _after(100)
-        );
-
-        vm.expectRevert(
-            abi.encodeWithSelector(
-                IEnhancedAccessControl.EACUnauthorizedAccountRoles.selector,
-                registry.getResource(tokenId),
-                RegistryRolesLib.ROLE_SET_TOKEN_OBSERVER,
-                user1
-            )
-        );
-        vm.prank(user1);
-        registry.setTokenObserver(tokenId, observer);
-    }
-
-    function test_Revert_setSubregistry_without_role_when_not_expired() public {
-        uint256 tokenId = registry.register(
-            "test2",
-            user1,
-            registry,
-            address(0),
-            NO_ROLES_ROLE_BITMAP,
-            _after(100)
-        );
-
-        vm.expectRevert(
-            abi.encodeWithSelector(
-                IEnhancedAccessControl.EACUnauthorizedAccountRoles.selector,
-                registry.getResource(tokenId),
-                RegistryRolesLib.ROLE_SET_SUBREGISTRY,
-                user1
-            )
-        );
-        vm.prank(user1);
-        registry.setSubregistry(tokenId, IRegistry(address(this)));
-    }
-
-    function test_Revert_setResolver_without_role_when_not_expired() public {
-        uint256 tokenId = registry.register(
-            "test2",
-            user1,
-            registry,
-            address(0),
-            NO_ROLES_ROLE_BITMAP,
-            _after(100)
-        );
-
-        vm.expectRevert(
-            abi.encodeWithSelector(
-                IEnhancedAccessControl.EACUnauthorizedAccountRoles.selector,
-                registry.getResource(tokenId),
-                RegistryRolesLib.ROLE_SET_RESOLVER,
-                user1
-            )
-        );
-        vm.prank(user1);
-        registry.setResolver(tokenId, address(this));
     }
 
     function test_token_regeneration_on_role_grant() public {
@@ -1547,7 +1380,6 @@
         uint256 resourceId = registry.getResource(tokenId);
 
         // Grant a new role to another user
-        address user2 = makeAddr("user2");
 
         vm.recordLogs();
         registry.grantRoles(resourceId, RegistryRolesLib.ROLE_RENEW, user2);
@@ -1605,7 +1437,6 @@
         uint256 resourceId = registry.getResource(tokenId);
 
         // Grant a role to another user first
-        address user2 = makeAddr("user2");
         registry.grantRoles(resourceId, RegistryRolesLib.ROLE_RENEW, user2);
 
         // Get the new token ID after first regeneration
@@ -1679,7 +1510,6 @@
         uint256 intermediateTokenId = registry.getTokenId(resourceId);
 
         // grant a role to another user, triggering another regeneration
-        address user2 = makeAddr("user2");
         registry.grantRoles(resourceId, RegistryRolesLib.ROLE_RENEW, user2);
 
         // Get the final token ID
@@ -1753,9 +1583,6 @@
         );
 
         // Grant the same role to additional users
-        address user2 = makeAddr("user2");
-        address user3 = makeAddr("user3");
-
         uint256 resourceId = registry.getResource(tokenId);
         registry.grantRoles(resourceId, RegistryRolesLib.ROLE_SET_RESOLVER, user2);
         registry.grantRoles(resourceId, RegistryRolesLib.ROLE_SET_RESOLVER, user3);
@@ -1799,9 +1626,6 @@
         );
 
         // Grant additional roles to different users
-        address user2 = makeAddr("user2");
-        address user3 = makeAddr("user3");
-
         uint256 resourceId = registry.getResource(tokenId);
         registry.grantRoles(resourceId, RegistryRolesLib.ROLE_SET_RESOLVER, user2);
         registry.grantRoles(resourceId, RegistryRolesLib.ROLE_RENEW, user2);
@@ -1835,7 +1659,7 @@
         // Query for multiple roles where only SET_RESOLVER has assignees
         uint256 queryBitmap = RegistryRolesLib.ROLE_SET_RESOLVER |
             RegistryRolesLib.ROLE_RENEW |
-            RegistryRolesLib.ROLE_BURN;
+            RegistryRolesLib.ROLE_UNREGISTER;
         (uint256 counts, ) = registry.getAssigneeCount(tokenId, queryBitmap);
 
         // Only SET_RESOLVER should have 1 assignee
@@ -1873,9 +1697,6 @@
             _after(86400)
         );
 
-        address user2 = makeAddr("user2");
-        address user3 = makeAddr("user3");
-
         uint256 resourceId = registry.getResource(tokenId);
 
         // Grant overlapping roles
@@ -1886,7 +1707,7 @@
         );
         registry.grantRoles(
             resourceId,
-            RegistryRolesLib.ROLE_RENEW | RegistryRolesLib.ROLE_BURN,
+            RegistryRolesLib.ROLE_RENEW | RegistryRolesLib.ROLE_UNREGISTER,
             user3
         );
 
@@ -1896,7 +1717,7 @@
         // Query for all three roles
         uint256 queryBitmap = RegistryRolesLib.ROLE_SET_RESOLVER |
             RegistryRolesLib.ROLE_RENEW |
-            RegistryRolesLib.ROLE_BURN;
+            RegistryRolesLib.ROLE_UNREGISTER;
         (uint256 counts, ) = registry.getAssigneeCount(currentTokenId, queryBitmap);
 
         // user1: SET_RESOLVER
@@ -1904,10 +1725,10 @@
         // user3: RENEW, BURN
         // SET_RESOLVER: 2 assignees -> 2 at bit position of ROLE_SET_RESOLVER
         // RENEW: 2 assignees -> 2 at bit position of ROLE_RENEW
-        // BURN: 1 assignee -> 1 at bit position of ROLE_BURN
+        // BURN: 1 assignee -> 1 at bit position of ROLE_UNREGISTER
         uint256 expectedCount = (2 * RegistryRolesLib.ROLE_SET_RESOLVER) |
             (2 * RegistryRolesLib.ROLE_RENEW) |
-            (1 * RegistryRolesLib.ROLE_BURN);
+            (1 * RegistryRolesLib.ROLE_UNREGISTER);
         assertEq(counts, expectedCount, "Should have correct counts for all roles");
     }
 
@@ -1921,7 +1742,6 @@
             _after(86400)
         );
 
-        address user2 = makeAddr("user2");
         uint256 resourceId = registry.getResource(tokenId);
 
         // Grant role to user2
@@ -2044,7 +1864,7 @@
         );
 
         // Use a role that doesn't exist in the registry roles
-        uint256 nonexistentRole = RegistryRolesLib.ROLE_BURN; // Use BURN role which won't be assigned during default registration
+        uint256 nonexistentRole = RegistryRolesLib.ROLE_UNREGISTER; // Use BURN role which won't be assigned during default registration
         (uint256 counts, ) = registry.getAssigneeCount(tokenId, nonexistentRole);
 
         assertEq(counts, 0, "Should have 0 counts for nonexistent role");
@@ -2156,7 +1976,6 @@
         uint32 initialTokenVersionId = _tokenVersionId(tokenId);
 
         // Grant a role to trigger regeneration
-        address user2 = makeAddr("user2");
         registry.grantRoles(resourceId, RegistryRolesLib.ROLE_RENEW, user2);
 
         // Get the new token ID
@@ -2184,10 +2003,6 @@
 
         uint256 resourceId = registry.getResource(tokenId);
         uint32 initialTokenVersionId = _tokenVersionId(tokenId);
-
-        // Perform multiple role operations to trigger multiple regenerations
-        address user2 = makeAddr("multiUser2");
-        address user3 = makeAddr("multiUser3");
 
         // First regeneration
         registry.grantRoles(resourceId, RegistryRolesLib.ROLE_RENEW, user2);
@@ -2195,7 +2010,7 @@
         uint32 tokenVersionId1 = _tokenVersionId(tokenId1);
 
         // Second regeneration
-        registry.grantRoles(resourceId, RegistryRolesLib.ROLE_BURN, user3);
+        registry.grantRoles(resourceId, RegistryRolesLib.ROLE_UNREGISTER, user3);
         uint256 tokenId2 = registry.getTokenId(resourceId);
         uint32 tokenVersionId2 = _tokenVersionId(tokenId2);
 
@@ -2236,9 +2051,8 @@
         uint256 resourceId = registry.getResource(tokenId);
 
         // Trigger some regenerations to increment version
-        address user2 = makeAddr("expiryUser2");
         registry.grantRoles(resourceId, RegistryRolesLib.ROLE_RENEW, user2);
-        registry.grantRoles(resourceId, RegistryRolesLib.ROLE_BURN, user2);
+        registry.grantRoles(resourceId, RegistryRolesLib.ROLE_UNREGISTER, user2);
 
         uint256 preExpiryTokenId = registry.getTokenId(resourceId);
         uint32 preExpiryTokenVersionId = _tokenVersionId(preExpiryTokenId);
@@ -2328,14 +2142,12 @@
 
         // Trigger regeneration to get non-zero version
         uint256 resourceId = registry.getResource(tokenId);
-        address user2 = makeAddr("transferUser2");
         registry.grantRoles(resourceId, RegistryRolesLib.ROLE_RENEW, user2);
 
         uint256 regeneratedTokenId = registry.getTokenId(resourceId);
         uint32 preTransferTokenVersionId = _tokenVersionId(regeneratedTokenId);
 
         // Transfer the token
-        address user3 = makeAddr("transferUser3");
         vm.prank(user1);
         registry.safeTransferFrom(user1, user3, regeneratedTokenId, 1, "");
 
@@ -2492,7 +2304,6 @@
 
         // Trigger regeneration
         uint256 resourceId = registry.getResource(registeredTokenId);
-        address user2 = makeAddr("namedataUser2");
         registry.grantRoles(resourceId, RegistryRolesLib.ROLE_RENEW, user2);
 
         // Get current token ID after regeneration
@@ -2535,8 +2346,6 @@
             _after(86400)
         );
 
-        address user2 = makeAddr("user2");
-
         // Transfer should succeed
         vm.prank(user1);
         registry.safeTransferFrom(user1, user2, tokenId, 1, "");
@@ -2554,8 +2363,6 @@
             DEFAULT_ROLE_BITMAP,
             _after(86400)
         );
-
-        address user2 = makeAddr("user2");
 
         // Transfer should revert
         vm.expectRevert(
@@ -2578,9 +2385,6 @@
             _after(86400)
         );
         uint256 resource = registry.getResource(tokenId);
-
-        address user2 = makeAddr("user2");
-        address user3 = makeAddr("user3");
 
         // First transfer should succeed
         vm.prank(user1);
@@ -2620,8 +2424,6 @@
             _after(86400)
         );
 
-        address user2 = makeAddr("user2");
-
         uint256[] memory tokenIds = new uint256[](2);
         tokenIds[0] = tokenId1;
         tokenIds[1] = tokenId2;
@@ -2638,22 +2440,18 @@
         registry.safeBatchTransferFrom(user1, user2, tokenIds, amounts, "");
     }
 
-    function test_burn_does_not_require_role_can_transfer_admin() public {
-        // Register a name without ROLE_CAN_TRANSFER_ADMIN but with ROLE_BURN
-        uint256 roleBitmapWithBurn = DEFAULT_ROLE_BITMAP | RegistryRolesLib.ROLE_BURN;
-        uint256 tokenId = registry.register(
-            "burntest",
-            user1,
-            registry,
-            address(0),
-            roleBitmapWithBurn,
-            _after(86400)
-        );
-
-        // Burn should succeed even without ROLE_CAN_TRANSFER_ADMIN
+    function test_unregister_does_not_require_role_can_transfer_admin() public {
+        // Register a name without ROLE_CAN_TRANSFER_ADMIN but with ROLE_UNREGISTER
+        uint256 tokenId = registry.register(
+            testLabel,
+            user1,
+            testRegistry,
+            testResolver,
+            RegistryRolesLib.ROLE_UNREGISTER,
+            _after(86400)
+        );
         vm.prank(user1);
-        registry.burn(tokenId);
-
+        registry.unregister(tokenId);
         assertEq(registry.ownerOf(tokenId), address(0));
     }
 
@@ -2704,18 +2502,15 @@
             _after(86400)
         );
 
-        address operator = makeAddr("operator");
-        address user2 = makeAddr("user2");
-
         // Approve operator
         vm.prank(user1);
-        registry.setApprovalForAll(operator, true);
+        registry.setApprovalForAll(user2, true);
 
         // Operator should not be able to transfer without ROLE_CAN_TRANSFER_ADMIN on the owner
         vm.expectRevert(
             abi.encodeWithSelector(IStandardRegistry.TransferDisallowed.selector, tokenId, user1)
         );
-        vm.prank(operator);
+        vm.prank(user2);
         registry.safeTransferFrom(user1, user2, tokenId, 1, "");
     }
 
