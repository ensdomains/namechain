--- conflicted
+++ resolved
@@ -55,15 +55,10 @@
   ]);
   const verifiableFactory =
     await network.viem.deployContract("VerifiableFactory");
-<<<<<<< HEAD
-  const dedicatedResolverImpl = await network.viem.deployContract(
+  const dedicatedResolver = await network.viem.deployContract(
     "DedicatedResolver",
     [hcaFactory.address],
   );
-=======
-  const dedicatedResolver =
-    await network.viem.deployContract("DedicatedResolver");
->>>>>>> ec05ba7b
   return {
     network,
     publicClient,
