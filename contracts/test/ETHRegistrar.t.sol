--- conflicted
+++ resolved
@@ -16,28 +16,7 @@
 import "../src/common/EnhancedAccessControl.sol";
 import "../src/common/NameUtils.sol";
 import {Vm} from "forge-std/Vm.sol";
-<<<<<<< HEAD
-=======
 import {TestUtils} from "./utils/TestUtils.sol";
-
-contract MockPriceOracle is IPriceOracle {
-    uint256 public basePrice;
-    uint256 public premiumPrice;
-
-    constructor(uint256 _basePrice, uint256 _premiumPrice) {
-        basePrice = _basePrice;
-        premiumPrice = _premiumPrice;
-    }
-
-    function price(
-        string calldata /*name*/,
-        uint256 /*expires*/,
-        uint256 /*duration*/
-    ) external view returns (Price memory) {
-        return Price(basePrice, premiumPrice);
-    }
-}
->>>>>>> a14e8ce3
 
 contract TestETHRegistrar is Test, ERC1155Holder {
     RegistryDatastore datastore;
