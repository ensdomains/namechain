--- conflicted
+++ resolved
@@ -15,71 +15,7 @@
 import {ETHRegistrar, IETHRegistrar, IRegistry, REGISTRATION_ROLE_BITMAP, ROLE_SET_ORACLE} from "../src/L2/ETHRegistrar.sol";
 import {EnhancedAccessControl, IEnhancedAccessControl, LibEACBaseRoles} from "../src/common/EnhancedAccessControl.sol";
 import {LibRegistryRoles} from "../src/common/LibRegistryRoles.sol";
-import {NameUtils} from "../src/common/NameUtils.sol";
-import {StandardPricing} from "./StandardPricing.sol";
-
-contract TestETHRegistrar is Test {
-    PermissionedRegistry ethRegistry;
-
-    StandardRentPriceOracle rentPriceOracle;
-    ETHRegistrar ethRegistrar;
-
-    MockERC20 tokenUSDC;
-    MockERC20 tokenDAI;
-    MockERC20Blacklist tokenBlack;
-
-    address user = makeAddr("user");
-    address beneficiary = makeAddr("beneficiary");
-
-    function setUp() external {
-        ethRegistry = new PermissionedRegistry(
-            new RegistryDatastore(),
-            new SimpleRegistryMetadata(),
-            address(this),
-            LibEACBaseRoles.ALL_ROLES
-        );
-
-        tokenUSDC = new MockERC20("USDC", 6);
-        tokenDAI = new MockERC20("DAI", 18);
-        tokenBlack = new MockERC20Blacklist();
-
-        PaymentRatio[] memory paymentRatios = new PaymentRatio[](3);
-        paymentRatios[0] = StandardPricing.ratioFromStable(tokenUSDC);
-        paymentRatios[1] = StandardPricing.ratioFromStable(tokenDAI);
-        paymentRatios[2] = StandardPricing.ratioFromStable(tokenBlack);
-
-        rentPriceOracle = new StandardRentPriceOracle(
-            address(this),
-            ethRegistry,
-            StandardPricing.getBaseRates(),
-            StandardPricing.PREMIUM_PRICE_INITIAL,
-            StandardPricing.PREMIUM_HALVING_PERIOD,
-            StandardPricing.PREMIUM_PERIOD,
-            paymentRatios
-        );
-
-        ethRegistrar = new ETHRegistrar(
-            ethRegistry,
-            beneficiary,
-            1 minutes, // minCommitmentAge
-            1 days, // maxCommitmentAge
-            28 days, // minRegisterDuration
-            rentPriceOracle
-        );
-
-        ethRegistry.grantRootRoles(
-            LibRegistryRoles.ROLE_REGISTRAR | LibRegistryRoles.ROLE_RENEW,
-            address(ethRegistrar)
-        );
-
-        for (uint256 i; i < paymentRatios.length; i++) {
-            MockERC20 token = MockERC20(address(paymentRatios[i].token));
-            token.mint(user, 1e9 * 10 ** token.decimals());
-            vm.prank(user);
-            token.approve(address(ethRegistrar), type(uint256).max);
-        }
-
-<<<<<<< HEAD
+
 contract TestETHRegistrar is Test, ERC1155Holder {
     RegistryDatastore datastore;
     MockPermissionedRegistry registry;
@@ -289,757 +225,6 @@
         assertEq(commitment, expectedCommitment);
     }
 
-    function test_commit() public {
-        string memory name = "testname";
-        bytes32 commitment = registrar.makeCommitment(
-            name, 
-            address(this), 
-            bytes32(0), 
-            address(registry),
-            address(0), // resolver
-            REGISTRATION_DURATION
-        );
-        
-        // Record logs to check for events
-        vm.recordLogs();
-        
-        registrar.commit(commitment);
-        
-        // Check that the commitment was stored
-        assertEq(registrar.commitments(commitment), block.timestamp);
-        
-        // Check for CommitmentMade event
-        Vm.Log[] memory entries = vm.getRecordedLogs();
-        bool foundEvent = EventUtils.checkEvent(
-            entries,
-            keccak256("CommitmentMade(bytes32)")
-        );
-        
-        assertTrue(foundEvent, "CommitmentMade event not emitted");
-    }
-
-    function test_Revert_unexpiredCommitment() public {
-        string memory name = "testname";
-        bytes32 commitment = registrar.makeCommitment(
-            name, 
-            address(this), 
-            bytes32(0), 
-            address(registry),
-            address(0), // resolver
-            REGISTRATION_DURATION
-        );
-        
-        registrar.commit(commitment);
-        
-        // Try to commit again, should revert
-        vm.expectRevert(abi.encodeWithSelector(ETHRegistrar.UnexpiredCommitmentExists.selector, commitment));
-        registrar.commit(commitment);
-    }
-
-    function test_register() public {
-        string memory name = "testname";
-        address owner = address(this);
-        address resolver = address(0);
-        uint64 duration = REGISTRATION_DURATION;
-        bytes32 secret = SECRET;
-        
-        // Make commitment
-        bytes32 commitment = registrar.makeCommitment(
-            name, 
-            owner, 
-            secret, 
-            address(registry),
-            resolver,
-            duration
-        );
-        registrar.commit(commitment);
-        
-        // Wait for min commitment age
-        vm.warp(block.timestamp + MIN_COMMITMENT_AGE + 1);
-        
-        // Record logs to check for events
-        vm.recordLogs();
-        
-        // Register the name
-        uint256 tokenId = registrar.register(
-            name, 
-            owner, 
-            secret,
-            registry,
-            resolver,
-            duration,
-            address(usdc)
-        );
-        
-        // Verify ownership
-        assertEq(registry.ownerOf(tokenId), owner);
-        
-        // Verify expiry
-        uint64 expiry = registry.getExpiry(tokenId);
-        assertEq(expiry, uint64(block.timestamp) + duration);
-        
-        // Check for NameRegistered event using the library
-        Vm.Log[] memory entries = vm.getRecordedLogs();
-        bool foundEvent =
-            EventUtils.checkEvent(entries, keccak256("NameRegistered(string,address,address,address,uint64,uint256,uint256,uint256)"));
-        assertTrue(foundEvent, "NameRegistered event not emitted");
-    }
-
-    function test_register_sets_all_roles() public {
-        string memory name = "testname";
-        address owner = address(this);
-        address resolver = address(0);
-        uint64 duration = REGISTRATION_DURATION;
-        bytes32 secret = SECRET;
-        
-        bytes32 commitment = registrar.makeCommitment(
-            name, 
-            owner, 
-            secret, 
-            address(registry),
-            resolver,
-            duration
-        );
-        registrar.commit(commitment);
-        
-        vm.warp(block.timestamp + MIN_COMMITMENT_AGE + 1);
-        
-        uint256 tokenId = registrar.register(
-            name, 
-            owner, 
-            secret,
-            registry,
-            resolver,
-            duration,
-            address(usdc)
-        );
-
-        uint256 resource = registry.testGetResourceFromTokenId(tokenId);
-        assertTrue(registry.hasRoles(resource, LibEACBaseRoles.ALL_ROLES, owner));
-    }
-
-    function test_Revert_insufficientTokenBalance() public {
-        string memory name = "testname";
-        address owner = address(this);
-        address resolver = address(0);
-        uint64 duration = REGISTRATION_DURATION;
-        bytes32 secret = SECRET;
-        
-        // Make commitment
-        bytes32 commitment = registrar.makeCommitment(
-            name, 
-            owner, 
-            secret, 
-            address(registry),
-            resolver,
-            duration
-        );
-        registrar.commit(commitment);
-        
-        // Wait for min commitment age
-        vm.warp(block.timestamp + MIN_COMMITMENT_AGE + 1);
-        
-        // Calculate the exact token amount needed for this registration
-        uint256 exactAmountNeeded = registrar.checkPrice(name, duration, address(usdc));
-        
-        // Reset approval to 0 to simulate insufficient balance/approval
-        usdc.approve(address(registrar), 0);
-        
-        // Try to register with insufficient token approval - should revert with exact error
-        vm.expectRevert(abi.encodeWithSelector(
-            bytes4(keccak256("ERC20InsufficientAllowance(address,uint256,uint256)")),
-            address(registrar), // spender
-            0,                  // current allowance
-            exactAmountNeeded   // needed amount
-        ));
-        registrar.register(
-            name, 
-            owner, 
-            secret,
-            registry,
-            resolver,
-            duration,
-            address(usdc)
-        );
-    }
-
-    function test_Revert_commitmentTooNew() public {
-        string memory name = "testname";
-        address owner = address(this);
-        address resolver = address(0);
-        uint64 duration = REGISTRATION_DURATION;
-        bytes32 secret = SECRET;
-        
-        // Make commitment
-        bytes32 commitment = registrar.makeCommitment(
-            name, 
-            owner, 
-            secret, 
-            address(registry),
-            resolver,
-            duration
-        );
-        registrar.commit(commitment);
-        
-        // Try to register immediately (commitment too new)
-        bytes32 expectedCommitment = registrar.makeCommitment(
-            name, 
-            owner, 
-            secret, 
-            address(registry),
-            resolver,
-            duration
-        );
-        vm.expectRevert(abi.encodeWithSelector(ETHRegistrar.CommitmentTooNew.selector, expectedCommitment, block.timestamp + MIN_COMMITMENT_AGE, block.timestamp));
-        registrar.register(
-            name, 
-            owner, 
-            secret,
-            registry,
-            resolver,
-            duration,
-            address(usdc)
-        );
-    }
-
-    function test_Revert_commitmentTooOld() public {
-        string memory name = "testname";
-        address owner = address(this);
-        address resolver = address(0);
-        uint64 duration = REGISTRATION_DURATION;
-        bytes32 secret = SECRET;
-        
-        // Make commitment
-        bytes32 commitment = registrar.makeCommitment(
-            name, 
-            owner, 
-            secret, 
-            address(registry),
-            resolver,
-            duration
-        );
-        registrar.commit(commitment);
-        
-        // Wait for max commitment age
-        vm.warp(block.timestamp + MAX_COMMITMENT_AGE + 1);
-        
-        // Try to register after commitment expired
-        bytes32 expectedCommitment = registrar.makeCommitment(
-            name, 
-            owner, 
-            secret, 
-            address(registry),
-            resolver,
-            duration
-        );
-        vm.expectRevert(abi.encodeWithSelector(ETHRegistrar.CommitmentTooOld.selector, expectedCommitment, block.timestamp - 1, block.timestamp));
-        registrar.register(
-            name, 
-            owner, 
-            secret,
-            registry,
-            resolver,
-            duration,
-            address(usdc)
-        );
-    }
-
-    function test_Revert_nameNotAvailable() public {
-        string memory name = "testname";
-        address owner = address(this);
-        address resolver = address(0);
-        uint64 duration = REGISTRATION_DURATION;
-        bytes32 secret = SECRET;
-        
-        // Register the name first
-        bytes32 commitment = registrar.makeCommitment(
-            name, 
-            owner, 
-            secret, 
-            address(registry),
-            resolver,
-            duration
-        );
-        registrar.commit(commitment);
-        vm.warp(block.timestamp + MIN_COMMITMENT_AGE + 1);
-        registrar.register(
-            name, 
-            owner, 
-            secret,
-            registry,
-            resolver,
-            duration,
-            address(usdc)
-        );
-        
-        // Try to register again with user1
-        vm.startPrank(user1);
-        bytes32 secret2 = bytes32(uint256(2345678901));
-        
-        // Make a commitment
-        bytes32 commitment2 = registrar.makeCommitment(
-            name, 
-            user1, 
-            secret2, 
-            address(registry),
-            resolver,
-            duration
-        );
-        registrar.commit(commitment2);
-        
-        // Wait for min commitment age to ensure the commitment is valid
-        vm.warp(block.timestamp + MIN_COMMITMENT_AGE + 1);
-        
-        // Expect registration to fail due to name being unavailable
-        vm.expectRevert(abi.encodeWithSelector(ETHRegistrar.NameNotAvailable.selector, name));
-        registrar.register(
-            name, 
-            user1, 
-            secret2,
-            registry,
-            resolver,
-            duration,
-            address(usdc)
-=======
-        vm.warp(rentPriceOracle.premiumPeriod()); // avoid timestamp issues
-    }
-
-    function test_Revert_constructor_emptyRange() external {
-        vm.expectRevert(
-            abi.encodeWithSelector(
-                IETHRegistrar.MaxCommitmentAgeTooLow.selector
-            )
-        );
-        new ETHRegistrar(
-            ethRegistry,
-            beneficiary,
-            1, // minCommitmentAge
-            1, // maxCommitmentAge
-            0,
-            rentPriceOracle
->>>>>>> 9c99b5e5
-        );
-    }
-
-<<<<<<< HEAD
-    function test_Revert_durationTooShort() public {
-        string memory name = "testname";
-        address owner = address(this);
-        address resolver = address(0);
-        uint64 duration = 1 days; // Too short
-        bytes32 secret = SECRET;
-        
-        // Make commitment
-        bytes32 commitment = registrar.makeCommitment(
-            name, 
-            owner, 
-            secret, 
-            address(registry),
-            resolver,
-            duration
-        );
-        registrar.commit(commitment);
-        
-        // Wait for min commitment age
-        vm.warp(block.timestamp + MIN_COMMITMENT_AGE + 1);
-        
-        // Try to register with duration too short
-        vm.expectRevert(abi.encodeWithSelector(ETHRegistrar.DurationTooShort.selector, duration, 28 days));
-        registrar.register(
-            name, 
-            owner, 
-            secret,
-            registry,
-            resolver,
-            duration,
-            address(usdc)
-        );
-    }
-
-    function test_Revert_invalidOwner() public {
-        string memory name = "testname";
-        address owner = address(0); // Invalid owner - zero address
-        address resolver = address(0);
-        uint64 duration = REGISTRATION_DURATION;
-        bytes32 secret = SECRET;
-        
-        // Make commitment
-        bytes32 commitment = registrar.makeCommitment(
-            name, 
-            owner, 
-            secret, 
-            address(registry),
-            resolver,
-            duration
-        );
-        registrar.commit(commitment);
-        
-        // Wait for min commitment age
-        vm.warp(block.timestamp + MIN_COMMITMENT_AGE + 1);
-        
-        // Try to register with invalid owner (address(0))
-        vm.expectRevert(abi.encodeWithSelector(ETHRegistrar.InvalidOwner.selector, owner));
-        registrar.register(
-            name, 
-            owner, 
-            secret,
-            registry,
-            resolver,
-            duration,
-            address(usdc)
-        );
-    }
-
-    function test_renew() public {
-        string memory name = "testname";
-        address owner = address(this);
-        address resolver = address(0);
-        uint64 duration = REGISTRATION_DURATION;
-        bytes32 secret = SECRET;
-        
-        // Register the name first
-        bytes32 commitment = registrar.makeCommitment(
-            name, 
-            owner, 
-            secret, 
-            address(registry),
-            resolver,
-            duration
-        );
-        registrar.commit(commitment);
-        vm.warp(block.timestamp + MIN_COMMITMENT_AGE + 1);
-        uint256 tokenId = registrar.register(
-            name, 
-            owner, 
-            secret,
-            registry,
-            resolver,
-            duration,
-            address(usdc)
-        );
-        
-        // Get initial expiry
-        uint64 initialExpiry = registry.getExpiry(tokenId);
-        
-        // Renew the name
-        uint64 renewalDuration = 180 days;
-        
-        // Record logs to check for events
-        vm.recordLogs();
-        
-        registrar.renew(name, renewalDuration, address(usdc));
-        
-        // Verify new expiry
-        uint64 newExpiry = registry.getExpiry(tokenId);
-        assertEq(newExpiry, initialExpiry + renewalDuration);
-        
-        // Check for NameRenewed event using the library
-        Vm.Log[] memory entries = vm.getRecordedLogs();
-        bool foundEvent = EventUtils.checkEvent(entries, keccak256("NameRenewed(string,uint64,uint256,uint64,uint256)"));
-        assertTrue(foundEvent, "NameRenewed event not emitted");
-    }
-
-    function test_Revert_renewInsufficientTokenBalance() public {
-        string memory name = "testname";
-        address owner = address(this);
-        address resolver = address(0);
-        uint64 duration = REGISTRATION_DURATION;
-        bytes32 secret = SECRET;
-        
-        // Register the name first
-        bytes32 commitment = registrar.makeCommitment(
-            name, 
-            owner, 
-            secret, 
-            address(registry),
-            resolver,
-            duration
-        );
-        registrar.commit(commitment);
-        vm.warp(block.timestamp + MIN_COMMITMENT_AGE + 1);
-        registrar.register(
-            name, 
-            owner, 
-            secret,
-            registry,
-            resolver,
-            duration,
-            address(usdc)
-        );
-        
-        // Calculate the exact token amount needed for renewal
-        uint64 renewalDuration = 180 days;
-        uint256 exactAmountNeeded = registrar.checkPrice(name, renewalDuration, address(usdc));
-        
-        // Reset approval to 0 to simulate insufficient balance/approval
-        usdc.approve(address(registrar), 0);
-        
-        // Try to renew with insufficient token approval - should revert with exact error
-        vm.expectRevert(abi.encodeWithSelector(
-            bytes4(keccak256("ERC20InsufficientAllowance(address,uint256,uint256)")),
-            address(registrar), // spender
-            0,                  // current allowance
-            exactAmountNeeded   // needed amount
-        ));
-        registrar.renew(name, renewalDuration, address(usdc));
-    }
-
-    function test_beneficiary_address_set() public view {
-        assertEq(registrar.beneficiary(), beneficiary, "Beneficiary address not set correctly");
-    }
-
-    function test_supportsInterface() public view {
-        // Use type(IETHRegistrar).interfaceId directly
-        bytes4 ethRegistrarInterfaceId = type(IETHRegistrar).interfaceId;
-        bytes4 eacInterfaceId = type(IEnhancedAccessControl).interfaceId;
-        
-        assertTrue(registrar.supportsInterface(ethRegistrarInterfaceId));
-        assertTrue(registrar.supportsInterface(eacInterfaceId));
-    }
-
-    function test_token_payment_no_refund() public {
-        string memory name = "testname";
-        address owner = address(this);
-        address resolver = address(0);
-        uint64 duration = REGISTRATION_DURATION;
-        bytes32 secret = SECRET;
-        
-        // Make commitment
-        bytes32 commitment = registrar.makeCommitment(
-            name, 
-            owner, 
-            secret, 
-            address(registry),
-            resolver,
-            duration
-        );
-        registrar.commit(commitment);
-        
-        // Wait for min commitment age
-        vm.warp(block.timestamp + MIN_COMMITMENT_AGE + 1);
-        
-        // Get initial balance
-        uint256 initialBalance = address(this).balance;
-        
-        // Register with exact payment (tokens don't have excess payment)
-        registrar.register(
-            name, 
-            owner, 
-            secret,
-            registry,
-            resolver,
-            duration,
-            address(usdc)
-        );
-        
-        // Verify no ETH charge when using token payment
-        assertEq(address(this).balance, initialBalance);
-    }
-
-    function test_registration_forwards_payment_to_beneficiary() public {
-        string memory name = "testname";
-        address owner = address(this);
-        address resolver = address(0);
-        uint64 duration = REGISTRATION_DURATION;
-        bytes32 secret = SECRET;
-
-        // Check initial balances
-        uint256 initialBeneficiaryBalance = usdc.balanceOf(beneficiary);
-        uint256 expectedCost = PRICE_5_CHAR * duration;
-
-        // Make commitment
-        bytes32 commitment = registrar.makeCommitment(name, owner, secret, address(registry), resolver, duration);
-        registrar.commit(commitment);
-
-        // Wait for min commitment age
-        vm.warp(block.timestamp + MIN_COMMITMENT_AGE + 1);
-
-        // Register the name
-        registrar.register(name, owner, secret, registry, resolver, duration, address(usdc));
-
-        // Verify payment was forwarded to beneficiary
-        uint256 finalBeneficiaryBalance = usdc.balanceOf(beneficiary);
-        assertEq(finalBeneficiaryBalance, initialBeneficiaryBalance + expectedCost, "Payment not forwarded to beneficiary");
-    }
-
-    function test_renewal_forwards_payment_to_beneficiary() public {
-        string memory name = "testname";
-        address owner = address(this);
-        address resolver = address(0);
-        uint64 duration = REGISTRATION_DURATION;
-        bytes32 secret = SECRET;
-
-        // Register the name first
-        bytes32 commitment = registrar.makeCommitment(name, owner, secret, address(registry), resolver, duration);
-        registrar.commit(commitment);
-        vm.warp(block.timestamp + MIN_COMMITMENT_AGE + 1);
-        registrar.register(name, owner, secret, registry, resolver, duration, address(usdc));
-
-        // Check beneficiary balance before renewal
-        uint256 initialBeneficiaryBalance = usdc.balanceOf(beneficiary);
-        uint64 renewalDuration = 180 days;
-        uint256 expectedRenewalCost = registrar.checkPrice(name, renewalDuration, address(usdc));
-
-        // Renew the name
-        registrar.renew(name, renewalDuration, address(usdc));
-
-        // Verify renewal payment was forwarded to beneficiary
-        uint256 finalBeneficiaryBalance = usdc.balanceOf(beneficiary);
-        assertEq(finalBeneficiaryBalance, initialBeneficiaryBalance + expectedRenewalCost, "Renewal payment not forwarded to beneficiary");
-    }
-
-    function test_token_payment_renew_no_refund() public {
-        string memory name = "testname";
-        address owner = address(this);
-        address resolver = address(0);
-        uint64 duration = REGISTRATION_DURATION;
-        bytes32 secret = SECRET;
-        
-        // Register the name first
-        bytes32 commitment = registrar.makeCommitment(
-            name, 
-            owner, 
-            secret, 
-            address(registry),
-            resolver,
-            duration
-        );
-        registrar.commit(commitment);
-        vm.warp(block.timestamp + MIN_COMMITMENT_AGE + 1);
-        registrar.register(
-            name, 
-            owner, 
-            secret,
-            registry,
-            resolver,
-            duration,
-            address(usdc)
-        );
-        
-        // Get initial balance
-        uint256 initialBalance = address(this).balance;
-        
-        // Renew with exact payment (tokens don't have excess payment)
-        uint64 renewalDuration = 180 days;
-        
-        registrar.renew(name, renewalDuration, address(usdc));
-        
-        // Verify no ETH charge when using token payment
-        assertEq(address(this).balance, initialBalance);
-    }
-
-    function test_registration_default_role_bitmap() public {
-        bytes32 commitment = registrar.makeCommitment(
-            "testname", 
-            user1, 
-            SECRET, 
-            address(registry),
-            address(0),
-            REGISTRATION_DURATION
-        );
-        registrar.commit(commitment);
-        
-        vm.warp(block.timestamp + MIN_COMMITMENT_AGE + 1);
-        
-        uint256 tokenId = registrar.register(
-            "testname", 
-            user1, 
-            SECRET,
-            registry,
-            address(0),
-            REGISTRATION_DURATION,
-            address(usdc)
-        );
-
-        uint256 resource = registry.testGetResourceFromTokenId(tokenId);
-
-        // Check individual roles using LibRegistryRoles constants
-
-        assertTrue(registry.hasRoles(resource, LibRegistryRoles.ROLE_SET_SUBREGISTRY, user1));
-        assertTrue(registry.hasRoles(resource, LibRegistryRoles.ROLE_SET_SUBREGISTRY_ADMIN, user1));
-        assertTrue(registry.hasRoles(resource, LibRegistryRoles.ROLE_SET_RESOLVER, user1));
-        assertTrue(registry.hasRoles(resource, LibRegistryRoles.ROLE_SET_RESOLVER_ADMIN, user1));
-        assertTrue(registry.hasRoles(resource, LibRegistryRoles.ROLE_CAN_TRANSFER, user1));
-
-        // Check combined bitmap
-        uint256 ROLE_BITMAP_REGISTRATION = LibRegistryRoles.ROLE_SET_SUBREGISTRY | LibRegistryRoles.ROLE_SET_SUBREGISTRY_ADMIN | LibRegistryRoles.ROLE_SET_RESOLVER | LibRegistryRoles.ROLE_SET_RESOLVER_ADMIN | LibRegistryRoles.ROLE_CAN_TRANSFER;
-        assertTrue(registry.hasRoles(resource, ROLE_BITMAP_REGISTRATION, user1));
-    }
-
-    function test_register_grants_role_can_transfer() public {
-        string memory name = "transferable";
-        address owner = user2;
-        
-        bytes32 commitment = registrar.makeCommitment(
-            name,
-            owner,
-            SECRET,
-            address(registry),
-            address(0),
-            REGISTRATION_DURATION
-        );
-        registrar.commit(commitment);
-        
-        vm.warp(block.timestamp + MIN_COMMITMENT_AGE + 1);
-        
-        uint256 tokenId = registrar.register(
-            name,
-            owner,
-            SECRET,
-            registry,
-            address(0),
-            REGISTRATION_DURATION,
-            address(usdc)
-        );
-
-        uint256 resource = registry.testGetResourceFromTokenId(tokenId);
-        
-        // Verify ROLE_CAN_TRANSFER is specifically granted
-        assertTrue(registry.hasRoles(resource, LibRegistryRoles.ROLE_CAN_TRANSFER, owner));
-        
-        // Verify no admin role exists for ROLE_CAN_TRANSFER (as expected per LibRegistryRoles.sol)
-        uint256 ROLE_CAN_TRANSFER_ADMIN = LibRegistryRoles.ROLE_CAN_TRANSFER << 128;
-        assertFalse(registry.hasRoles(resource, ROLE_CAN_TRANSFER_ADMIN, owner));
-    }
-
-    function test_length_based_pricing_integration() public view {
-        // Test different name lengths get different prices
-        uint64 duration = 365 days;
-        
-        // 3 character name: 4 attousd/sec
-        uint256 price3 = registrar.checkPrice("eth", duration, address(usdc));
-        assertEq(price3, PRICE_3_CHAR * duration);
-        
-        // 4 character name: 2 attousd/sec  
-        uint256 price4 = registrar.checkPrice("test", duration, address(usdc));
-        assertEq(price4, PRICE_4_CHAR * duration);
-        
-        // 5+ character name: 1 attousd/sec
-        uint256 price5 = registrar.checkPrice("alice", duration, address(usdc));
-        assertEq(price5, PRICE_5_CHAR * duration);
-        
-        // Very long name should use same as 5+ chars
-        uint256 priceLong = registrar.checkPrice("verylongname", duration, address(usdc));
-        assertEq(priceLong, PRICE_5_CHAR * duration);
-    }
-
-    function test_unsupported_name_lengths_pricing() public view {
-        uint64 duration = 365 days;
-        
-        // 1 and 2 character names should return 0 price (not supported)
-        uint256 price1 = registrar.checkPrice("a", duration, address(usdc));
-        assertEq(price1, 0);
-        
-        uint256 price2 = registrar.checkPrice("ab", duration, address(usdc));
-        assertEq(price2, 0);
-    }
-
-    // Test that valid() function is enforced during registration
-    function test_cannot_register_short_names() public {
-        // Test that 1-char names are rejected
-        vm.expectRevert(abi.encodeWithSelector(ETHRegistrar.NameNotAvailable.selector, "a"));
-        registrar.register(
-=======
     function test_Revert_constructor_invalidRange() external {
         vm.expectRevert(
             abi.encodeWithSelector(
@@ -1077,7 +262,6 @@
         assertFalse(ethRegistrar.isValid("abcdef"), "abcdef");
         assertFalse(ethRegistrar.isPaymentToken(tokenDAI), "DAI");
         (uint256 base, ) = ethRegistrar.rentPrice(
->>>>>>> 9c99b5e5
             "a",
             address(0),
             1,
@@ -1243,6 +427,64 @@
             block.timestamp,
             "after"
         );
+    function test_Revert_nameNotAvailable() public {
+        string memory name = "testname";
+        address owner = address(this);
+        address resolver = address(0);
+        uint64 duration = REGISTRATION_DURATION;
+        bytes32 secret = SECRET;
+        
+        // Register the name first
+        bytes32 commitment = registrar.makeCommitment(
+            name, 
+            owner, 
+            secret, 
+            address(registry),
+            resolver,
+            duration
+        );
+        registrar.commit(commitment);
+        vm.warp(block.timestamp + MIN_COMMITMENT_AGE + 1);
+        registrar.register(
+            name, 
+            owner, 
+            secret,
+            registry,
+            resolver,
+            duration,
+            address(usdc)
+        );
+        
+        // Try to register again with user1
+        vm.startPrank(user1);
+        bytes32 secret2 = bytes32(uint256(2345678901));
+        
+        // Make a commitment
+        bytes32 commitment2 = registrar.makeCommitment(
+            name, 
+            user1, 
+            secret2, 
+            address(registry),
+            resolver,
+            duration
+        );
+        registrar.commit(commitment2);
+        
+        // Wait for min commitment age to ensure the commitment is valid
+        vm.warp(block.timestamp + MIN_COMMITMENT_AGE + 1);
+        
+        // Expect registration to fail due to name being unavailable
+        vm.expectRevert(abi.encodeWithSelector(ETHRegistrar.NameNotAvailable.selector, name));
+        registrar.register(
+            name, 
+            user1, 
+            secret2,
+            registry,
+            resolver,
+            duration,
+            address(usdc)
+        );
+        vm.stopPrank();
     }
 
     function test_Revert_commit_unexpiredCommitment() external {
@@ -1402,6 +644,9 @@
             )
         );
         this._register(args);
+        
+        // Verify no ETH charge when using token payment
+        assertEq(address(this).balance, initialBalance);
     }
 
     function test_Revert_register_durationTooShort() external {
@@ -1473,6 +718,44 @@
             )
         );
         this._renew(args);
+    function test_token_payment_renew_no_refund() public {
+        string memory name = "testname";
+        address owner = address(this);
+        address resolver = address(0);
+        uint64 duration = REGISTRATION_DURATION;
+        bytes32 secret = SECRET;
+        
+        // Register the name first
+        bytes32 commitment = registrar.makeCommitment(
+            name, 
+            owner, 
+            secret, 
+            address(registry),
+            resolver,
+            duration
+        );
+        registrar.commit(commitment);
+        vm.warp(block.timestamp + MIN_COMMITMENT_AGE + 1);
+        registrar.register(
+            name, 
+            owner, 
+            secret,
+            registry,
+            resolver,
+            duration,
+            address(usdc)
+        );
+        
+        // Get initial balance
+        uint256 initialBalance = address(this).balance;
+        
+        // Renew with exact payment (tokens don't have excess payment)
+        uint64 renewalDuration = 180 days;
+        
+        registrar.renew(name, renewalDuration, address(usdc));
+        
+        // Verify no ETH charge when using token payment
+        assertEq(address(this).balance, initialBalance);
     }
 
     function test_supportsInterface() external view {
@@ -1496,6 +779,78 @@
 
     function test_beneficiary_set() external view {
         assertEq(ethRegistrar.beneficiary(), beneficiary);
+    function test_registration_default_role_bitmap() public {
+        bytes32 commitment = registrar.makeCommitment(
+            "testname", 
+            user1, 
+            SECRET, 
+            address(registry),
+            address(0),
+            REGISTRATION_DURATION
+        );
+        registrar.commit(commitment);
+        
+        vm.warp(block.timestamp + MIN_COMMITMENT_AGE + 1);
+        
+        uint256 tokenId = registrar.register(
+            "testname", 
+            user1, 
+            SECRET,
+            registry,
+            address(0),
+            REGISTRATION_DURATION,
+            address(usdc)
+        );
+
+        uint256 resource = registry.testGetResourceFromTokenId(tokenId);
+
+        // Check individual roles using LibRegistryRoles constants
+
+        assertTrue(registry.hasRoles(resource, LibRegistryRoles.ROLE_SET_SUBREGISTRY, user1));
+        assertTrue(registry.hasRoles(resource, LibRegistryRoles.ROLE_SET_SUBREGISTRY_ADMIN, user1));
+        assertTrue(registry.hasRoles(resource, LibRegistryRoles.ROLE_SET_RESOLVER, user1));
+        assertTrue(registry.hasRoles(resource, LibRegistryRoles.ROLE_SET_RESOLVER_ADMIN, user1));
+        assertTrue(registry.hasRoles(resource, LibRegistryRoles.ROLE_CAN_TRANSFER, user1));
+
+        // Check combined bitmap
+        uint256 ROLE_BITMAP_REGISTRATION = LibRegistryRoles.ROLE_SET_SUBREGISTRY | LibRegistryRoles.ROLE_SET_SUBREGISTRY_ADMIN | LibRegistryRoles.ROLE_SET_RESOLVER | LibRegistryRoles.ROLE_SET_RESOLVER_ADMIN | LibRegistryRoles.ROLE_CAN_TRANSFER;
+        assertTrue(registry.hasRoles(resource, ROLE_BITMAP_REGISTRATION, user1));
+    }
+
+    function test_register_grants_role_can_transfer() public {
+        string memory name = "transferable";
+        address owner = user2;
+        
+        bytes32 commitment = registrar.makeCommitment(
+            name,
+            owner,
+            SECRET,
+            address(registry),
+            address(0),
+            REGISTRATION_DURATION
+        );
+        registrar.commit(commitment);
+        
+        vm.warp(block.timestamp + MIN_COMMITMENT_AGE + 1);
+        
+        uint256 tokenId = registrar.register(
+            name,
+            owner,
+            SECRET,
+            registry,
+            address(0),
+            REGISTRATION_DURATION,
+            address(usdc)
+        );
+
+        uint256 resource = registry.testGetResourceFromTokenId(tokenId);
+        
+        // Verify ROLE_CAN_TRANSFER is specifically granted
+        assertTrue(registry.hasRoles(resource, LibRegistryRoles.ROLE_CAN_TRANSFER, owner));
+        
+        // Verify no admin role exists for ROLE_CAN_TRANSFER (as expected per LibRegistryRoles.sol)
+        uint256 ROLE_CAN_TRANSFER_ADMIN = LibRegistryRoles.ROLE_CAN_TRANSFER << 128;
+        assertFalse(registry.hasRoles(resource, ROLE_CAN_TRANSFER_ADMIN, owner));
     }
 
     function test_beneficiary_register() external {
