import { serve } from "@namestone/ezccip/serve";
import { BrowserProvider } from "ethers/providers";
import hre from "hardhat";
import { readFileSync } from "node:fs";
import {
  concat,
  encodeErrorResult,
  encodeFunctionData,
  keccak256,
  labelhash,
  namehash,
  parseAbi,
  toHex,
} from "viem";
import { afterAll, afterEach, describe, expect, it } from "vitest";
import { shouldSupportInterfaces } from "@ensdomains/hardhat-chai-matchers-viem/behaviour";

import { shouldSupportFeatures } from "./utils/supportsFeatures.js";
import { Gateway } from "../lib/unruggable-gateways/src/gateway.js";
import { UncheckedRollup } from "../lib/unruggable-gateways/src/UncheckedRollup.js";
import { deployArtifact } from "./fixtures/deployArtifact.js";
import { deployV1Fixture } from "./fixtures/deployV1Fixture.js";
import { deployV2Fixture } from "./fixtures/deployV2Fixture.js";
import { urgArtifact } from "./fixtures/externalArtifacts.js";
import { expectVar } from "./utils/expectVar.ts";
import { dnsEncodeName, getLabelAt } from "./utils/utils.js";
import {
  COIN_TYPE_DEFAULT,
  COIN_TYPE_ETH,
  type KnownProfile,
  PROFILE_ABI,
  bundleCalls,
  makeResolutions,
} from "./utils/resolutions.js";
<<<<<<< HEAD
import { injectRPCCounter } from "./utils/hardhat-counter.ts";
import { injectCoverage } from "./utils/hardhat-coverage.ts";
=======
import { injectRPCCounter } from "./utils/hardhat-counter.js";
>>>>>>> 663a5c44

const saveCoverage = injectCoverage("ETHTLDResolver");

let urgCount = 0;
const chain1 = injectRPCCounter(await hre.network.connect());
const chain2 = injectRPCCounter(await hre.network.connect());
const chains = [chain1, chain2];

async function sync() {
  const blocks = await Promise.all(
    chains.map(async (c) => {
      const counts = { ...c.counts }; // save counts
      const client = await c.viem.getPublicClient();
      const { timestamp: t } = await client.getBlock();
      return { t, counts };
    }),
  );
  const tMax = blocks.reduce((a, x) => (x.t > a ? x.t : a), 0n) + 1n;
  await Promise.all(
    chains.map(async (c, i) => {
      await c.networkHelpers.time.setNextBlockTimestamp(tMax);
      await c.networkHelpers.mine(1);
      c.counts = blocks[i].counts; // restore counts
    }),
  );
}

function namechainFixture() {
  return deployV2Fixture(chain2);
}

async function fixture() {
  const mainnetV1 = await deployV1Fixture(chain1, true); // CCIP on UR
  const mainnetV2 = await deployV2Fixture(chain1, true); // CCIP on UR
  const namechain = await chain2.networkHelpers.loadFixture(namechainFixture);
  const gateway = new Gateway(
    new UncheckedRollup(new BrowserProvider(chain2.provider)),
  );
  gateway.disableCache();
  const ccip = await serve(gateway, {
    protocol: "raw",
    log() {
      urgCount++;
    },
  });
  afterAll(ccip.shutdown);
  const GatewayVM = await deployArtifact(mainnetV2.walletClient, {
    file: urgArtifact("GatewayVM"),
  });
  const hooksAddress = await deployArtifact(mainnetV2.walletClient, {
    file: urgArtifact("UncheckedVerifierHooks"),
  });
  const verifierAddress = await deployArtifact(mainnetV2.walletClient, {
    file: urgArtifact("UncheckedVerifier"),
    args: [[ccip.endpoint], 0, hooksAddress],
    libs: { GatewayVM },
  });
  const ethResolver = await mainnetV2.deployDedicatedResolver();
  const burnAddressV1 = "0x000000000000000000000000000000000000FadE";
  const ethTLDResolver = await deployWithMaxRequests(32);
  return {
    ethTLDResolver,
    ethResolver,
    mainnetV1,
    burnAddressV1,
    mainnetV2,
    namechain,
    deployWithMaxRequests,
  } as const;
  async function deployWithMaxRequests(maxReadsPerRequest: number) {
    const resolver = await chain1.viem.deployContract(
      "ETHTLDResolver",
      [
        mainnetV1.ensRegistry.address,
        mainnetV1.batchGatewayProvider.address,
        burnAddressV1,
        ethResolver.address,
        verifierAddress,
        namechain.datastore.address,
        namechain.ethRegistry.address,
        maxReadsPerRequest,
      ],
      { client: { public: mainnetV2.publicClient } }, // CCIP on EFR
    );
    await mainnetV2.rootRegistry.write.setResolver([
      BigInt(labelhash("eth")),
      resolver.address,
    ]);
    return resolver;
  }
}

const loadFixture = async () => {
  await chain2.networkHelpers.loadFixture(namechainFixture);
  return chain1.networkHelpers.loadFixture(fixture);
};

const dummySelector = "0x12345678";
const testAddress = "0x8000000000000000000000000000000000000001";
const testNames = ["test.eth", "a.b.c.test.eth"];

describe("ETHTLDResolver", () => {
  const rpcs: Record<string, any> = {};
  afterEach(({ expect: { getState } }) => {
    rpcs[getState().currentTestName!.split(" > ").slice(1).join("/")] = {
      L1: chain1.counts.eth_call || 0,
      L2: chain2.counts.eth_call || 0,
      Urg: urgCount,
      Slots: chain2.counts.eth_getStorageAt || 0,
    };
    chain1.counts = {};
    chain2.counts = {};
    urgCount = 0;
  });
  afterAll(() => console.table(rpcs));
  afterAll(() => saveCoverage?.());
  
  shouldSupportInterfaces({
    contract: () => loadFixture().then((F) => F.ethTLDResolver),
    interfaces: [
      "IERC165",
      "IExtendedResolver",
      "IFeatureSupporter",
      "IRegistryResolver",
    ],
  });

  shouldSupportFeatures({
    contract: () => loadFixture().then((F) => F.ethTLDResolver),
    features: {
      RESOLVER: ["RESOLVE_MULTICALL"],
    },
  });

  describe("storage layout", () => {
    describe("DedicatedResolver", () => {
      const code = readFileSync(
        new URL("../src/common/DedicatedResolverLayout.sol", import.meta.url),
        "utf8",
      );
      for (const [_, name, slot] of code.matchAll(
        /constant (SLOT_\S+) = (\S+);/g,
      )) {
        it(`${name} = ${slot}`, async () => {
          const storageLayout =
            await hre.artifacts.getStorageLayout("DedicatedResolver");
          const label = name.slice(4).toLowerCase(); // "SLOT_ABC" => "_abc"
          const ref = storageLayout.storage.find((x) =>
            x.label.startsWith(label),
          );
          expect(ref?.slot).toEqual(slot);
        });
      }
    });
    describe("RegistryDatastore", () => {
      it("SLOT_RD_ENTRIES = 0", async () => {
        const {
          storage: [{ slot, label }],
        } = await hre.artifacts.getStorageLayout("RegistryDatastore");
        expectVar({ slot }).toStrictEqual("0");
        expectVar({ label }).toStrictEqual("entries");
      });
    });
  });

  it("eth", async () => {
    const F = await loadFixture();
    const kp: KnownProfile = {
      name: "eth",
      addresses: [{ coinType: COIN_TYPE_ETH, value: testAddress }],
    };
    const [res] = makeResolutions(kp);
    await F.ethResolver.write.multicall([[res.writeDedicated]]);
    await sync();
    const [answer, resolver] = await F.mainnetV2.universalResolver.read.resolve(
      [dnsEncodeName(kp.name), res.call],
    );
    expectVar({ resolver }).toEqualAddress(F.ethTLDResolver.address);
    res.expect(answer);
  });

  describe("unregistered", () => {
    for (const name of testNames) {
      it(name, async () => {
        const F = await loadFixture();
        const [res] = makeResolutions({
          name,
          addresses: [{ coinType: COIN_TYPE_ETH, value: testAddress }],
        });
        await sync();
        await expect(
          F.mainnetV1.universalResolver.read.resolve([
            dnsEncodeName(name),
            res.call,
          ]),
        ).toBeRevertedWithCustomError("ResolverNotFound");
        // the errors are different because:
        // V1: requireResolver() fails
        // V2: gateway to namechain, no resolver found
        await expect(
          F.mainnetV2.universalResolver.read.resolve([
            dnsEncodeName(name),
            res.call,
          ]),
        )
          .toBeRevertedWithCustomError("ResolverError")
          .withArgs([
            encodeErrorResult({
              abi: F.ethTLDResolver.abi,
              errorName: "UnreachableName",
              args: [dnsEncodeName(name)],
            }),
          ]);
      });
    }
  });

  describe("still registered on V1", () => {
    for (const name of testNames) {
      it(name, async () => {
        const F = await loadFixture();
        const kp: KnownProfile = {
          name,
          addresses: [{ coinType: COIN_TYPE_ETH, value: testAddress }],
        };
        const [res] = makeResolutions(kp);
        await F.mainnetV1.setupName(kp);
        await F.mainnetV1.publicResolver.write.multicall([[res.write]]);
        await sync();
        const [answer, resolver] =
          await F.mainnetV2.universalResolver.read.resolve([
            dnsEncodeName(kp.name),
            res.call,
          ]);
        expectVar({ resolver }).toEqualAddress(F.ethTLDResolver.address);
        res.expect(answer);
      });
    }
  });

  describe("migrated from V1", () => {
    for (const name of testNames) {
      it(name, async () => {
        const F = await loadFixture();
        const kp: KnownProfile = {
          name,
          addresses: [{ coinType: COIN_TYPE_ETH, value: testAddress }],
        };
        const [res] = makeResolutions(kp);
        await F.mainnetV1.setupName(kp);
        const tokenId = BigInt(labelhash(getLabelAt(kp.name, -2)));
        await F.mainnetV1.ethRegistrar.write.safeTransferFrom([
          F.mainnetV1.walletClient.account.address,
          F.burnAddressV1,
          tokenId,
        ]);
        const available = await F.mainnetV1.ethRegistrar.read.available([
          tokenId,
        ]);
        expectVar({ available }).toStrictEqual(false);
        const { dedicatedResolver } = await F.namechain.setupName({ name });
        await dedicatedResolver.write.multicall([[res.writeDedicated]]);
        await sync();
        const [answer, resolver] =
          await F.mainnetV2.universalResolver.read.resolve([
            dnsEncodeName(kp.name),
            res.call,
          ]);
        expectVar({ resolver }).toEqualAddress(F.ethTLDResolver.address);
        res.expect(answer);
      });
    }
  });

  describe("ejected from Namechain", () => {
    for (const name of testNames) {
      it(name, async () => {
        const F = await loadFixture();
        const kp: KnownProfile = {
          name,
          addresses: [{ coinType: COIN_TYPE_ETH, value: testAddress }],
        };
        const [res] = makeResolutions(kp);
        const { dedicatedResolver } = await F.mainnetV2.setupName(kp);
        await dedicatedResolver.write.multicall([[res.writeDedicated]]);
        await sync();
        const [answer, resolver] =
          await F.mainnetV2.universalResolver.read.resolve([
            dnsEncodeName(kp.name),
            res.call,
          ]);
        expectVar({ resolver }).toEqualAddress(dedicatedResolver.address);
        res.expect(answer);
      });
    }
  });

  describe("registered on Namechain", () => {
    for (const name of testNames) {
      it(name, async () => {
        const F = await loadFixture();
        const kp: KnownProfile = {
          name,
          addresses: [{ coinType: COIN_TYPE_ETH, value: testAddress }],
        };
        const [res] = makeResolutions(kp);
        const { dedicatedResolver } = await F.namechain.setupName(kp);
        await dedicatedResolver.write.multicall([[res.writeDedicated]]);
        await sync();
        const [answer, resolver] =
          await F.mainnetV2.universalResolver.read.resolve([
            dnsEncodeName(kp.name),
            res.call,
          ]);
        expectVar({ resolver }).toEqualAddress(F.ethTLDResolver.address);
        res.expect(answer);
      });
    }
  });

  describe("expired", () => {
    for (const name of testNames) {
      it(name, async () => {
        const F = await loadFixture();
        const kp: KnownProfile = {
          name,
          addresses: [{ coinType: COIN_TYPE_ETH, value: testAddress }],
        };
        const interval = 1000n;
        await sync();
        const { timestamp } = await F.namechain.publicClient.getBlock();
        const [res] = makeResolutions(kp);
        const { dedicatedResolver } = await F.namechain.setupName({
          name: kp.name,
          expiry: timestamp + interval,
        });
        await dedicatedResolver.write.multicall([[res.writeDedicated]]);
        await sync();
        const answer = await F.ethTLDResolver.read.resolve([
          dnsEncodeName(kp.name),
          res.call,
        ]);
        res.expect(answer);
        await chain2.networkHelpers.mine(2, { interval }); // wait for the name to expire
        await sync();
        await expect(
          F.ethTLDResolver.read.resolve([dnsEncodeName(kp.name), res.call]),
        ).toBeRevertedWithCustomError("UnreachableName");
        // await expect(
        //   F.mainnetV2.universalResolver.read.resolve([
        //     dnsEncodeName(kp.name),
        //     res.call,
        //   ]),
        // )
        //   .toBeRevertedWithCustomError("ResolverError")
        //   .withArgs(
        //     encodeErrorResult({
        //       abi: F.ETHTLDResolver.abi,
        //       errorName: "UnreachableName",
        //       args: [dnsEncodeName(kp.name)],
        //     }),
        //   );
      });
    }
  });

  describe("profile support", () => {
    const kp: KnownProfile = {
      name: testNames[0],
      primary: { value: testNames[0] },
      addresses: [
        { coinType: COIN_TYPE_ETH, value: testAddress },
        { coinType: COIN_TYPE_DEFAULT, value: testAddress },
        { coinType: 0n, value: concat([keccak256("0x0"), "0x01"]) },
      ],
      texts: [{ key: "url", value: "https://ens.domains" }],
      contenthash: { value: concat([keccak256("0x1"), "0x01"]) },
      pubkey: { x: keccak256("0x2"), y: keccak256("0x3") },
      abis: [{ contentType: 8n, value: concat([keccak256("0x4"), "0x01"]) }],
      interfaces: [{ selector: dummySelector, value: testAddress }],
      errors: [
        {
          call: dummySelector,
          answer: encodeErrorResult({
            abi: parseAbi(["error UnsupportedResolverProfile(bytes4)"]),
            args: [dummySelector],
          }),
        },
      ],
    };
    it("unsupported", async () => {
      const F = await loadFixture();
      await sync();
      await expect(
        F.mainnetV2.universalResolver.read.resolve([
          dnsEncodeName(kp.name),
          dummySelector,
        ]),
      )
        .toBeRevertedWithCustomError("UnsupportedResolverProfile")
        .withArgs([dummySelector]);
    });
    for (const res of makeResolutions(kp)) {
      if (res.write.length <= 2) continue;
      it(res.desc, async () => {
        const F = await loadFixture();
        const { dedicatedResolver } = await F.namechain.setupName(kp);
        await dedicatedResolver.write.multicall([[res.writeDedicated]]);
        await sync();
        const [answer, resolver] =
          await F.mainnetV2.universalResolver.read.resolve([
            dnsEncodeName(kp.name),
            res.call,
          ]);
        expectVar({ resolver }).toEqualAddress(F.ethTLDResolver.address);
        res.expect(answer);
      });
    }
    it("hasAddr()", async () => {
      const F = await loadFixture();
      const kp: KnownProfile = {
        name: testNames[0],
        hasAddresses: [
          { coinType: COIN_TYPE_ETH, exists: false },
          { coinType: COIN_TYPE_DEFAULT, exists: true },
          { coinType: COIN_TYPE_DEFAULT | 1n, exists: false },
          { coinType: 0n, exists: true },
          { coinType: 1n, exists: false },
        ],
      };
      const { dedicatedResolver } = await F.namechain.setupName(kp);
      await dedicatedResolver.write.setAddr([0n, dummySelector]);
      await dedicatedResolver.write.setAddr([COIN_TYPE_DEFAULT, testAddress]);
      await sync();
      const bundle = bundleCalls(makeResolutions(kp));
      const [answer] = await F.mainnetV2.universalResolver.read.resolve([
        dnsEncodeName(kp.name),
        bundle.call,
      ]);
      bundle.expect(answer);
    });
    it("addr() w/fallback", async () => {
      const F = await loadFixture();
      const kp: KnownProfile = {
        name: testNames[0],
        addresses: [
          { coinType: COIN_TYPE_ETH, value: testAddress },
          { coinType: COIN_TYPE_DEFAULT, value: testAddress },
          { coinType: COIN_TYPE_DEFAULT | 1n, value: testAddress },
          { coinType: 0n, value: "0x" },
        ],
      };
      const { dedicatedResolver } = await F.namechain.setupName(kp);
      await dedicatedResolver.write.setAddr([COIN_TYPE_DEFAULT, testAddress]);
      await sync();
      const bundle = bundleCalls(makeResolutions(kp));
      const [answer] = await F.mainnetV2.universalResolver.read.resolve([
        dnsEncodeName(kp.name),
        bundle.call,
      ]);
      bundle.expect(answer);
    });
    describe("ABI()", () => {
      const kp: KnownProfile = {
        name: testNames[0],
        abis: [
          { contentType: 0n, value: "0x" },
          { contentType: 1n << 0n, value: "0x11" },
          { contentType: 1n << 3n, value: "0x8888" },
        ],
      };
      const [nul, ty1, ty8] = makeResolutions(kp);
      for (const [contentTypes, res] of [
        [[0], ty1],
        [[3], ty8],
        [[0, 3], ty1],
        [[1, 2, 3], ty8],
        [[], nul],
        [[2, 5], nul],
        [[255], nul],
      ] as const) {
        it(`contentTypes = [${contentTypes}]`, async () => {
          const F = await loadFixture();
          const { dedicatedResolver } = await F.namechain.setupName(kp);
          await dedicatedResolver.write.multicall([
            [ty1.writeDedicated, ty8.writeDedicated],
          ]);
          await sync();
          const [answer] = await F.mainnetV2.universalResolver.read.resolve([
            dnsEncodeName(kp.name),
            encodeFunctionData({
              abi: PROFILE_ABI,
              functionName: "ABI",
              args: [
                namehash(kp.name),
                contentTypes.reduce((a, x) => a | (1n << BigInt(x)), 0n),
              ],
            }),
          ]);
          res.expect(answer);
        });
      }
    });
    it("multicall()", async () => {
      const F = await loadFixture();
      const bundle = bundleCalls(makeResolutions(kp));
      const { dedicatedResolver } = await F.namechain.setupName(kp);
      await F.namechain.walletClient.sendTransaction({
        to: dedicatedResolver.address,
        data: bundle.writeDedicated,
      });
      await sync();
      const [answer, resolver] =
        await F.mainnetV2.universalResolver.read.resolve([
          dnsEncodeName(kp.name),
          bundle.call,
        ]);
      expectVar({ resolver }).toEqualAddress(F.ethTLDResolver.address);
      bundle.expect(answer);
    });
    describe("resolve(multicall)", () => {
      for (const max of [1, 2, 32, 254]) {
        it(`maxReadsPerRequest = ${max}`, async () => {
          const F = await loadFixture();
          const ethTLDResolver = await F.deployWithMaxRequests(max);
          await expect(
            ethTLDResolver.read.maxReadsPerRequest(),
            "max",
          ).resolves.toStrictEqual(max);
          const bundle = bundleCalls(makeResolutions(kp));
          const { dedicatedResolver } = await F.namechain.setupName(kp);
          await F.namechain.walletClient.sendTransaction({
            to: dedicatedResolver.address,
            data: bundle.writeDedicated,
          });
          await sync();
          const answer = await ethTLDResolver.read.resolve([
            dnsEncodeName(kp.name),
            bundle.call,
          ]);
          bundle.expect(answer);
        });
      }
    });
    it("zero multicalls", async () => {
      const kp: KnownProfile = { name: testNames[0] };
      const F = await loadFixture();
      const bundle = bundleCalls(makeResolutions(kp));
      await sync();
      const [answer] = await F.mainnetV2.universalResolver.read.resolve([
        dnsEncodeName(kp.name),
        bundle.call,
      ]);
      bundle.expect(answer);
    });
    it("every multicall failed", async () => {
      const kp: KnownProfile = {
        name: testNames[0],
        errors: Array.from({ length: 2 }, (_, i) => {
          const call = toHex(i, { size: 4 });
          return {
            call,
            answer: encodeErrorResult({
              abi: parseAbi(["error UnsupportedResolverProfile(bytes4)"]),
              args: [call],
            }),
          };
        }),
      };
      const F = await loadFixture();
      const bundle = bundleCalls(makeResolutions(kp));
      await sync();
      const [answer] = await F.mainnetV2.universalResolver.read.resolve([
        dnsEncodeName(kp.name),
        bundle.call,
      ]);
      bundle.expect(answer);
    });
  });
});<|MERGE_RESOLUTION|>--- conflicted
+++ resolved
@@ -32,14 +32,7 @@
   bundleCalls,
   makeResolutions,
 } from "./utils/resolutions.js";
-<<<<<<< HEAD
-import { injectRPCCounter } from "./utils/hardhat-counter.ts";
-import { injectCoverage } from "./utils/hardhat-coverage.ts";
-=======
 import { injectRPCCounter } from "./utils/hardhat-counter.js";
->>>>>>> 663a5c44
-
-const saveCoverage = injectCoverage("ETHTLDResolver");
 
 let urgCount = 0;
 const chain1 = injectRPCCounter(await hre.network.connect());
@@ -153,8 +146,7 @@
     urgCount = 0;
   });
   afterAll(() => console.table(rpcs));
-  afterAll(() => saveCoverage?.());
-  
+
   shouldSupportInterfaces({
     contract: () => loadFixture().then((F) => F.ethTLDResolver),
     interfaces: [
