import { serve } from "@namestone/ezccip/serve";
import { BrowserProvider } from "ethers/providers";
import hre from "hardhat";
import { readFileSync } from "node:fs";
import {
  concat,
  encodeErrorResult,
  encodeFunctionData,
  keccak256,
  labelhash,
  namehash,
  parseAbi,
  toHex,
} from "viem";
import { afterAll, afterEach, describe, expect, it } from "vitest";
import { shouldSupportInterfaces } from "@ensdomains/hardhat-chai-matchers-viem/behaviour";
import { shouldSupportFeatures } from "./utils/supportsFeatures.js";
import { Gateway } from "../lib/unruggable-gateways/src/gateway.js";
import { UncheckedRollup } from "../lib/unruggable-gateways/src/UncheckedRollup.js";
import { deployArtifact } from "./fixtures/deployArtifact.js";
import { deployV1Fixture } from "./fixtures/deployV1Fixture.js";
import { deployV2Fixture } from "./fixtures/deployV2Fixture.js";
import { urgArtifact } from "./fixtures/externalArtifacts.js";
import { injectRPCCounter } from "./utils/hardhat.js";
import {
  COIN_TYPE_DEFAULT,
  COIN_TYPE_ETH,
  type KnownProfile,
  type KnownResolution,
  PROFILE_ABI,
  bundleCalls,
  makeResolutions,
} from "./utils/resolutions.js";
import { dnsEncodeName, expectVar, getLabelAt } from "./utils/utils.js";

const chain1 = injectRPCCounter(await hre.network.connect());
const chain2 = injectRPCCounter(await hre.network.connect());
const chains = [chain1, chain2];

async function sync() {
  const blocks = await Promise.all(
    chains.map(async (c) => {
      const counts = { ...c.counts }; // save counts
      const client = await c.viem.getPublicClient();
      const { timestamp: t } = await client.getBlock();
      return { t, counts };
    }),
  );
  const tMax = blocks.reduce((a, x) => (x.t > a ? x.t : a), 0n) + 1n;
  await Promise.all(
    chains.map(async (c, i) => {
      await c.networkHelpers.time.setNextBlockTimestamp(tMax);
      await c.networkHelpers.mine(1);
      c.counts = blocks[i].counts; // restore counts
    }),
  );
}

function namechainFixture() {
  return deployV2Fixture(chain2);
}

async function fixture() {
  const mainnetV1 = await deployV1Fixture(chain1, true); // CCIP on UR
  const mainnetV2 = await deployV2Fixture(chain1, true); // CCIP on UR
  const namechain = await chain2.networkHelpers.loadFixture(namechainFixture);
  const gateway = new Gateway(
    new UncheckedRollup(new BrowserProvider(chain2.provider)),
  );
  gateway.disableCache();
  const ccip = await serve(gateway, { protocol: "raw", log: false }); // enable to see gateway calls
  afterAll(ccip.shutdown);
  const GatewayVM = await deployArtifact(mainnetV2.walletClient, {
    file: urgArtifact("GatewayVM"),
  });
  const hooksAddress = await deployArtifact(mainnetV2.walletClient, {
    file: urgArtifact("UncheckedVerifierHooks"),
  });
  const verifierAddress = await deployArtifact(mainnetV2.walletClient, {
    file: urgArtifact("UncheckedVerifier"),
    args: [[ccip.endpoint], 0, hooksAddress],
    libs: { GatewayVM },
  });
  const ethResolver = await mainnetV2.deployDedicatedResolver({
    owner: mainnetV2.walletClient.account.address,
  });
  const burnAddressV1 = "0x000000000000000000000000000000000000FadE";
  const ethFallbackResolver = await chain1.viem.deployContract(
    "ETHFallbackResolver",
    [
      mainnetV1.ethRegistrar.address,
      mainnetV1.universalResolver.address,
      burnAddressV1,
      ethResolver.address,
      verifierAddress,
      namechain.datastore.address,
      namechain.ethRegistry.address,
    ],
    { client: { public: mainnetV2.publicClient } }, // CCIP on EFR
  );
  await mainnetV2.rootRegistry.write.setResolver([
    BigInt(labelhash("eth")),
    ethFallbackResolver.address,
  ]);
  return {
    ethFallbackResolver,
    ethResolver,
    mainnetV1,
    burnAddressV1,
    mainnetV2,
    namechain,
  } as const;
}

const loadFixture = async () => {
  await chain2.networkHelpers.loadFixture(namechainFixture);
  return chain1.networkHelpers.loadFixture(fixture);
};

const dummySelector = "0x12345678";
const testAddress = "0x8000000000000000000000000000000000000001";
const testNames = ["test.eth", "a.b.c.test.eth"];

describe("ETHFallbackResolver", () => {
  const rpcs: Record<string, any> = {};
  afterEach(({ expect: { getState } }) => {
    rpcs[getState().currentTestName!] = [
      chain1.counts.eth_call,
      chain2.counts.eth_call,
      chain2.counts.eth_getStorageAt,
    ].map((x) => x || 0);
    chain1.counts = {};
    chain2.counts = {};
  });
  // enable to print rpc call counts:
  //afterAll(() => console.log(rpcs));

  shouldSupportInterfaces({
    contract: () => loadFixture().then((F) => F.ethFallbackResolver),
    interfaces: ["IERC165", "IExtendedResolver", "IFeatureSupporter"],
  });

  shouldSupportFeatures({
    contract: () => loadFixture().then((F) => F.ethFallbackResolver),
    features: {
      RESOLVER: ["RESOLVE_MULTICALL"],
    },
  });

  describe("storage layout", () => {
    describe("DedicatedResolver", () => {
      const code = readFileSync(
        new URL(
          "../src/common/DedicatedResolverLayout.sol",
          import.meta.url,
        ),
        "utf8",
      );
      for (const [_, name, slot] of code.matchAll(
        /constant (SLOT_\S+) = (\S+);/g,
      )) {
        it(`${name} = ${slot}`, async () => {
          const storageLayout =
            await hre.artifacts.getStorageLayout("DedicatedResolver");
          const label = name.slice(4).toLowerCase(); // "SLOT_ABC" => "_abc"
          const ref = storageLayout.storage.find((x) =>
            x.label.startsWith(label),
          );
          expect(ref?.slot).toEqual(slot);
        });
      }
    });
    it("SLOT_RD_ENTRIES = 0", async () => {
      const {
        storage: [{ slot, label }],
      } = await hre.artifacts.getStorageLayout("RegistryDatastore");
      expectVar({ slot }).toStrictEqual("0");
      expectVar({ label }).toStrictEqual("entries");
    });
  });

  it("eth", async () => {
    const F = await loadFixture();
    const kp: KnownProfile = {
      name: "eth",
      addresses: [{ coinType: COIN_TYPE_ETH, value: testAddress }],
    };
    const [res] = makeResolutions(kp);
    await F.ethResolver.write.multicall([[res.writeDedicated]]);
    await sync();
    const [answer, resolver] = await F.mainnetV2.universalResolver.read.resolve(
      [dnsEncodeName(kp.name), res.call],
    );
    expectVar({ resolver }).toEqualAddress(F.ethFallbackResolver.address);
    res.expect(answer);
  });

  describe("unregistered", () => {
    for (const name of testNames) {
      it(name, async () => {
        const F = await loadFixture();
        const [res] = makeResolutions({
          name,
          addresses: [{ coinType: COIN_TYPE_ETH, value: testAddress }],
        });
        await sync();
        await expect(
          F.mainnetV1.universalResolver.read.resolve([
            dnsEncodeName(name),
            res.call,
          ]),
        ).toBeRevertedWithCustomError("ResolverNotFound");
        // the errors are different because:
        // V1: requireResolver() fails
        // V2: gateway to namechain, no resolver found
        await expect(
          F.mainnetV2.universalResolver.read.resolve([
            dnsEncodeName(name),
            res.call,
          ]),
        )
          .toBeRevertedWithCustomError("ResolverError")
          .withArgs([
            encodeErrorResult({
              abi: F.ethFallbackResolver.abi,
              errorName: "UnreachableName",
              args: [dnsEncodeName(name)],
            }),
          ]);
      });
    }
  });

  describe("still registered on V1", () => {
    for (const name of testNames) {
      it(name, async () => {
        const F = await loadFixture();
        const kp: KnownProfile = {
          name,
          addresses: [{ coinType: COIN_TYPE_ETH, value: testAddress }],
        };
        const [res] = makeResolutions(kp);
        await F.mainnetV1.setupName(kp);
        await F.mainnetV1.walletClient.sendTransaction({
          to: F.mainnetV1.ownedResolver.address,
          data: res.write, // V1 OwnedResolver lacks multicall()
        });
        await sync();
        const [answer, resolver] =
          await F.mainnetV2.universalResolver.read.resolve([
            dnsEncodeName(kp.name),
            res.call,
          ]);
        expectVar({ resolver }).toEqualAddress(F.ethFallbackResolver.address);
        res.expect(answer);
      });
    }
  });

  describe("migrated from V1", () => {
    for (const name of testNames) {
      it(name, async () => {
        const F = await loadFixture();
        const kp: KnownProfile = {
          name,
          addresses: [{ coinType: COIN_TYPE_ETH, value: testAddress }],
        };
        const [res] = makeResolutions(kp);
        await F.mainnetV1.setupName(kp);
        const tokenId = BigInt(labelhash(getLabelAt(kp.name, -2)));
        await F.mainnetV1.ethRegistrar.write.safeTransferFrom([
          F.mainnetV1.walletClient.account.address,
          F.burnAddressV1,
          tokenId,
        ]);
        const available = await F.mainnetV1.ethRegistrar.read.available([
          tokenId,
        ]);
        expectVar({ available }).toStrictEqual(false);
        await F.namechain.setupName({ name });
        await F.namechain.dedicatedResolver.write.multicall([
          [res.writeDedicated],
        ]);
        await sync();
        const [answer, resolver] =
          await F.mainnetV2.universalResolver.read.resolve([
            dnsEncodeName(kp.name),
            res.call,
          ]);
        expectVar({ resolver }).toEqualAddress(F.ethFallbackResolver.address);
        res.expect(answer);
      });
    }
  });

  describe("ejected from Namechain", () => {
    for (const name of testNames) {
      it(name, async () => {
        const F = await loadFixture();
        const kp: KnownProfile = {
          name,
          addresses: [{ coinType: COIN_TYPE_ETH, value: testAddress }],
        };
        await F.mainnetV2.setupName(kp);
        const [res] = makeResolutions(kp);
        await F.mainnetV2.dedicatedResolver.write.multicall([
          [res.writeDedicated],
        ]);
        await sync();
        const [answer, resolver] =
          await F.mainnetV2.universalResolver.read.resolve([
            dnsEncodeName(kp.name),
            res.call,
          ]);
        expectVar({ resolver }).toEqualAddress(
          F.mainnetV2.dedicatedResolver.address,
        );
        res.expect(answer);
      });
    }
  });

  describe("registered on Namechain", () => {
    for (const name of testNames) {
      it(name, async () => {
        const F = await loadFixture();
        const kp: KnownProfile = {
          name,
          addresses: [{ coinType: COIN_TYPE_ETH, value: testAddress }],
        };
        await F.namechain.setupName(kp);
        const [res] = makeResolutions(kp);
        await F.namechain.dedicatedResolver.write.multicall([
          [res.writeDedicated],
        ]);
        await sync();
        const [answer, resolver] =
          await F.mainnetV2.universalResolver.read.resolve([
            dnsEncodeName(kp.name),
            res.call,
          ]);
        expectVar({ resolver }).toEqualAddress(F.ethFallbackResolver.address);
        res.expect(answer);
      });
    }
  });

  describe("expired", () => {
    for (const name of testNames) {
      it(name, async () => {
        const F = await loadFixture();
        const kp: KnownProfile = {
          name,
          addresses: [{ coinType: COIN_TYPE_ETH, value: testAddress }],
        };
        const interval = 1000n;
        await sync();
        const { timestamp } = await F.namechain.publicClient.getBlock();
        await F.namechain.setupName({
          name: kp.name,
          expiry: timestamp + interval,
        });
        const [res] = makeResolutions(kp);
        await F.namechain.dedicatedResolver.write.multicall([
          [res.writeDedicated],
        ]);
        await sync();
        const answer = await F.ethFallbackResolver.read.resolve([
          dnsEncodeName(kp.name),
          res.call,
        ]);
        res.expect(answer);
        await chain2.networkHelpers.mine(2, { interval }); // wait for the name to expire
        await sync();
        await expect(
          F.ethFallbackResolver.read.resolve([
            dnsEncodeName(kp.name),
            res.call,
          ]),
        ).toBeRevertedWithCustomError("UnreachableName");
        // await expect(
        //   F.mainnetV2.universalResolver.read.resolve([
        //     dnsEncodeName(kp.name),
        //     res.call,
        //   ]),
        // )
        //   .toBeRevertedWithCustomError("ResolverError")
        //   .withArgs(
        //     encodeErrorResult({
        //       abi: F.ethFallbackResolver.abi,
        //       errorName: "UnreachableName",
        //       args: [dnsEncodeName(kp.name)],
        //     }),
        //   );
      });
    }
  });

  describe("profile support", () => {
    const kp: KnownProfile = {
      name: testNames[0],
      primary: { value: testNames[0] },
      addresses: [
        { coinType: COIN_TYPE_ETH, value: testAddress },
        { coinType: COIN_TYPE_DEFAULT, value: testAddress },
        { coinType: 0n, value: concat([keccak256("0x0"), "0x01"]) },
      ],
      texts: [{ key: "url", value: "https://ens.domains" }],
      contenthash: { value: concat([keccak256("0x1"), "0x01"]) },
      pubkey: { x: keccak256("0x2"), y: keccak256("0x3") },
      abis: [{ contentType: 8n, value: concat([keccak256("0x4"), "0x01"]) }],
      interfaces: [{ selector: dummySelector, value: testAddress }],
      errors: [
        {
          call: dummySelector,
          answer: encodeErrorResult({
            abi: parseAbi(["error UnsupportedResolverProfile(bytes4)"]),
            args: [dummySelector],
          }),
        },
      ],
    };
    it("unsupported", async () => {
      const F = await loadFixture();
      await sync();
      await expect(
        F.mainnetV2.universalResolver.read.resolve([
          dnsEncodeName(kp.name),
          dummySelector,
        ]),
      )
        .toBeRevertedWithCustomError("UnsupportedResolverProfile")
        .withArgs([dummySelector]);
    });
    for (const res of makeResolutions(kp)) {
      if (res.write.length <= 2) continue;
      it(res.desc, async () => {
        const F = await loadFixture();
        await F.namechain.setupName(kp);
        await F.namechain.dedicatedResolver.write.multicall([
          [res.writeDedicated],
        ]);
        await sync();
        const [answer, resolver] =
          await F.mainnetV2.universalResolver.read.resolve([
            dnsEncodeName(kp.name),
            res.call,
          ]);
        expectVar({ resolver }).toEqualAddress(F.ethFallbackResolver.address);
        res.expect(answer);
      });
    }
    it("hasAddr()", async () => {
      const F = await loadFixture();
      const kp: KnownProfile = {
        name: testNames[0],
        hasAddresses: [
          { coinType: COIN_TYPE_ETH, exists: false },
          { coinType: COIN_TYPE_DEFAULT, exists: true },
          { coinType: COIN_TYPE_DEFAULT | 1n, exists: false },
          { coinType: 0n, exists: true },
          { coinType: 1n, exists: false },
        ],
      };
      await F.namechain.setupName(kp);
      await F.namechain.dedicatedResolver.write.setAddr([0n, dummySelector]);
      await F.namechain.dedicatedResolver.write.setAddr([
        COIN_TYPE_DEFAULT,
        testAddress,
      ]);
      await sync();
      const bundle = bundleCalls(makeResolutions(kp));
      const [answer] = await F.mainnetV2.universalResolver.read.resolve([
        dnsEncodeName(kp.name),
        bundle.call,
      ]);
      bundle.expect(answer);
    });
    it("addr() w/fallback", async () => {
      const F = await loadFixture();
      const kp: KnownProfile = {
        name: testNames[0],
        addresses: [
          { coinType: COIN_TYPE_ETH, value: testAddress },
          { coinType: COIN_TYPE_DEFAULT, value: testAddress },
          { coinType: COIN_TYPE_DEFAULT | 1n, value: testAddress },
          { coinType: 0n, value: "0x" },
        ],
      };
      await F.namechain.setupName(kp);
      await F.namechain.dedicatedResolver.write.setAddr([
        COIN_TYPE_DEFAULT,
        testAddress,
      ]);
      await sync();
      const bundle = bundleCalls(makeResolutions(kp));
      const [answer] = await F.mainnetV2.universalResolver.read.resolve([
        dnsEncodeName(kp.name),
        bundle.call,
      ]);
      bundle.expect(answer);
    });
    it("multiple ABI contentTypes", { timeout: 20000 }, async () => {
      const kp: KnownProfile = {
        name: testNames[0],
        abis: [
          { contentType: 0n, value: "0x" },
          { contentType: 1n, value: "0x11" },
          { contentType: 8n, value: "0x8888" },
        ],
      };
      const [nul, ty1, ty8] = makeResolutions(kp);
      const F = await loadFixture();
      await F.namechain.setupName(kp);
      await F.namechain.dedicatedResolver.write.multicall([
        [ty1.writeDedicated, ty8.writeDedicated],
      ]);
      await check(1n, ty1);
      await check(8n, ty8);
      await check(1n | 8n, ty1);
      await check(2n | 4n | 8n, ty8);
      await check(2n, nul);
      await check(1n << 255n, nul);
      async function check(contentTypes: bigint, res: KnownResolution) {
        await sync();
        const [answer] = await F.mainnetV2.universalResolver.read.resolve([
          dnsEncodeName(kp.name),
          encodeFunctionData({
            abi: PROFILE_ABI,
            functionName: "ABI",
            args: [namehash(kp.name), contentTypes],
          }),
        ]);
        res.desc = `ABI(${contentTypes})`;
        res.expect(answer);
      }
    });
<<<<<<< HEAD
    it("multicall()", async () => {
=======
    it(`multicall()`, async () => {
>>>>>>> f7b223e3
      const F = await loadFixture();
      const bundle = bundleCalls(makeResolutions(kp));
      await F.namechain.setupName(kp);
      await F.namechain.walletClient.sendTransaction({
        to: F.namechain.dedicatedResolver.address,
        data: bundle.writeDedicated,
      });
      await sync();
      const [answer, resolver] =
        await F.mainnetV2.universalResolver.read.resolve([
          dnsEncodeName(kp.name),
          bundle.call,
        ]);
      expectVar({ resolver }).toEqualAddress(F.ethFallbackResolver.address);
      bundle.expect(answer);
    });
    it("zero multicalls", async () => {
      const kp: KnownProfile = { name: testNames[0] };
      const F = await loadFixture();
      const bundle = bundleCalls(makeResolutions(kp));
      await sync();
      const [answer] = await F.mainnetV2.universalResolver.read.resolve([
        dnsEncodeName(kp.name),
        bundle.call,
      ]);
      bundle.expect(answer);
    });
    it("every multicalls failed", async () => {
      const kp: KnownProfile = {
        name: testNames[0],
        errors: Array.from({ length: 2 }, (_, i) => {
          const call = toHex(i, { size: 4 });
          return {
            call,
            answer: encodeErrorResult({
              abi: parseAbi(["error UnsupportedResolverProfile(bytes4)"]),
              args: [call],
            }),
          };
        }),
      };
      const F = await loadFixture();
      const bundle = bundleCalls(makeResolutions(kp));
      await sync();
      const [answer] = await F.mainnetV2.universalResolver.read.resolve([
        dnsEncodeName(kp.name),
        bundle.call,
      ]);
      bundle.expect(answer);
    });
  });
});<|MERGE_RESOLUTION|>--- conflicted
+++ resolved
@@ -535,11 +535,7 @@
         res.expect(answer);
       }
     });
-<<<<<<< HEAD
-    it("multicall()", async () => {
-=======
     it(`multicall()`, async () => {
->>>>>>> f7b223e3
       const F = await loadFixture();
       const bundle = bundleCalls(makeResolutions(kp));
       await F.namechain.setupName(kp);
