// SPDX-License-Identifier: MIT
pragma solidity >=0.8.13;

import "forge-std/Test.sol";
import "forge-std/console.sol";

import {ERC1155Holder} from "@openzeppelin/contracts/token/ERC1155/utils/ERC1155Holder.sol";

import "../src/registry/ETHRegistry.sol";
import "../src/registry/IETHRegistry.sol";
import "../src/registry/RegistryDatastore.sol";
<<<<<<< HEAD
import "../src/registry/Roles.sol";
=======
import "../src/registry/RegistryDatastore.sol";
import "../src/registry/IRegistryMetadata.sol";
import "../src/registry/SimpleRegistryMetadata.sol";
import "../src/registry/ETHRegistrar.sol";
import "../src/registry/IPriceOracle.sol";
>>>>>>> 95f076ac


contract TestETHRegistry is Test, ERC1155Holder, Roles {
    event TransferSingle(address indexed operator, address indexed from, address indexed to, uint256 id, uint256 value);

    RegistryDatastore datastore;
    ETHRegistry registry;
    ETHRegistrar registrar;
    MockTokenObserver observer;
    RevertingTokenObserver revertingObserver;
    IRegistryMetadata metadata;
    MockPriceOracle priceOracle;

    // Role bitmaps for different permission configurations
    uint256 defaultRoleBitmap = ROLE_SET_SUBREGISTRY | ROLE_SET_RESOLVER;
    uint256 lockedResolverRoleBitmap = ROLE_SET_SUBREGISTRY;
    uint256 lockedSubregistryRoleBitmap = ROLE_SET_RESOLVER;
    uint256 noRolesRoleBitmap = 0;

    address user1 = makeAddr("user1");

    function setUp() public {
        datastore = new RegistryDatastore();
<<<<<<< HEAD
        registry = new ETHRegistry(datastore);
=======
        metadata = new SimpleRegistryMetadata();
        registry = new ETHRegistry(datastore, metadata);
        registry.grantRole(registry.REGISTRAR_ROLE(), address(this));
>>>>>>> 95f076ac
        observer = new MockTokenObserver();
        revertingObserver = new RevertingTokenObserver();
        priceOracle = new MockPriceOracle();
        registrar = new ETHRegistrar(address(registry), priceOracle, 60, 86400);
    }

    function test_constructor_sets_roles() public {
        assertEq(registry.hasRoles(registry.ROOT_RESOURCE(), registry.ROLE_REGISTRAR(), address(this)), true);
        assertEq(registry.hasRoles(registry.ROOT_RESOURCE(), registry.ROLE_REGISTRAR_ADMIN(), address(this)), true);
        assertEq(registry.hasRoles(registry.ROOT_RESOURCE(), registry.ROLE_RENEW(), address(this)), true);
        assertEq(registry.hasRoles(registry.ROOT_RESOURCE(), registry.ROLE_RENEW_ADMIN(), address(this)), true);
    }

    function test_Revert_register_without_registrar_role() public {
        address nonRegistrar = makeAddr("nonRegistrar");

        vm.expectRevert(abi.encodeWithSelector(EnhancedAccessControl.EACUnauthorizedAccountRoles.selector, registry.ROOT_RESOURCE(), registry.ROLE_REGISTRAR(), nonRegistrar));
        vm.prank(nonRegistrar);
        registry.register("test2", address(this), registry, 0, defaultRoleBitmap, uint64(block.timestamp) + 86400);
    }

    function test_Revert_renew_without_renew_role() public {
        uint256 tokenId = registry.register("test2", address(this), registry, 0, defaultRoleBitmap, uint64(block.timestamp) + 86400);
        
        address nonRenewer = makeAddr("nonRenewer");

        vm.expectRevert(abi.encodeWithSelector(EnhancedAccessControl.EACUnauthorizedAccountRoles.selector, registry.ROOT_RESOURCE(), registry.ROLE_RENEW(), nonRenewer));
        vm.prank(nonRenewer);
        registry.renew(tokenId, uint64(block.timestamp) + 172800);
    }

    function test_registrar_can_register() public {
        address registrar = makeAddr("registrar");
        registry.grantRoles(registry.ROOT_RESOURCE(), registry.ROLE_REGISTRAR(), registrar);
        
        vm.prank(registrar);
        uint256 tokenId = registry.register("test2", address(this), registry, 0, defaultRoleBitmap, uint64(block.timestamp) + 86400);
        assertEq(registry.ownerOf(tokenId), address(this));
    }

    function test_renewer_can_renew() public {
        uint256 tokenId = registry.register("test2", address(this), registry, 0, defaultRoleBitmap, uint64(block.timestamp) + 86400);
        
        address renewer = makeAddr("renewer");
        registry.grantRoles(registry.ROOT_RESOURCE(), registry.ROLE_RENEW(), renewer);
        
        vm.prank(renewer);
        uint64 newExpiry = uint64(block.timestamp) + 172800;
        registry.renew(tokenId, newExpiry);
        
        (uint64 expiry,) = registry.nameData(tokenId);
        assertEq(expiry, newExpiry);
    }

    function _expectedId(string memory label, uint96 flags) internal view returns (uint256) {
        return (uint256(keccak256(bytes(label))) & ~uint256(registry.FLAGS_MASK())) | flags;
    }

    function test_register_unlocked() public {
        uint256 expectedId = _expectedId("test2", 0);

<<<<<<< HEAD
        uint256 tokenId = registry.register("test2", address(this), registry, 0, defaultRoleBitmap, uint64(block.timestamp) + 86400);
=======
        uint256 tokenId = registry.register("test2", address(this), registry, address(0), 0, uint64(block.timestamp) + 86400);
>>>>>>> 95f076ac
        vm.assertEq(tokenId, expectedId);
        
        // Verify roles
        assertEq(registry.hasRoles(registry.tokenIdResource(tokenId), ROLE_SET_SUBREGISTRY, address(this)), true);
        assertEq(registry.hasRoles(registry.tokenIdResource(tokenId), ROLE_SET_RESOLVER, address(this)), true);
    }

    function test_register_locked() public {
        uint96 flags = 0; // No flags set, just using roleBitmap for locking
        uint256 expectedId = _expectedId("test2", flags);

<<<<<<< HEAD
        uint256 tokenId = registry.register("test2", address(this), registry, flags, noRolesRoleBitmap, uint64(block.timestamp) + 86400);
=======
        uint256 tokenId = registry.register("test2", address(this), registry, address(0), flags, uint64(block.timestamp) + 86400);
>>>>>>> 95f076ac
        vm.assertEq(tokenId, expectedId);
        
        // Verify roles
        assertEq(registry.hasRoles(registry.tokenIdResource(tokenId), ROLE_SET_SUBREGISTRY, address(this)), false);
        assertEq(registry.hasRoles(registry.tokenIdResource(tokenId), ROLE_SET_RESOLVER, address(this)), false);
    }

<<<<<<< HEAD
    function test_register_locked_subregistry() public {
        uint96 flags = 0; // No flags set, just using roleBitmap for locking
        uint256 expectedId = _expectedId("test2", flags);
=======
    function test_lock_name() public {
        uint96 flags = registry.FLAG_SUBREGISTRY_LOCKED() | registry.FLAG_RESOLVER_LOCKED();
        uint256 oldTokenId = registry.register("test2", address(this), registry, address(0), 0, uint64(block.timestamp) + 86400);
>>>>>>> 95f076ac

        uint256 tokenId = registry.register("test2", address(this), registry, flags, lockedSubregistryRoleBitmap, uint64(block.timestamp) + 86400);
        vm.assertEq(tokenId, expectedId);
        
        // Verify roles
        assertEq(registry.hasRoles(registry.tokenIdResource(tokenId), ROLE_SET_SUBREGISTRY, address(this)), false);
        assertEq(registry.hasRoles(registry.tokenIdResource(tokenId), ROLE_SET_RESOLVER, address(this)), true);
    }

    function test_register_locked_resolver() public {
        uint96 flags = 0; // No flags set, just using roleBitmap for locking
        uint256 expectedId = _expectedId("test2", flags);

        uint256 tokenId = registry.register("test2", address(this), registry, flags, lockedResolverRoleBitmap, uint64(block.timestamp) + 86400);
        vm.assertEq(tokenId, expectedId);
        
        // Verify roles
        assertEq(registry.hasRoles(registry.tokenIdResource(tokenId), ROLE_SET_SUBREGISTRY, address(this)), true);
        assertEq(registry.hasRoles(registry.tokenIdResource(tokenId), ROLE_SET_RESOLVER, address(this)), false);
    }

    function test_lock_name() public {
        uint256 oldTokenId = registry.register("test2", address(this), registry, 0, defaultRoleBitmap, uint64(block.timestamp) + 86400);

        uint96 flags = registry.FLAG_FLAGS_LOCKED();
        uint256 expectedTokenId = (oldTokenId & ~uint256(registry.FLAGS_MASK())) | (flags & registry.FLAGS_MASK());
        uint256 newTokenId = registry.setFlags(oldTokenId, flags);
        vm.assertNotEq(newTokenId, oldTokenId);
        vm.assertEq(newTokenId, expectedTokenId);
        
        // Verify roles are preserved after flag change
        assertEq(registry.hasRoles(registry.tokenIdResource(newTokenId), ROLE_SET_SUBREGISTRY, address(this)), true);
        assertEq(registry.hasRoles(registry.tokenIdResource(newTokenId), ROLE_SET_RESOLVER, address(this)), true);
    }

    function test_cannot_unlock_name() public {
        uint96 flags = registry.FLAG_FLAGS_LOCKED();
        uint256 oldTokenId = registry.register("test2", address(this), registry, flags, defaultRoleBitmap, uint64(block.timestamp) + 86400);

<<<<<<< HEAD
        vm.expectRevert(abi.encodeWithSelector(BaseRegistry.InvalidSubregistryFlags.selector, oldTokenId, flags, 0));
        registry.setFlags(oldTokenId, 0);
    }

    function test_Revert_cannot_mint_duplicates() public {
        registry.register("test2", address(this), registry, 0, defaultRoleBitmap, uint64(block.timestamp) + 86400);

        vm.expectRevert(abi.encodeWithSelector(ETHRegistry.NameAlreadyRegistered.selector, "test2"));
        registry.register("test2", address(this), registry, 0, defaultRoleBitmap, uint64(block.timestamp) + 86400);
    }

    function test_set_subregistry() public {
        uint256 tokenId = registry.register("test2", address(this), registry, 0, defaultRoleBitmap, uint64(block.timestamp) + 86400);
=======
        uint256 oldTokenId = registry.register("test2", address(this), registry, address(0), flags, uint64(block.timestamp) + 86400);
        uint256 newTokenId = registry.setFlags(oldTokenId, 0);
        vm.assertEq(oldTokenId, newTokenId);
    }

    function test_Revert_cannot_mint_duplicates() public {
        uint96 flags = registry.FLAG_SUBREGISTRY_LOCKED() | registry.FLAG_RESOLVER_LOCKED();

        registry.register("test2", address(this), registry, address(0), flags, uint64(block.timestamp) + 86400);

        vm.expectRevert(abi.encodeWithSelector(IETHRegistry.NameAlreadyRegistered.selector, "test2"));
        registry.register("test2", address(this), registry, address(0), 0, uint64(block.timestamp) + 86400);
    }

    function test_register_with_resolver() public {
        address resolver = address(0x123);
        registry.register("test2", address(this), registry, resolver, 0, uint64(block.timestamp) + 86400);
        
        address resolverAddress = registry.getResolver("test2");
        assertEq(resolverAddress, resolver);
    }

    function test_set_subregistry() public {
        uint256 tokenId = registry.register("test2", address(this), registry, address(0), 0, uint64(block.timestamp) + 86400);
>>>>>>> 95f076ac
        registry.setSubregistry(tokenId, IRegistry(address(this)));
        vm.assertEq(address(registry.getSubregistry("test2")), address(this));
    }

<<<<<<< HEAD
    function test_Revert_cannot_set_subregistry_without_role() public {
        uint256 tokenId = registry.register("test2", address(this), registry, 0, lockedSubregistryRoleBitmap, uint64(block.timestamp) + 86400);
=======
    function test_Revert_cannot_set_locked_subregistry() public {
        uint96 flags = registry.FLAG_SUBREGISTRY_LOCKED();
        uint256 tokenId = registry.register("test2", address(this), registry, address(0), flags, uint64(block.timestamp) + 86400);
>>>>>>> 95f076ac

        vm.expectRevert(abi.encodeWithSelector(EnhancedAccessControl.EACUnauthorizedAccountRoles.selector, registry.tokenIdResource(tokenId), ROLE_SET_SUBREGISTRY, address(this)));
        registry.setSubregistry(tokenId, IRegistry(address(this)));
    }

    function test_set_resolver() public {
<<<<<<< HEAD
        uint256 tokenId = registry.register("test2", address(this), registry, 0, defaultRoleBitmap, uint64(block.timestamp) + 86400);
=======
        uint256 tokenId = registry.register("test2", address(this), registry, address(0), 0, uint64(block.timestamp) + 86400);
>>>>>>> 95f076ac
        registry.setResolver(tokenId, address(this));
        vm.assertEq(address(registry.getResolver("test2")), address(this));
    }

<<<<<<< HEAD
    function test_Revert_cannot_set_resolver_without_role() public {
        uint256 tokenId = registry.register("test2", address(this), registry, 0, lockedResolverRoleBitmap, uint64(block.timestamp) + 86400);
=======
    function test_Revert_cannot_set_locked_resolver() public {
        uint96 flags = registry.FLAG_RESOLVER_LOCKED();
        uint256 tokenId = registry.register("test2", address(this), registry, address(0), flags, uint64(block.timestamp) + 86400);
>>>>>>> 95f076ac

        vm.expectRevert(abi.encodeWithSelector(EnhancedAccessControl.EACUnauthorizedAccountRoles.selector, registry.tokenIdResource(tokenId), ROLE_SET_RESOLVER, address(this)));
        registry.setResolver(tokenId, address(this));
    }

    function test_Revert_cannot_set_locked_flags() public {
        uint96 flags = registry.FLAG_FLAGS_LOCKED();
<<<<<<< HEAD
        uint256 tokenId = registry.register("test2", address(this), registry, flags, defaultRoleBitmap, uint64(block.timestamp) + 86400);
=======
        uint256 tokenId = registry.register("test2", address(this), registry, address(0), flags, uint64(block.timestamp) + 86400);
>>>>>>> 95f076ac

        vm.expectRevert(abi.encodeWithSelector(BaseRegistry.InvalidSubregistryFlags.selector, tokenId, registry.FLAG_FLAGS_LOCKED(), 0));
        registry.setFlags(tokenId, flags);
    }

    function test_renew_extends_expiry() public {
<<<<<<< HEAD
        uint256 tokenId = registry.register("test2", address(this), registry, 0, defaultRoleBitmap, uint64(block.timestamp) + 100);
=======
        uint256 tokenId = registry.register("test2", address(this), registry, address(0), 0, uint64(block.timestamp) + 100);
>>>>>>> 95f076ac
        uint64 newExpiry = uint64(block.timestamp) + 200;
        registry.renew(tokenId, newExpiry);
        
        (uint64 expiry,) = registry.nameData(tokenId);
        assertEq(expiry, newExpiry);
    }

    function test_renew_emits_event() public {
<<<<<<< HEAD
        uint256 tokenId = registry.register("test2", address(this), registry, 0, defaultRoleBitmap, uint64(block.timestamp) + 100);
=======
        uint256 tokenId = registry.register("test2", address(this), registry, address(0), 0, uint64(block.timestamp) + 100);
>>>>>>> 95f076ac
        uint64 newExpiry = uint64(block.timestamp) + 200;
        
        vm.recordLogs();
        registry.renew(tokenId, newExpiry);
        
        Vm.Log[] memory entries = vm.getRecordedLogs();
        assertEq(entries.length, 2);
        assertEq(entries[1].topics[0], keccak256("NameRenewed(uint256,uint64,address)"));
        assertEq(entries[1].topics[1], bytes32(tokenId));   
        (uint64 expiry, address renewedBy) = abi.decode(entries[1].data, (uint64, address));
        assertEq(expiry, newExpiry);
        assertEq(renewedBy, address(this));
    }

    function test_Revert_renew_expired_name() public {
<<<<<<< HEAD
        uint256 tokenId = registry.register("test2", address(this), registry, 0, defaultRoleBitmap, uint64(block.timestamp) + 100);
=======
        uint256 tokenId = registry.register("test2", address(this), registry, address(0), 0, uint64(block.timestamp) + 100);
>>>>>>> 95f076ac
        vm.warp(block.timestamp + 101);
        
        vm.expectRevert(abi.encodeWithSelector(IETHRegistry.NameExpired.selector, tokenId));
        registry.renew(tokenId, uint64(block.timestamp) + 200);
    }

    function test_Revert_renew_reduce_expiry() public {
<<<<<<< HEAD
        uint256 tokenId = registry.register("test2", address(this), registry, 0, defaultRoleBitmap, uint64(block.timestamp) + 200);
=======
        uint256 tokenId = registry.register("test2", address(this), registry, address(0), 0, uint64(block.timestamp) + 200);
>>>>>>> 95f076ac
        uint64 newExpiry = uint64(block.timestamp) + 100;
        
        vm.expectRevert(abi.encodeWithSelector(IETHRegistry.CannotReduceExpiration.selector, uint64(block.timestamp) + 200, newExpiry));
        registry.renew(tokenId, newExpiry);
    }

    function test_relinquish() public {
<<<<<<< HEAD
        uint256 tokenId = registry.register("test2", address(this), registry, 0, defaultRoleBitmap, uint64(block.timestamp) + 86400);
=======
        uint256 tokenId = registry.register("test2", address(this), registry, address(0), 0, uint64(block.timestamp) + 86400);
>>>>>>> 95f076ac
        registry.relinquish(tokenId);
        vm.assertEq(registry.ownerOf(tokenId), address(0));
        vm.assertEq(address(registry.getSubregistry("test2")), address(0));
    }

    function test_relinquish_revokes_roles() public {
        uint256 tokenId = registry.register("test2", address(this), registry, 0, defaultRoleBitmap, uint64(block.timestamp) + 86400);
        
        // Verify roles before relinquishing
        assertEq(registry.hasRoles(registry.tokenIdResource(tokenId), ROLE_SET_SUBREGISTRY, address(this)), true);
        assertEq(registry.hasRoles(registry.tokenIdResource(tokenId), ROLE_SET_RESOLVER, address(this)), true);
        
        registry.relinquish(tokenId);
        
        // Verify roles are revoked after relinquishing
        assertEq(registry.hasRoles(registry.tokenIdResource(tokenId), ROLE_SET_SUBREGISTRY, address(this)), false);
        assertEq(registry.hasRoles(registry.tokenIdResource(tokenId), ROLE_SET_RESOLVER, address(this)), false);
    }

    function test_relinquish_emits_event() public {
<<<<<<< HEAD
        uint256 tokenId = registry.register("test2", address(this), registry, 0, defaultRoleBitmap, uint64(block.timestamp) + 100);
=======
        uint256 tokenId = registry.register("test2", address(this), registry, address(0), 0, uint64(block.timestamp) + 100);
>>>>>>> 95f076ac
        
        vm.recordLogs();
        registry.relinquish(tokenId);
        
        Vm.Log[] memory entries = vm.getRecordedLogs();
        assertEq(entries.length, 5);
        assertEq(entries[4].topics[0], keccak256("NameRelinquished(uint256,address)"));
        assertEq(entries[4].topics[1], bytes32(tokenId));
        (address relinquishedBy) = abi.decode(entries[4].data, (address));
        assertEq(relinquishedBy, address(this));
    }

    function test_Revert_cannot_relinquish_if_not_owner() public {
<<<<<<< HEAD
        uint256 tokenId = registry.register("test2", address(1), registry, 0, defaultRoleBitmap, uint64(block.timestamp) + 86400);
=======
        uint256 tokenId = registry.register("test2", address(1), registry, address(0), 0, uint64(block.timestamp) + 86400);
>>>>>>> 95f076ac

        vm.prank(address(2));
        vm.expectRevert(abi.encodeWithSelector(BaseRegistry.AccessDenied.selector, tokenId, address(1), address(2)));
        registry.relinquish(tokenId);

        vm.assertEq(registry.ownerOf(tokenId), address(1));
        vm.assertEq(address(registry.getSubregistry("test2")), address(registry));
    }

    function test_expired_name_has_no_owner() public {
<<<<<<< HEAD
        uint256 tokenId = registry.register("test2", address(this), registry, 0, defaultRoleBitmap, uint64(block.timestamp) + 100);
=======
        uint256 tokenId = registry.register("test2", address(this), registry, address(0), 0, uint64(block.timestamp) + 100);
>>>>>>> 95f076ac
        vm.warp(block.timestamp + 101);
        assertEq(registry.ownerOf(tokenId), address(0));
    }

    function test_expired_name_can_be_reregistered() public {
<<<<<<< HEAD
        uint256 tokenId = registry.register("test2", address(this), registry, 0, defaultRoleBitmap, uint64(block.timestamp) + 100);
        vm.warp(block.timestamp + 101);
        
        uint256 newTokenId = registry.register("test2", address(1), registry, 0, defaultRoleBitmap, uint64(block.timestamp) + 100);
=======
        uint256 tokenId = registry.register("test2", address(this), registry, address(0), 0, uint64(block.timestamp) + 100);
        vm.warp(block.timestamp + 101);
        
        uint256 newTokenId = registry.register("test2", address(1), registry, address(0), 0, uint64(block.timestamp) + 100);
>>>>>>> 95f076ac
        assertEq(newTokenId, tokenId);
        assertEq(registry.ownerOf(newTokenId), address(1));
    }

    function test_expired_name_returns_zero_subregistry() public {
<<<<<<< HEAD
        registry.register("test2", address(this), registry, 0, defaultRoleBitmap, uint64(block.timestamp) + 100);
=======
        registry.register("test2", address(this), registry, address(0), 0, uint64(block.timestamp) + 100);
>>>>>>> 95f076ac
        vm.warp(block.timestamp + 101);
        assertEq(address(registry.getSubregistry("test2")), address(0));
    }

    function test_expired_name_returns_zero_resolver() public {
<<<<<<< HEAD
        uint256 tokenId = registry.register("test2", address(this), registry, 0, defaultRoleBitmap, uint64(block.timestamp) + 100);
=======
        uint256 tokenId = registry.register("test2", address(this), registry, address(0), 0, uint64(block.timestamp) + 100);
>>>>>>> 95f076ac
        registry.setResolver(tokenId, address(1));
        vm.warp(block.timestamp + 101);
        assertEq(registry.getResolver("test2"), address(0));
    }

<<<<<<< HEAD
    function test_setFlags_moves_roles_to_new_token_id_resource() public {
        // Register with default roles
        uint256 tokenId = registry.register("test2", user1, registry, 0, defaultRoleBitmap, uint64(block.timestamp) + 86400);

        // Verify initial roles
        assertEq(registry.hasRoles(registry.tokenIdResource(tokenId), ROLE_SET_SUBREGISTRY, user1), true);
        assertEq(registry.hasRoles(registry.tokenIdResource(tokenId), ROLE_SET_RESOLVER, user1), true);
        
        // Set a flag that changes the token ID
        uint96 flags = 0x4; // Some arbitrary flag that's not FLAG_FLAGS_LOCKED
        vm.prank(user1);
        uint256 newTokenId = registry.setFlags(tokenId, flags);
        assertNotEq(newTokenId, tokenId);
        
        // Verify roles are copied after flag change
        assertEq(registry.hasRoles(registry.tokenIdResource(newTokenId), ROLE_SET_SUBREGISTRY, user1), true);
        assertEq(registry.hasRoles(registry.tokenIdResource(newTokenId), ROLE_SET_RESOLVER, user1), true);
=======
    function test_available_returns_true_for_expired_name() public {
        string memory name = "test2";
        registry.register(name, address(this), registry, address(0), 0, uint64(block.timestamp) + 100);
        vm.warp(block.timestamp + 101);
        
        bool isAvailable = registrar.available(name);
        assertTrue(isAvailable);
    }

    function test_available_returns_false_for_unexpired_name() public {
        string memory name = "test2";
        registry.register(name, address(this), registry, address(0), 0, uint64(block.timestamp) + 100);
        
        bool isAvailable = registrar.available(name);
        assertFalse(isAvailable);
    }

    function test_available_returns_true_for_unregistered_name() public view {
        string memory name = "unregistered";
        
        bool isAvailable = registrar.available(name);
        assertTrue(isAvailable);
>>>>>>> 95f076ac
    }

    // Token observers

    function test_token_observer_renew() public {
<<<<<<< HEAD
        uint256 tokenId = registry.register("test2", address(this), registry, 0, defaultRoleBitmap, uint64(block.timestamp) + 100);
=======
        uint256 tokenId = registry.register("test2", address(this), registry, address(0), 0, uint64(block.timestamp) + 100);
>>>>>>> 95f076ac
        registry.setTokenObserver(tokenId, address(observer));
        
        uint64 newExpiry = uint64(block.timestamp) + 200;
        registry.renew(tokenId, newExpiry);
        
        assertEq(observer.lastTokenId(), tokenId);
        assertEq(observer.lastExpiry(), newExpiry);
        assertEq(observer.lastCaller(), address(this));
        assertEq(observer.wasRelinquished(), false);
    }

    function test_token_observer_relinquish() public {
<<<<<<< HEAD
        uint256 tokenId = registry.register("test2", address(this), registry, 0, defaultRoleBitmap, uint64(block.timestamp) + 100);
=======
        uint256 tokenId = registry.register("test2", address(this), registry, address(0), 0, uint64(block.timestamp) + 100);
>>>>>>> 95f076ac
        registry.setTokenObserver(tokenId, address(observer));
        
        registry.relinquish(tokenId);
        
        assertEq(observer.lastTokenId(), tokenId);
        assertEq(observer.lastCaller(), address(this));
        assertEq(observer.wasRelinquished(), true);
    }

    function test_Revert_set_token_observer_if_not_owner() public {
<<<<<<< HEAD
        uint256 tokenId = registry.register("test2", address(1), registry, 0, defaultRoleBitmap, uint64(block.timestamp) + 100);
=======
        uint256 tokenId = registry.register("test2", address(1), registry, address(0), 0, uint64(block.timestamp) + 100);
>>>>>>> 95f076ac
        
        vm.prank(address(2));
        vm.expectRevert(abi.encodeWithSelector(BaseRegistry.AccessDenied.selector, tokenId, address(1), address(2)));
        registry.setTokenObserver(tokenId, address(observer));
    }

    function test_Revert_renew_when_token_observer_reverts() public {
<<<<<<< HEAD
        uint256 tokenId = registry.register("test2", address(this), registry, 0, defaultRoleBitmap, uint64(block.timestamp) + 100);
=======
        uint256 tokenId = registry.register("test2", address(this), registry, address(0), 0, uint64(block.timestamp) + 100);
>>>>>>> 95f076ac
        registry.setTokenObserver(tokenId, address(revertingObserver));
        
        uint64 newExpiry = uint64(block.timestamp) + 200;
        vm.expectRevert(RevertingTokenObserver.ObserverReverted.selector);
        registry.renew(tokenId, newExpiry);
        
        (uint64 expiry,) = registry.nameData(tokenId);
        assertEq(expiry, uint64(block.timestamp) + 100);
    }

    function test_Revert_relinquish_when_token_observer_reverts() public {
<<<<<<< HEAD
        uint256 tokenId = registry.register("test2", address(this), registry, 0, defaultRoleBitmap, uint64(block.timestamp) + 100);
=======
        uint256 tokenId = registry.register("test2", address(this), registry, address(0), 0, uint64(block.timestamp) + 100);
>>>>>>> 95f076ac
        registry.setTokenObserver(tokenId, address(revertingObserver));
        
        vm.expectRevert(RevertingTokenObserver.ObserverReverted.selector);
        registry.relinquish(tokenId);
        
        assertEq(registry.ownerOf(tokenId), address(this));
    }

    function test_set_token_observer_emits_event() public {
<<<<<<< HEAD
        uint256 tokenId = registry.register("test2", address(this), registry, 0, defaultRoleBitmap, uint64(block.timestamp) + 100);
=======
        uint256 tokenId = registry.register("test2", address(this), registry, address(0), 0, uint64(block.timestamp) + 100);
>>>>>>> 95f076ac
        
        vm.recordLogs();
        registry.setTokenObserver(tokenId, address(observer));
        
        Vm.Log[] memory entries = vm.getRecordedLogs();
        assertEq(entries.length, 1);
        assertEq(entries[0].topics[0], keccak256("TokenObserverSet(uint256,address)"));
        assertEq(entries[0].topics[1], bytes32(tokenId));
        address observerAddress = abi.decode(entries[0].data, (address));
        assertEq(observerAddress, address(observer));
    }
}


contract MockTokenObserver is ETHRegistryTokenObserver {
    uint256 public lastTokenId;
    uint64 public lastExpiry;
    address public lastCaller;
    bool public wasRelinquished;

    function onRenew(uint256 tokenId, uint64 expires, address renewedBy) external {
        lastTokenId = tokenId;
        lastExpiry = expires;
        lastCaller = renewedBy;
        wasRelinquished = false;
    }

    function onRelinquish(uint256 tokenId, address relinquishedBy) external {
        lastTokenId = tokenId;
        lastCaller = relinquishedBy;
        wasRelinquished = true;
    }
}

contract RevertingTokenObserver is ETHRegistryTokenObserver {
    error ObserverReverted();

    function onRenew(uint256, uint64, address) external pure {
        revert ObserverReverted();
    }

    function onRelinquish(uint256, address) external pure {
        revert ObserverReverted();
    }
}

contract MockPriceOracle is IPriceOracle {
    function price(string memory, uint256, uint256) external pure override returns (Price memory) {
        return Price({
            base: 0.01 ether,
            premium: 0
        });
    }
}<|MERGE_RESOLUTION|>--- conflicted
+++ resolved
@@ -9,15 +9,12 @@
 import "../src/registry/ETHRegistry.sol";
 import "../src/registry/IETHRegistry.sol";
 import "../src/registry/RegistryDatastore.sol";
-<<<<<<< HEAD
 import "../src/registry/Roles.sol";
-=======
 import "../src/registry/RegistryDatastore.sol";
 import "../src/registry/IRegistryMetadata.sol";
 import "../src/registry/SimpleRegistryMetadata.sol";
 import "../src/registry/ETHRegistrar.sol";
 import "../src/registry/IPriceOracle.sol";
->>>>>>> 95f076ac
 
 
 contract TestETHRegistry is Test, ERC1155Holder, Roles {
@@ -41,13 +38,9 @@
 
     function setUp() public {
         datastore = new RegistryDatastore();
-<<<<<<< HEAD
-        registry = new ETHRegistry(datastore);
-=======
         metadata = new SimpleRegistryMetadata();
         registry = new ETHRegistry(datastore, metadata);
-        registry.grantRole(registry.REGISTRAR_ROLE(), address(this));
->>>>>>> 95f076ac
+        registry.grantRoles(registry.ROOT_RESOURCE(), registry.ROLE_REGISTRAR(), address(this));
         observer = new MockTokenObserver();
         revertingObserver = new RevertingTokenObserver();
         priceOracle = new MockPriceOracle();
@@ -66,11 +59,11 @@
 
         vm.expectRevert(abi.encodeWithSelector(EnhancedAccessControl.EACUnauthorizedAccountRoles.selector, registry.ROOT_RESOURCE(), registry.ROLE_REGISTRAR(), nonRegistrar));
         vm.prank(nonRegistrar);
-        registry.register("test2", address(this), registry, 0, defaultRoleBitmap, uint64(block.timestamp) + 86400);
+        registry.register("test2", address(this), registry, address(0), 0, defaultRoleBitmap, uint64(block.timestamp) + 86400);
     }
 
     function test_Revert_renew_without_renew_role() public {
-        uint256 tokenId = registry.register("test2", address(this), registry, 0, defaultRoleBitmap, uint64(block.timestamp) + 86400);
+        uint256 tokenId = registry.register("test2", address(this), registry, address(0), 0, defaultRoleBitmap, uint64(block.timestamp) + 86400);
         
         address nonRenewer = makeAddr("nonRenewer");
 
@@ -80,16 +73,16 @@
     }
 
     function test_registrar_can_register() public {
-        address registrar = makeAddr("registrar");
-        registry.grantRoles(registry.ROOT_RESOURCE(), registry.ROLE_REGISTRAR(), registrar);
-        
-        vm.prank(registrar);
-        uint256 tokenId = registry.register("test2", address(this), registry, 0, defaultRoleBitmap, uint64(block.timestamp) + 86400);
+        address registrar2 = makeAddr("registrar");
+        registry.grantRoles(registry.ROOT_RESOURCE(), registry.ROLE_REGISTRAR(), registrar2);
+        
+        vm.prank(registrar2);
+        uint256 tokenId = registry.register("test2", address(this), registry, address(0), 0, defaultRoleBitmap, uint64(block.timestamp) + 86400);
         assertEq(registry.ownerOf(tokenId), address(this));
     }
 
     function test_renewer_can_renew() public {
-        uint256 tokenId = registry.register("test2", address(this), registry, 0, defaultRoleBitmap, uint64(block.timestamp) + 86400);
+        uint256 tokenId = registry.register("test2", address(this), registry, address(0), 0, defaultRoleBitmap, uint64(block.timestamp) + 86400);
         
         address renewer = makeAddr("renewer");
         registry.grantRoles(registry.ROOT_RESOURCE(), registry.ROLE_RENEW(), renewer);
@@ -109,11 +102,7 @@
     function test_register_unlocked() public {
         uint256 expectedId = _expectedId("test2", 0);
 
-<<<<<<< HEAD
-        uint256 tokenId = registry.register("test2", address(this), registry, 0, defaultRoleBitmap, uint64(block.timestamp) + 86400);
-=======
-        uint256 tokenId = registry.register("test2", address(this), registry, address(0), 0, uint64(block.timestamp) + 86400);
->>>>>>> 95f076ac
+        uint256 tokenId = registry.register("test2", address(this), registry, address(0), 0, defaultRoleBitmap, uint64(block.timestamp) + 86400);
         vm.assertEq(tokenId, expectedId);
         
         // Verify roles
@@ -125,11 +114,7 @@
         uint96 flags = 0; // No flags set, just using roleBitmap for locking
         uint256 expectedId = _expectedId("test2", flags);
 
-<<<<<<< HEAD
-        uint256 tokenId = registry.register("test2", address(this), registry, flags, noRolesRoleBitmap, uint64(block.timestamp) + 86400);
-=======
-        uint256 tokenId = registry.register("test2", address(this), registry, address(0), flags, uint64(block.timestamp) + 86400);
->>>>>>> 95f076ac
+        uint256 tokenId = registry.register("test2", address(this), registry, address(0), flags, noRolesRoleBitmap, uint64(block.timestamp) + 86400);
         vm.assertEq(tokenId, expectedId);
         
         // Verify roles
@@ -137,17 +122,11 @@
         assertEq(registry.hasRoles(registry.tokenIdResource(tokenId), ROLE_SET_RESOLVER, address(this)), false);
     }
 
-<<<<<<< HEAD
     function test_register_locked_subregistry() public {
         uint96 flags = 0; // No flags set, just using roleBitmap for locking
         uint256 expectedId = _expectedId("test2", flags);
-=======
-    function test_lock_name() public {
-        uint96 flags = registry.FLAG_SUBREGISTRY_LOCKED() | registry.FLAG_RESOLVER_LOCKED();
-        uint256 oldTokenId = registry.register("test2", address(this), registry, address(0), 0, uint64(block.timestamp) + 86400);
->>>>>>> 95f076ac
-
-        uint256 tokenId = registry.register("test2", address(this), registry, flags, lockedSubregistryRoleBitmap, uint64(block.timestamp) + 86400);
+
+        uint256 tokenId = registry.register("test2", address(this), registry, address(0), flags, lockedSubregistryRoleBitmap, uint64(block.timestamp) + 86400);
         vm.assertEq(tokenId, expectedId);
         
         // Verify roles
@@ -159,7 +138,7 @@
         uint96 flags = 0; // No flags set, just using roleBitmap for locking
         uint256 expectedId = _expectedId("test2", flags);
 
-        uint256 tokenId = registry.register("test2", address(this), registry, flags, lockedResolverRoleBitmap, uint64(block.timestamp) + 86400);
+        uint256 tokenId = registry.register("test2", address(this), registry, address(0), flags, lockedResolverRoleBitmap, uint64(block.timestamp) + 86400);
         vm.assertEq(tokenId, expectedId);
         
         // Verify roles
@@ -168,7 +147,7 @@
     }
 
     function test_lock_name() public {
-        uint256 oldTokenId = registry.register("test2", address(this), registry, 0, defaultRoleBitmap, uint64(block.timestamp) + 86400);
+        uint256 oldTokenId = registry.register("test2", address(this), registry, address(0), 0, defaultRoleBitmap, uint64(block.timestamp) + 86400);
 
         uint96 flags = registry.FLAG_FLAGS_LOCKED();
         uint256 expectedTokenId = (oldTokenId & ~uint256(registry.FLAGS_MASK())) | (flags & registry.FLAGS_MASK());
@@ -183,83 +162,40 @@
 
     function test_cannot_unlock_name() public {
         uint96 flags = registry.FLAG_FLAGS_LOCKED();
-        uint256 oldTokenId = registry.register("test2", address(this), registry, flags, defaultRoleBitmap, uint64(block.timestamp) + 86400);
-
-<<<<<<< HEAD
+        uint256 oldTokenId = registry.register("test2", address(this), registry, address(0), flags, defaultRoleBitmap, uint64(block.timestamp) + 86400);
+
         vm.expectRevert(abi.encodeWithSelector(BaseRegistry.InvalidSubregistryFlags.selector, oldTokenId, flags, 0));
         registry.setFlags(oldTokenId, 0);
     }
 
     function test_Revert_cannot_mint_duplicates() public {
-        registry.register("test2", address(this), registry, 0, defaultRoleBitmap, uint64(block.timestamp) + 86400);
-
-        vm.expectRevert(abi.encodeWithSelector(ETHRegistry.NameAlreadyRegistered.selector, "test2"));
-        registry.register("test2", address(this), registry, 0, defaultRoleBitmap, uint64(block.timestamp) + 86400);
+        registry.register("test2", address(this), registry, address(0), 0, defaultRoleBitmap, uint64(block.timestamp) + 86400);
+
+        vm.expectRevert(abi.encodeWithSelector(IETHRegistry.NameAlreadyRegistered.selector, "test2"));
+        registry.register("test2", address(this), registry, address(0), 0, defaultRoleBitmap, uint64(block.timestamp) + 86400);
     }
 
     function test_set_subregistry() public {
-        uint256 tokenId = registry.register("test2", address(this), registry, 0, defaultRoleBitmap, uint64(block.timestamp) + 86400);
-=======
-        uint256 oldTokenId = registry.register("test2", address(this), registry, address(0), flags, uint64(block.timestamp) + 86400);
-        uint256 newTokenId = registry.setFlags(oldTokenId, 0);
-        vm.assertEq(oldTokenId, newTokenId);
-    }
-
-    function test_Revert_cannot_mint_duplicates() public {
-        uint96 flags = registry.FLAG_SUBREGISTRY_LOCKED() | registry.FLAG_RESOLVER_LOCKED();
-
-        registry.register("test2", address(this), registry, address(0), flags, uint64(block.timestamp) + 86400);
-
-        vm.expectRevert(abi.encodeWithSelector(IETHRegistry.NameAlreadyRegistered.selector, "test2"));
-        registry.register("test2", address(this), registry, address(0), 0, uint64(block.timestamp) + 86400);
-    }
-
-    function test_register_with_resolver() public {
-        address resolver = address(0x123);
-        registry.register("test2", address(this), registry, resolver, 0, uint64(block.timestamp) + 86400);
-        
-        address resolverAddress = registry.getResolver("test2");
-        assertEq(resolverAddress, resolver);
-    }
-
-    function test_set_subregistry() public {
-        uint256 tokenId = registry.register("test2", address(this), registry, address(0), 0, uint64(block.timestamp) + 86400);
->>>>>>> 95f076ac
+        uint256 tokenId = registry.register("test2", address(this), registry, address(0), 0, defaultRoleBitmap, uint64(block.timestamp) + 86400);
         registry.setSubregistry(tokenId, IRegistry(address(this)));
         vm.assertEq(address(registry.getSubregistry("test2")), address(this));
     }
 
-<<<<<<< HEAD
     function test_Revert_cannot_set_subregistry_without_role() public {
-        uint256 tokenId = registry.register("test2", address(this), registry, 0, lockedSubregistryRoleBitmap, uint64(block.timestamp) + 86400);
-=======
-    function test_Revert_cannot_set_locked_subregistry() public {
-        uint96 flags = registry.FLAG_SUBREGISTRY_LOCKED();
-        uint256 tokenId = registry.register("test2", address(this), registry, address(0), flags, uint64(block.timestamp) + 86400);
->>>>>>> 95f076ac
+        uint256 tokenId = registry.register("test2", address(this), registry, address(0), 0, lockedSubregistryRoleBitmap, uint64(block.timestamp) + 86400);
 
         vm.expectRevert(abi.encodeWithSelector(EnhancedAccessControl.EACUnauthorizedAccountRoles.selector, registry.tokenIdResource(tokenId), ROLE_SET_SUBREGISTRY, address(this)));
         registry.setSubregistry(tokenId, IRegistry(address(this)));
     }
 
     function test_set_resolver() public {
-<<<<<<< HEAD
-        uint256 tokenId = registry.register("test2", address(this), registry, 0, defaultRoleBitmap, uint64(block.timestamp) + 86400);
-=======
-        uint256 tokenId = registry.register("test2", address(this), registry, address(0), 0, uint64(block.timestamp) + 86400);
->>>>>>> 95f076ac
+        uint256 tokenId = registry.register("test2", address(this), registry, address(0), 0, defaultRoleBitmap, uint64(block.timestamp) + 86400);
         registry.setResolver(tokenId, address(this));
         vm.assertEq(address(registry.getResolver("test2")), address(this));
     }
 
-<<<<<<< HEAD
     function test_Revert_cannot_set_resolver_without_role() public {
-        uint256 tokenId = registry.register("test2", address(this), registry, 0, lockedResolverRoleBitmap, uint64(block.timestamp) + 86400);
-=======
-    function test_Revert_cannot_set_locked_resolver() public {
-        uint96 flags = registry.FLAG_RESOLVER_LOCKED();
-        uint256 tokenId = registry.register("test2", address(this), registry, address(0), flags, uint64(block.timestamp) + 86400);
->>>>>>> 95f076ac
+        uint256 tokenId = registry.register("test2", address(this), registry, address(0), 0, lockedResolverRoleBitmap, uint64(block.timestamp) + 86400);
 
         vm.expectRevert(abi.encodeWithSelector(EnhancedAccessControl.EACUnauthorizedAccountRoles.selector, registry.tokenIdResource(tokenId), ROLE_SET_RESOLVER, address(this)));
         registry.setResolver(tokenId, address(this));
@@ -267,22 +203,14 @@
 
     function test_Revert_cannot_set_locked_flags() public {
         uint96 flags = registry.FLAG_FLAGS_LOCKED();
-<<<<<<< HEAD
-        uint256 tokenId = registry.register("test2", address(this), registry, flags, defaultRoleBitmap, uint64(block.timestamp) + 86400);
-=======
-        uint256 tokenId = registry.register("test2", address(this), registry, address(0), flags, uint64(block.timestamp) + 86400);
->>>>>>> 95f076ac
+        uint256 tokenId = registry.register("test2", address(this), registry, address(0), 0, flags, uint64(block.timestamp) + 86400);
 
         vm.expectRevert(abi.encodeWithSelector(BaseRegistry.InvalidSubregistryFlags.selector, tokenId, registry.FLAG_FLAGS_LOCKED(), 0));
         registry.setFlags(tokenId, flags);
     }
 
     function test_renew_extends_expiry() public {
-<<<<<<< HEAD
-        uint256 tokenId = registry.register("test2", address(this), registry, 0, defaultRoleBitmap, uint64(block.timestamp) + 100);
-=======
-        uint256 tokenId = registry.register("test2", address(this), registry, address(0), 0, uint64(block.timestamp) + 100);
->>>>>>> 95f076ac
+        uint256 tokenId = registry.register("test2", address(this), registry, address(0), 0, defaultRoleBitmap, uint64(block.timestamp) + 100);
         uint64 newExpiry = uint64(block.timestamp) + 200;
         registry.renew(tokenId, newExpiry);
         
@@ -291,11 +219,7 @@
     }
 
     function test_renew_emits_event() public {
-<<<<<<< HEAD
-        uint256 tokenId = registry.register("test2", address(this), registry, 0, defaultRoleBitmap, uint64(block.timestamp) + 100);
-=======
-        uint256 tokenId = registry.register("test2", address(this), registry, address(0), 0, uint64(block.timestamp) + 100);
->>>>>>> 95f076ac
+        uint256 tokenId = registry.register("test2", address(this), registry, address(0), 0, defaultRoleBitmap, uint64(block.timestamp) + 100);
         uint64 newExpiry = uint64(block.timestamp) + 200;
         
         vm.recordLogs();
@@ -311,11 +235,7 @@
     }
 
     function test_Revert_renew_expired_name() public {
-<<<<<<< HEAD
-        uint256 tokenId = registry.register("test2", address(this), registry, 0, defaultRoleBitmap, uint64(block.timestamp) + 100);
-=======
-        uint256 tokenId = registry.register("test2", address(this), registry, address(0), 0, uint64(block.timestamp) + 100);
->>>>>>> 95f076ac
+        uint256 tokenId = registry.register("test2", address(this), registry, address(0), 0, defaultRoleBitmap, uint64(block.timestamp) + 100);
         vm.warp(block.timestamp + 101);
         
         vm.expectRevert(abi.encodeWithSelector(IETHRegistry.NameExpired.selector, tokenId));
@@ -323,11 +243,7 @@
     }
 
     function test_Revert_renew_reduce_expiry() public {
-<<<<<<< HEAD
-        uint256 tokenId = registry.register("test2", address(this), registry, 0, defaultRoleBitmap, uint64(block.timestamp) + 200);
-=======
-        uint256 tokenId = registry.register("test2", address(this), registry, address(0), 0, uint64(block.timestamp) + 200);
->>>>>>> 95f076ac
+        uint256 tokenId = registry.register("test2", address(this), registry, address(0), 0, defaultRoleBitmap, uint64(block.timestamp) + 200);
         uint64 newExpiry = uint64(block.timestamp) + 100;
         
         vm.expectRevert(abi.encodeWithSelector(IETHRegistry.CannotReduceExpiration.selector, uint64(block.timestamp) + 200, newExpiry));
@@ -335,18 +251,14 @@
     }
 
     function test_relinquish() public {
-<<<<<<< HEAD
-        uint256 tokenId = registry.register("test2", address(this), registry, 0, defaultRoleBitmap, uint64(block.timestamp) + 86400);
-=======
-        uint256 tokenId = registry.register("test2", address(this), registry, address(0), 0, uint64(block.timestamp) + 86400);
->>>>>>> 95f076ac
+        uint256 tokenId = registry.register("test2", address(this), registry, address(0), 0, defaultRoleBitmap, uint64(block.timestamp) + 86400);
         registry.relinquish(tokenId);
         vm.assertEq(registry.ownerOf(tokenId), address(0));
         vm.assertEq(address(registry.getSubregistry("test2")), address(0));
     }
 
     function test_relinquish_revokes_roles() public {
-        uint256 tokenId = registry.register("test2", address(this), registry, 0, defaultRoleBitmap, uint64(block.timestamp) + 86400);
+        uint256 tokenId = registry.register("test2", address(this), registry, address(0), 0, defaultRoleBitmap, uint64(block.timestamp) + 86400);
         
         // Verify roles before relinquishing
         assertEq(registry.hasRoles(registry.tokenIdResource(tokenId), ROLE_SET_SUBREGISTRY, address(this)), true);
@@ -360,11 +272,7 @@
     }
 
     function test_relinquish_emits_event() public {
-<<<<<<< HEAD
-        uint256 tokenId = registry.register("test2", address(this), registry, 0, defaultRoleBitmap, uint64(block.timestamp) + 100);
-=======
-        uint256 tokenId = registry.register("test2", address(this), registry, address(0), 0, uint64(block.timestamp) + 100);
->>>>>>> 95f076ac
+        uint256 tokenId = registry.register("test2", address(this), registry, address(0), 0, defaultRoleBitmap, uint64(block.timestamp) + 100);
         
         vm.recordLogs();
         registry.relinquish(tokenId);
@@ -378,11 +286,7 @@
     }
 
     function test_Revert_cannot_relinquish_if_not_owner() public {
-<<<<<<< HEAD
-        uint256 tokenId = registry.register("test2", address(1), registry, 0, defaultRoleBitmap, uint64(block.timestamp) + 86400);
-=======
-        uint256 tokenId = registry.register("test2", address(1), registry, address(0), 0, uint64(block.timestamp) + 86400);
->>>>>>> 95f076ac
+        uint256 tokenId = registry.register("test2", address(1), registry, address(0), 0, defaultRoleBitmap, uint64(block.timestamp) + 86400);
 
         vm.prank(address(2));
         vm.expectRevert(abi.encodeWithSelector(BaseRegistry.AccessDenied.selector, tokenId, address(1), address(2)));
@@ -393,56 +297,36 @@
     }
 
     function test_expired_name_has_no_owner() public {
-<<<<<<< HEAD
-        uint256 tokenId = registry.register("test2", address(this), registry, 0, defaultRoleBitmap, uint64(block.timestamp) + 100);
-=======
-        uint256 tokenId = registry.register("test2", address(this), registry, address(0), 0, uint64(block.timestamp) + 100);
->>>>>>> 95f076ac
+        uint256 tokenId = registry.register("test2", address(this), registry, address(0), 0, defaultRoleBitmap, uint64(block.timestamp) + 100);
         vm.warp(block.timestamp + 101);
         assertEq(registry.ownerOf(tokenId), address(0));
     }
 
     function test_expired_name_can_be_reregistered() public {
-<<<<<<< HEAD
-        uint256 tokenId = registry.register("test2", address(this), registry, 0, defaultRoleBitmap, uint64(block.timestamp) + 100);
+        uint256 tokenId = registry.register("test2", address(this), registry, address(0), 0, defaultRoleBitmap, uint64(block.timestamp) + 100);
         vm.warp(block.timestamp + 101);
         
-        uint256 newTokenId = registry.register("test2", address(1), registry, 0, defaultRoleBitmap, uint64(block.timestamp) + 100);
-=======
-        uint256 tokenId = registry.register("test2", address(this), registry, address(0), 0, uint64(block.timestamp) + 100);
-        vm.warp(block.timestamp + 101);
-        
-        uint256 newTokenId = registry.register("test2", address(1), registry, address(0), 0, uint64(block.timestamp) + 100);
->>>>>>> 95f076ac
+        uint256 newTokenId = registry.register("test2", address(1), registry, address(0), 0, defaultRoleBitmap, uint64(block.timestamp) + 100);
         assertEq(newTokenId, tokenId);
         assertEq(registry.ownerOf(newTokenId), address(1));
     }
 
     function test_expired_name_returns_zero_subregistry() public {
-<<<<<<< HEAD
-        registry.register("test2", address(this), registry, 0, defaultRoleBitmap, uint64(block.timestamp) + 100);
-=======
-        registry.register("test2", address(this), registry, address(0), 0, uint64(block.timestamp) + 100);
->>>>>>> 95f076ac
+        registry.register("test2", address(this), registry, address(0), 0, defaultRoleBitmap, uint64(block.timestamp) + 100);
         vm.warp(block.timestamp + 101);
         assertEq(address(registry.getSubregistry("test2")), address(0));
     }
 
     function test_expired_name_returns_zero_resolver() public {
-<<<<<<< HEAD
-        uint256 tokenId = registry.register("test2", address(this), registry, 0, defaultRoleBitmap, uint64(block.timestamp) + 100);
-=======
-        uint256 tokenId = registry.register("test2", address(this), registry, address(0), 0, uint64(block.timestamp) + 100);
->>>>>>> 95f076ac
+        uint256 tokenId = registry.register("test2", address(this), registry, address(0), 0, defaultRoleBitmap, uint64(block.timestamp) + 100);
         registry.setResolver(tokenId, address(1));
         vm.warp(block.timestamp + 101);
         assertEq(registry.getResolver("test2"), address(0));
     }
 
-<<<<<<< HEAD
     function test_setFlags_moves_roles_to_new_token_id_resource() public {
         // Register with default roles
-        uint256 tokenId = registry.register("test2", user1, registry, 0, defaultRoleBitmap, uint64(block.timestamp) + 86400);
+        uint256 tokenId = registry.register("test2", user1, registry, address(0), 0, defaultRoleBitmap, uint64(block.timestamp) + 86400);
 
         // Verify initial roles
         assertEq(registry.hasRoles(registry.tokenIdResource(tokenId), ROLE_SET_SUBREGISTRY, user1), true);
@@ -457,40 +341,12 @@
         // Verify roles are copied after flag change
         assertEq(registry.hasRoles(registry.tokenIdResource(newTokenId), ROLE_SET_SUBREGISTRY, user1), true);
         assertEq(registry.hasRoles(registry.tokenIdResource(newTokenId), ROLE_SET_RESOLVER, user1), true);
-=======
-    function test_available_returns_true_for_expired_name() public {
-        string memory name = "test2";
-        registry.register(name, address(this), registry, address(0), 0, uint64(block.timestamp) + 100);
-        vm.warp(block.timestamp + 101);
-        
-        bool isAvailable = registrar.available(name);
-        assertTrue(isAvailable);
-    }
-
-    function test_available_returns_false_for_unexpired_name() public {
-        string memory name = "test2";
-        registry.register(name, address(this), registry, address(0), 0, uint64(block.timestamp) + 100);
-        
-        bool isAvailable = registrar.available(name);
-        assertFalse(isAvailable);
-    }
-
-    function test_available_returns_true_for_unregistered_name() public view {
-        string memory name = "unregistered";
-        
-        bool isAvailable = registrar.available(name);
-        assertTrue(isAvailable);
->>>>>>> 95f076ac
     }
 
     // Token observers
 
     function test_token_observer_renew() public {
-<<<<<<< HEAD
-        uint256 tokenId = registry.register("test2", address(this), registry, 0, defaultRoleBitmap, uint64(block.timestamp) + 100);
-=======
-        uint256 tokenId = registry.register("test2", address(this), registry, address(0), 0, uint64(block.timestamp) + 100);
->>>>>>> 95f076ac
+        uint256 tokenId = registry.register("test2", address(this), registry, address(0), 0, defaultRoleBitmap, uint64(block.timestamp) + 100);
         registry.setTokenObserver(tokenId, address(observer));
         
         uint64 newExpiry = uint64(block.timestamp) + 200;
@@ -503,11 +359,7 @@
     }
 
     function test_token_observer_relinquish() public {
-<<<<<<< HEAD
-        uint256 tokenId = registry.register("test2", address(this), registry, 0, defaultRoleBitmap, uint64(block.timestamp) + 100);
-=======
-        uint256 tokenId = registry.register("test2", address(this), registry, address(0), 0, uint64(block.timestamp) + 100);
->>>>>>> 95f076ac
+        uint256 tokenId = registry.register("test2", address(this), registry, address(0), 0, defaultRoleBitmap, uint64(block.timestamp) + 100);
         registry.setTokenObserver(tokenId, address(observer));
         
         registry.relinquish(tokenId);
@@ -518,11 +370,7 @@
     }
 
     function test_Revert_set_token_observer_if_not_owner() public {
-<<<<<<< HEAD
-        uint256 tokenId = registry.register("test2", address(1), registry, 0, defaultRoleBitmap, uint64(block.timestamp) + 100);
-=======
-        uint256 tokenId = registry.register("test2", address(1), registry, address(0), 0, uint64(block.timestamp) + 100);
->>>>>>> 95f076ac
+        uint256 tokenId = registry.register("test2", address(1), registry, address(0), 0, defaultRoleBitmap, uint64(block.timestamp) + 100);
         
         vm.prank(address(2));
         vm.expectRevert(abi.encodeWithSelector(BaseRegistry.AccessDenied.selector, tokenId, address(1), address(2)));
@@ -530,11 +378,7 @@
     }
 
     function test_Revert_renew_when_token_observer_reverts() public {
-<<<<<<< HEAD
-        uint256 tokenId = registry.register("test2", address(this), registry, 0, defaultRoleBitmap, uint64(block.timestamp) + 100);
-=======
-        uint256 tokenId = registry.register("test2", address(this), registry, address(0), 0, uint64(block.timestamp) + 100);
->>>>>>> 95f076ac
+        uint256 tokenId = registry.register("test2", address(this), registry, address(0), 0, defaultRoleBitmap, uint64(block.timestamp) + 100);
         registry.setTokenObserver(tokenId, address(revertingObserver));
         
         uint64 newExpiry = uint64(block.timestamp) + 200;
@@ -546,11 +390,7 @@
     }
 
     function test_Revert_relinquish_when_token_observer_reverts() public {
-<<<<<<< HEAD
-        uint256 tokenId = registry.register("test2", address(this), registry, 0, defaultRoleBitmap, uint64(block.timestamp) + 100);
-=======
-        uint256 tokenId = registry.register("test2", address(this), registry, address(0), 0, uint64(block.timestamp) + 100);
->>>>>>> 95f076ac
+        uint256 tokenId = registry.register("test2", address(this), registry, address(0), 0, defaultRoleBitmap, uint64(block.timestamp) + 100);
         registry.setTokenObserver(tokenId, address(revertingObserver));
         
         vm.expectRevert(RevertingTokenObserver.ObserverReverted.selector);
@@ -560,11 +400,7 @@
     }
 
     function test_set_token_observer_emits_event() public {
-<<<<<<< HEAD
-        uint256 tokenId = registry.register("test2", address(this), registry, 0, defaultRoleBitmap, uint64(block.timestamp) + 100);
-=======
-        uint256 tokenId = registry.register("test2", address(this), registry, address(0), 0, uint64(block.timestamp) + 100);
->>>>>>> 95f076ac
+        uint256 tokenId = registry.register("test2", address(this), registry, address(0), 0, defaultRoleBitmap, uint64(block.timestamp) + 100);
         
         vm.recordLogs();
         registry.setTokenObserver(tokenId, address(observer));
