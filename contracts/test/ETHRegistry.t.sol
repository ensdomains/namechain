// SPDX-License-Identifier: MIT
pragma solidity >=0.8.13;

import "forge-std/Test.sol";
import "forge-std/console.sol";

import {ERC1155Holder} from "@openzeppelin/contracts/token/ERC1155/utils/ERC1155Holder.sol";

import "src/registry/ETHRegistry.sol";
import "src/registry/IETHRegistry.sol";
import "src/registry/RegistryDatastore.sol";
import "../src/registry/ETHRegistry.sol";
import "../src/registry/RegistryDatastore.sol";
<<<<<<< HEAD
import "../src/registry/IRegistryMetadata.sol";
import "../src/registry/SimpleRegistryMetadata.sol";
=======
import "../src/registry/ETHRegistrar.sol";
import "../src/registry/IPriceOracle.sol";

>>>>>>> d89236aa

contract TestETHRegistry is Test, ERC1155Holder {
    event TransferSingle(address indexed operator, address indexed from, address indexed to, uint256 id, uint256 value);

    RegistryDatastore datastore;
    ETHRegistry registry;
    ETHRegistrar registrar;
    MockTokenObserver observer;
    RevertingTokenObserver revertingObserver;
<<<<<<< HEAD
    IRegistryMetadata metadata;
=======
    MockPriceOracle priceOracle;
>>>>>>> d89236aa

    function setUp() public {
        datastore = new RegistryDatastore();
        metadata = new SimpleRegistryMetadata();
        registry = new ETHRegistry(datastore, metadata);
        registry.grantRole(registry.REGISTRAR_ROLE(), address(this));
        observer = new MockTokenObserver();
        revertingObserver = new RevertingTokenObserver();
        priceOracle = new MockPriceOracle();
        registrar = new ETHRegistrar(address(registry), priceOracle, 60, 86400);
    }

    function test_register_unlocked() public {
        uint256 expectedId =
            uint256(keccak256("test2") & 0xfffffffffffffffffffffffffffffffffffffffffffffffffffffffffffffff8);

        uint256 tokenId = registry.register("test2", address(this), registry, address(0), 0, uint64(block.timestamp) + 86400);
        vm.assertEq(tokenId, expectedId);
    }

    function test_register_locked() public {
        uint96 flags = registry.FLAG_SUBREGISTRY_LOCKED() | registry.FLAG_RESOLVER_LOCKED();
        uint256 expectedId =
            uint256(keccak256("test2") & 0xfffffffffffffffffffffffffffffffffffffffffffffffffffffffffffffff8) | flags;

        uint256 tokenId = registry.register("test2", address(this), registry, address(0), flags, uint64(block.timestamp) + 86400);
        vm.assertEq(tokenId, expectedId);
    }

    function test_lock_name() public {
        uint96 flags = registry.FLAG_SUBREGISTRY_LOCKED() | registry.FLAG_RESOLVER_LOCKED();
        uint256 oldTokenId = registry.register("test2", address(this), registry, address(0), 0, uint64(block.timestamp) + 86400);

        uint256 expectedTokenId = oldTokenId | flags;

        uint256 newTokenId = registry.setFlags(oldTokenId, flags);
        vm.assertEq(newTokenId, expectedTokenId);
    }

    function test_cannot_unlock_name() public {
        uint96 flags = registry.FLAG_SUBREGISTRY_LOCKED() | registry.FLAG_RESOLVER_LOCKED();

        uint256 oldTokenId = registry.register("test2", address(this), registry, address(0), flags, uint64(block.timestamp) + 86400);
        uint256 newTokenId = registry.setFlags(oldTokenId, 0);
        vm.assertEq(oldTokenId, newTokenId);
    }

    function test_Revert_cannot_mint_duplicates() public {
        uint96 flags = registry.FLAG_SUBREGISTRY_LOCKED() | registry.FLAG_RESOLVER_LOCKED();

        registry.register("test2", address(this), registry, address(0), flags, uint64(block.timestamp) + 86400);

        vm.expectRevert(abi.encodeWithSelector(IETHRegistry.NameAlreadyRegistered.selector, "test2"));
        registry.register("test2", address(this), registry, address(0), 0, uint64(block.timestamp) + 86400);
    }

    function test_register_with_resolver() public {
        address resolver = address(0x123);
        registry.register("test2", address(this), registry, resolver, 0, uint64(block.timestamp) + 86400);
        
        address resolverAddress = registry.getResolver("test2");
        assertEq(resolverAddress, resolver);
    }

    function test_set_subregistry() public {
        uint256 tokenId = registry.register("test2", address(this), registry, address(0), 0, uint64(block.timestamp) + 86400);
        registry.setSubregistry(tokenId, IRegistry(address(this)));
        vm.assertEq(address(registry.getSubregistry("test2")), address(this));
    }

    function test_Revert_cannot_set_locked_subregistry() public {
        uint96 flags = registry.FLAG_SUBREGISTRY_LOCKED();
        uint256 tokenId = registry.register("test2", address(this), registry, address(0), flags, uint64(block.timestamp) + 86400);

        vm.expectRevert(abi.encodeWithSelector(BaseRegistry.InvalidSubregistryFlags.selector, tokenId, registry.FLAG_SUBREGISTRY_LOCKED(), 0));
        registry.setSubregistry(tokenId, IRegistry(address(this)));
    }

    function test_set_resolver() public {
        uint256 tokenId = registry.register("test2", address(this), registry, address(0), 0, uint64(block.timestamp) + 86400);
        registry.setResolver(tokenId, address(this));
        vm.assertEq(address(registry.getResolver("test2")), address(this));
    }

    function test_Revert_cannot_set_locked_resolver() public {
        uint96 flags = registry.FLAG_RESOLVER_LOCKED();
        uint256 tokenId = registry.register("test2", address(this), registry, address(0), flags, uint64(block.timestamp) + 86400);

        vm.expectRevert(abi.encodeWithSelector(BaseRegistry.InvalidSubregistryFlags.selector, tokenId, registry.FLAG_RESOLVER_LOCKED(), 0));
        registry.setResolver(tokenId, address(this));
    }

    function test_Revert_cannot_set_locked_flags() public {
        uint96 flags = registry.FLAG_FLAGS_LOCKED();
        uint256 tokenId = registry.register("test2", address(this), registry, address(0), flags, uint64(block.timestamp) + 86400);

        vm.expectRevert(abi.encodeWithSelector(BaseRegistry.InvalidSubregistryFlags.selector, tokenId, registry.FLAG_FLAGS_LOCKED(), 0));
        registry.setFlags(tokenId, flags);
    }

    function test_renew_extends_expiry() public {
        uint256 tokenId = registry.register("test2", address(this), registry, address(0), 0, uint64(block.timestamp) + 100);
        uint64 newExpiry = uint64(block.timestamp) + 200;
        registry.renew(tokenId, newExpiry);
        
        (uint64 expiry,) = registry.nameData(tokenId);
        assertEq(expiry, newExpiry);
    }

    function test_renew_emits_event() public {
        uint256 tokenId = registry.register("test2", address(this), registry, address(0), 0, uint64(block.timestamp) + 100);
        uint64 newExpiry = uint64(block.timestamp) + 200;
        
        vm.recordLogs();
        registry.renew(tokenId, newExpiry);
        
        Vm.Log[] memory entries = vm.getRecordedLogs();
        assertEq(entries.length, 2);
        assertEq(entries[1].topics[0], keccak256("NameRenewed(uint256,uint64,address)"));
        assertEq(entries[1].topics[1], bytes32(tokenId));   
        (uint64 expiry, address renewedBy) = abi.decode(entries[1].data, (uint64, address));
        assertEq(expiry, newExpiry);
        assertEq(renewedBy, address(this));
    }

    function test_Revert_renew_expired_name() public {
        uint256 tokenId = registry.register("test2", address(this), registry, address(0), 0, uint64(block.timestamp) + 100);
        vm.warp(block.timestamp + 101);
        
        vm.expectRevert(abi.encodeWithSelector(IETHRegistry.NameExpired.selector, tokenId));
        registry.renew(tokenId, uint64(block.timestamp) + 200);
    }

    function test_Revert_renew_reduce_expiry() public {
        uint256 tokenId = registry.register("test2", address(this), registry, address(0), 0, uint64(block.timestamp) + 200);
        uint64 newExpiry = uint64(block.timestamp) + 100;
        
        vm.expectRevert(abi.encodeWithSelector(IETHRegistry.CannotReduceExpiration.selector, uint64(block.timestamp) + 200, newExpiry));
        registry.renew(tokenId, newExpiry);
    }

    function test_relinquish() public {
        uint256 tokenId = registry.register("test2", address(this), registry, address(0), 0, uint64(block.timestamp) + 86400);
        registry.relinquish(tokenId);
        vm.assertEq(registry.ownerOf(tokenId), address(0));
        vm.assertEq(address(registry.getSubregistry("test2")), address(0));
    }

    function test_relinquish_emits_event() public {
        uint256 tokenId = registry.register("test2", address(this), registry, address(0), 0, uint64(block.timestamp) + 100);
        
        vm.recordLogs();
        registry.relinquish(tokenId);
        
        Vm.Log[] memory entries = vm.getRecordedLogs();
        assertEq(entries.length, 3);
        assertEq(entries[2].topics[0], keccak256("NameRelinquished(uint256,address)"));
        assertEq(entries[2].topics[1], bytes32(tokenId));
        (address relinquishedBy) = abi.decode(entries[2].data, (address));
        assertEq(relinquishedBy, address(this));
    }

    function test_Revert_cannot_relinquish_if_not_owner() public {
        uint256 tokenId = registry.register("test2", address(1), registry, address(0), 0, uint64(block.timestamp) + 86400);

        vm.prank(address(2));
        vm.expectRevert(abi.encodeWithSelector(BaseRegistry.AccessDenied.selector, tokenId, address(1), address(2)));
        registry.relinquish(tokenId);

        vm.assertEq(registry.ownerOf(tokenId), address(1));
        vm.assertEq(address(registry.getSubregistry("test2")), address(registry));
    }

    function test_expired_name_has_no_owner() public {
        uint256 tokenId = registry.register("test2", address(this), registry, address(0), 0, uint64(block.timestamp) + 100);
        vm.warp(block.timestamp + 101);
        assertEq(registry.ownerOf(tokenId), address(0));
    }

    function test_expired_name_can_be_reregistered() public {
        uint256 tokenId = registry.register("test2", address(this), registry, address(0), 0, uint64(block.timestamp) + 100);
        vm.warp(block.timestamp + 101);
        
        uint256 newTokenId = registry.register("test2", address(1), registry, address(0), 0, uint64(block.timestamp) + 100);
        assertEq(newTokenId, tokenId);
        assertEq(registry.ownerOf(newTokenId), address(1));
    }

    function test_expired_name_returns_zero_subregistry() public {
        registry.register("test2", address(this), registry, address(0), 0, uint64(block.timestamp) + 100);
        vm.warp(block.timestamp + 101);
        assertEq(address(registry.getSubregistry("test2")), address(0));
    }

    function test_expired_name_returns_zero_resolver() public {
        uint256 tokenId = registry.register("test2", address(this), registry, address(0), 0, uint64(block.timestamp) + 100);
        registry.setResolver(tokenId, address(1));
        vm.warp(block.timestamp + 101);
        assertEq(registry.getResolver("test2"), address(0));
    }

    function test_available_returns_true_for_expired_name() public {
        string memory name = "test2";
        registry.register(name, address(this), registry, address(0), 0, uint64(block.timestamp) + 100);
        vm.warp(block.timestamp + 101);
        
        bool isAvailable = registrar.available(name);
        assertTrue(isAvailable);
    }

    function test_available_returns_false_for_unexpired_name() public {
        string memory name = "test2";
        registry.register(name, address(this), registry, address(0), 0, uint64(block.timestamp) + 100);
        
        bool isAvailable = registrar.available(name);
        assertFalse(isAvailable);
    }

    function test_available_returns_true_for_unregistered_name() public view {
        string memory name = "unregistered";
        
        bool isAvailable = registrar.available(name);
        assertTrue(isAvailable);
    }

    // Token observers

    function test_token_observer_renew() public {
        uint256 tokenId = registry.register("test2", address(this), registry, address(0), 0, uint64(block.timestamp) + 100);
        registry.setTokenObserver(tokenId, address(observer));
        
        uint64 newExpiry = uint64(block.timestamp) + 200;
        registry.renew(tokenId, newExpiry);
        
        assertEq(observer.lastTokenId(), tokenId);
        assertEq(observer.lastExpiry(), newExpiry);
        assertEq(observer.lastCaller(), address(this));
        assertEq(observer.wasRelinquished(), false);
    }

    function test_token_observer_relinquish() public {
        uint256 tokenId = registry.register("test2", address(this), registry, address(0), 0, uint64(block.timestamp) + 100);
        registry.setTokenObserver(tokenId, address(observer));
        
        registry.relinquish(tokenId);
        
        assertEq(observer.lastTokenId(), tokenId);
        assertEq(observer.lastCaller(), address(this));
        assertEq(observer.wasRelinquished(), true);
    }

    function test_Revert_set_token_observer_if_not_owner() public {
        uint256 tokenId = registry.register("test2", address(1), registry, address(0), 0, uint64(block.timestamp) + 100);
        
        vm.prank(address(2));
        vm.expectRevert(abi.encodeWithSelector(BaseRegistry.AccessDenied.selector, tokenId, address(1), address(2)));
        registry.setTokenObserver(tokenId, address(observer));
    }

    function test_Revert_renew_when_token_observer_reverts() public {
        uint256 tokenId = registry.register("test2", address(this), registry, address(0), 0, uint64(block.timestamp) + 100);
        registry.setTokenObserver(tokenId, address(revertingObserver));
        
        uint64 newExpiry = uint64(block.timestamp) + 200;
        vm.expectRevert(RevertingTokenObserver.ObserverReverted.selector);
        registry.renew(tokenId, newExpiry);
        
        (uint64 expiry,) = registry.nameData(tokenId);
        assertEq(expiry, uint64(block.timestamp) + 100);
    }

    function test_Revert_relinquish_when_token_observer_reverts() public {
        uint256 tokenId = registry.register("test2", address(this), registry, address(0), 0, uint64(block.timestamp) + 100);
        registry.setTokenObserver(tokenId, address(revertingObserver));
        
        vm.expectRevert(RevertingTokenObserver.ObserverReverted.selector);
        registry.relinquish(tokenId);
        
        assertEq(registry.ownerOf(tokenId), address(this));
    }

    function test_set_token_observer_emits_event() public {
        uint256 tokenId = registry.register("test2", address(this), registry, address(0), 0, uint64(block.timestamp) + 100);
        
        vm.recordLogs();
        registry.setTokenObserver(tokenId, address(observer));
        
        Vm.Log[] memory entries = vm.getRecordedLogs();
        assertEq(entries.length, 1);
        assertEq(entries[0].topics[0], keccak256("TokenObserverSet(uint256,address)"));
        assertEq(entries[0].topics[1], bytes32(tokenId));
        address observerAddress = abi.decode(entries[0].data, (address));
        assertEq(observerAddress, address(observer));
    }
}


contract MockTokenObserver is ETHRegistryTokenObserver {
    uint256 public lastTokenId;
    uint64 public lastExpiry;
    address public lastCaller;
    bool public wasRelinquished;

    function onRenew(uint256 tokenId, uint64 expires, address renewedBy) external {
        lastTokenId = tokenId;
        lastExpiry = expires;
        lastCaller = renewedBy;
        wasRelinquished = false;
    }

    function onRelinquish(uint256 tokenId, address relinquishedBy) external {
        lastTokenId = tokenId;
        lastCaller = relinquishedBy;
        wasRelinquished = true;
    }
}

contract RevertingTokenObserver is ETHRegistryTokenObserver {
    error ObserverReverted();

    function onRenew(uint256, uint64, address) external pure {
        revert ObserverReverted();
    }

    function onRelinquish(uint256, address) external pure {
        revert ObserverReverted();
    }
}

contract MockPriceOracle is IPriceOracle {
    function price(string memory, uint256, uint256) external pure override returns (Price memory) {
        return Price({
            base: 0.01 ether,
            premium: 0
        });
    }
}<|MERGE_RESOLUTION|>--- conflicted
+++ resolved
@@ -6,19 +6,15 @@
 
 import {ERC1155Holder} from "@openzeppelin/contracts/token/ERC1155/utils/ERC1155Holder.sol";
 
-import "src/registry/ETHRegistry.sol";
-import "src/registry/IETHRegistry.sol";
-import "src/registry/RegistryDatastore.sol";
 import "../src/registry/ETHRegistry.sol";
+import "../src/registry/IETHRegistry.sol";
 import "../src/registry/RegistryDatastore.sol";
-<<<<<<< HEAD
+import "../src/registry/RegistryDatastore.sol";
 import "../src/registry/IRegistryMetadata.sol";
 import "../src/registry/SimpleRegistryMetadata.sol";
-=======
 import "../src/registry/ETHRegistrar.sol";
 import "../src/registry/IPriceOracle.sol";
 
->>>>>>> d89236aa
 
 contract TestETHRegistry is Test, ERC1155Holder {
     event TransferSingle(address indexed operator, address indexed from, address indexed to, uint256 id, uint256 value);
@@ -28,11 +24,8 @@
     ETHRegistrar registrar;
     MockTokenObserver observer;
     RevertingTokenObserver revertingObserver;
-<<<<<<< HEAD
     IRegistryMetadata metadata;
-=======
     MockPriceOracle priceOracle;
->>>>>>> d89236aa
 
     function setUp() public {
         datastore = new RegistryDatastore();
