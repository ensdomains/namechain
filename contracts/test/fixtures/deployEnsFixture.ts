--- conflicted
+++ resolved
@@ -1,9 +1,5 @@
 import hre from "hardhat";
-<<<<<<< HEAD
 import { type Address, bytesToHex, keccak256, stringToHex, zeroAddress } from "viem";
-=======
-import { type Address, bytesToHex, keccak256, stringToHex } from "viem";
->>>>>>> d89236aa
 import { packetToBytes } from "../utils/utils.js";
 
 export async function deployEnsFixture() {
