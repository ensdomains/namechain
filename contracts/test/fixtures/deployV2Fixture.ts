import type { NetworkConnection } from "hardhat/types/network";
import {
  type Address,
  encodeFunctionData,
  labelhash,
  parseEventLogs,
  zeroAddress,
} from "viem";
import { splitName } from "../utils/utils.js";
import { ROLES } from "../../deploy/constants.js";
export { ROLES };

export const MAX_EXPIRY = (1n << 64n) - 1n; // see: DatastoreUtils.sol

<<<<<<< HEAD

export async function deployV2Fixture<C extends NetworkConnection>(
  networkConnection: C,
=======
export async function deployV2Fixture<C extends NetworkConnection>(
  network: C,
>>>>>>> 29f43550
  enableCcipRead = false,
) {
  const publicClient = await network.viem.getPublicClient({
    ccipRead: enableCcipRead ? undefined : false,
  });
  const [walletClient] = await network.viem.getWalletClients();
  const datastore = await network.viem.deployContract("RegistryDatastore");
  const rootRegistry = await network.viem.deployContract(
    "PermissionedRegistry",
    [datastore.address, zeroAddress, walletClient.account.address, ROLES.ALL],
  );
  const ethRegistry = await network.viem.deployContract(
    "PermissionedRegistry",
    [datastore.address, zeroAddress, walletClient.account.address, ROLES.ALL],
  );
  const batchGatewayProvider = await network.viem.deployContract(
    "GatewayProvider",
    [walletClient.account.address, ["x-batch-gateway:true"]],
  );
  const universalResolver = await network.viem.deployContract(
    "UniversalResolverV2",
    [rootRegistry.address, batchGatewayProvider.address],
    { client: { public: publicClient } },
  );
  await rootRegistry.write.register([
    "eth",
    walletClient.account.address,
    ethRegistry.address,
    zeroAddress,
    ROLES.ALL,
    MAX_EXPIRY,
  ]);
  const verifiableFactory =
    await network.viem.deployContract("VerifiableFactory");
  const dedicatedResolverImpl =
    await network.viem.deployContract("DedicatedResolver");
  return {
    network,
    publicClient,
    walletClient,
    datastore,
    rootRegistry,
    ethRegistry,
    batchGatewayProvider,
    universalResolver,
    verifiableFactory,
    deployDedicatedResolver,
    setupName,
  };
  async function deployDedicatedResolver({
    owner = walletClient.account.address,
    salt = BigInt(labelhash(new Date().toISOString())),
  }: {
    owner?: Address;
    salt?: bigint;
  } = {}) {
    const wallet = await network.viem.getWalletClient(owner);
    const hash = await verifiableFactory.write.deployProxy([
      dedicatedResolverImpl.address,
      salt,
      encodeFunctionData({
        abi: dedicatedResolverImpl.abi,
        functionName: "initialize",
        args: [owner],
      }),
    ]);
    const receipt = await publicClient.getTransactionReceipt({ hash });
    const [log] = parseEventLogs({
      abi: verifiableFactory.abi,
      eventName: "ProxyDeployed",
      logs: receipt.logs,
    });
    return network.viem.getContractAt(
      "DedicatedResolver",
      log.args.proxyAddress,
      {
        client: { wallet },
      },
    );
  }
  // creates registries up to the parent name
<<<<<<< HEAD
  async function setupName<exact_ extends boolean = false>({
=======
  // if exact, exactRegistry is setup
  // if no resolverAddress, dedicatedResolver is deployed
  async function setupName<
    exact_ extends boolean = false,
    resolver_ extends false | Address = false,
  >({
>>>>>>> 29f43550
    name,
    owner = walletClient.account.address,
    expiry = MAX_EXPIRY,
    roles = ROLES.ALL,
    resolverAddress,
    metadataAddress = zeroAddress,
    exact,
  }: {
    name: string;
    owner?: Address;
    expiry?: bigint;
    roles?: bigint;
    resolverAddress?: resolver_ | Address;
    metadataAddress?: Address;
    exact?: exact_;
  }) {
    const labels = splitName(name);
    if (!labels.length) throw new Error("expected name");
    const dedicatedResolver = resolverAddress
      ? undefined
      : await deployDedicatedResolver({ owner });
    if (!resolverAddress) {
      resolverAddress = dedicatedResolver?.address ?? zeroAddress;
    }
    const registries = [rootRegistry];
    while (true) {
      const parentRegistry = registries[0];
      const label = labels[labels.length - registries.length];
      const [tokenId] = await parentRegistry.read.getNameData([label]);
      const registryOwner = await parentRegistry.read.ownerOf([tokenId]);
      const exists = registryOwner !== zeroAddress;
      const leaf = registries.length == labels.length;
      let registryAddress = await parentRegistry.read.getSubregistry([label]);
      if (!leaf || exact) {
        if (registryAddress === zeroAddress) {
          // registry does not exist, create it
          const registry = await network.viem.deployContract(
            "PermissionedRegistry",
            [
              datastore.address,
              metadataAddress,
              walletClient.account.address,
              roles,
            ],
          );
          registryAddress = registry.address;
          if (exists) {
            // label exists but registry does not exist, set it
            await parentRegistry.write.setSubregistry([
              tokenId,
              registryAddress,
            ]);
          }
          registries.unshift(registry);
        } else {
          registries.unshift(
            await network.viem.getContractAt(
              "PermissionedRegistry",
              registryAddress,
            ),
          );
        }
      }
      if (!exists) {
        // child does not exist, register it
        await parentRegistry.write.register([
          label,
          owner,
          registryAddress,
          leaf ? resolverAddress : zeroAddress,
          roles,
          expiry,
        ]);
      } else if (leaf) {
        const currentResolver = await parentRegistry.read.getResolver([label]);
        if (currentResolver !== resolverAddress) {
          // leaf node exists but resolver is different, set it
          await parentRegistry.write.setResolver([tokenId, resolverAddress]);
        }
      }
      if (leaf) {
        // invariants:
        //            tokenId == labelToCanonicalId(labels[0])
        //  registries.length == labels.length
        //     exactRegistry? == registries[0]
        //     parentRegistry == registries[1]
        // dedicatedResolver? == !resolverAddress
        return {
          labels,
          tokenId,
          parentRegistry,
          exactRegistry: (exact
            ? registries[0]
            : undefined) as exact_ extends true
            ? (typeof registries)[number]
            : undefined,
          registries: (exact
            ? registries
            : [undefined, ...registries]) as exact_ extends true
            ? typeof registries
            : [undefined, ...typeof registries],
          dedicatedResolver: dedicatedResolver as resolver_ extends false
            ? NonNullable<typeof dedicatedResolver>
            : undefined,
        };
      }
    }
  }
}<|MERGE_RESOLUTION|>--- conflicted
+++ resolved
@@ -12,14 +12,8 @@
 
 export const MAX_EXPIRY = (1n << 64n) - 1n; // see: DatastoreUtils.sol
 
-<<<<<<< HEAD
-
-export async function deployV2Fixture<C extends NetworkConnection>(
-  networkConnection: C,
-=======
 export async function deployV2Fixture<C extends NetworkConnection>(
   network: C,
->>>>>>> 29f43550
   enableCcipRead = false,
 ) {
   const publicClient = await network.viem.getPublicClient({
@@ -101,16 +95,12 @@
     );
   }
   // creates registries up to the parent name
-<<<<<<< HEAD
-  async function setupName<exact_ extends boolean = false>({
-=======
   // if exact, exactRegistry is setup
   // if no resolverAddress, dedicatedResolver is deployed
   async function setupName<
     exact_ extends boolean = false,
     resolver_ extends false | Address = false,
   >({
->>>>>>> 29f43550
     name,
     owner = walletClient.account.address,
     expiry = MAX_EXPIRY,
