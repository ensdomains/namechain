// SPDX-License-Identifier: MIT
pragma solidity >=0.8.13;

import "forge-std/Test.sol";
import "forge-std/console.sol";

import {ERC1155Holder} from "@openzeppelin/contracts/token/ERC1155/utils/ERC1155Holder.sol";

<<<<<<< HEAD
import "../src/registry/L1ETHRegistry.sol";
import "../src/registry/RegistryDatastore.sol";
import "../src/registry/IRegistry.sol";
import "../src/registry/IPermissionedRegistry.sol";
import "../src/controller/IL1EjectionController.sol";
import "../src/registry/EnhancedAccessControl.sol";
import "../src/registry/IRegistryMetadata.sol";

contract MockRegistryMetadata is IRegistryMetadata {
    function tokenUri(uint256) external pure override returns (string memory) {
        return "";
    }
}
=======
import "../src/L1/L1ETHRegistry.sol";
import "../src/common/RegistryDatastore.sol";
import "../src/common/IRegistry.sol";
import "../src/L1/IL1EjectionController.sol";
>>>>>>> 60a9814a

contract TestL1ETHRegistry is Test, ERC1155Holder {
    event TransferSingle(address indexed operator, address indexed from, address indexed to, uint256 id, uint256 value);

    RegistryDatastore datastore;
    L1ETHRegistry registry;
    MockEjectionController ejectionController;
    MockRegistryMetadata registryMetadata;

    uint256 labelHash = uint256(keccak256("test"));

    function setUp() public {
        datastore = new RegistryDatastore();
        ejectionController = new MockEjectionController();
        registryMetadata = new MockRegistryMetadata();
        registry = new L1ETHRegistry(datastore, address(ejectionController), registryMetadata);
    }

    function test_eject_from_namechain_unlocked() public {
        vm.prank(address(ejectionController));
        uint256 tokenId = registry.ejectFromNamechain(labelHash, address(this), registry, uint64(block.timestamp) + 86400);
        
        // Check that we received a valid token
        assertEq(registry.ownerOf(tokenId), address(this));
    }

    function test_eject_from_namechain_basic() public {
        vm.prank(address(ejectionController));
        uint256 tokenId = registry.ejectFromNamechain(labelHash, address(this), registry, uint64(block.timestamp) + 86400);
        
        // Verify owner is set correctly
        assertEq(registry.ownerOf(tokenId), address(this));
        
        // Verify the registry is set correctly
        assertEq(address(registry.getSubregistry("test")), address(registry));
    }

    function test_eject_from_namechain_emits_events() public {
        vm.recordLogs();
        
        vm.prank(address(ejectionController));
        registry.ejectFromNamechain(labelHash, address(this), registry, uint64(block.timestamp) + 86400);

        Vm.Log[] memory entries = vm.getRecordedLogs();
        // There are 3 events: TransferSingle, onERC1155Received callback, SubregistryUpdate, NameEjected
        // We need to verify NameEjected is emitted
        bool foundNameEjected = false;
        for (uint256 i = 0; i < entries.length; i++) {
            if (entries[i].topics[0] == keccak256("NameEjected(uint256,address,uint64)")) {
                foundNameEjected = true;
                break;
            }
        }
        assertTrue(foundNameEjected, "NameEjected event not found");
    }

    function test_Revert_eject_from_namechain_if_not_controller() public {
        address nonController = address(0x1234);
        vm.startPrank(nonController);
        vm.expectRevert(L1ETHRegistry.OnlyEjectionController.selector);
        registry.ejectFromNamechain(labelHash, address(this), registry, uint64(block.timestamp) + 86400);
        vm.stopPrank();
    }

    function test_updateExpiration() public {
        // First eject a name
        vm.prank(address(ejectionController));
        uint256 tokenId = registry.ejectFromNamechain(labelHash, address(this), registry, uint64(block.timestamp) + 100);
        
        uint64 newExpiry = uint64(block.timestamp) + 200;
        
        // Prank as ejection controller to update expiration
        vm.prank(address(ejectionController));
        registry.updateExpiration(tokenId, newExpiry);

        uint64 expiry = registry.getExpiry(tokenId);
        assertEq(expiry, newExpiry);
    }

    function test_updateExpiration_emits_event() public {
        // First eject a name
        vm.prank(address(ejectionController));
        uint256 tokenId = registry.ejectFromNamechain(labelHash, address(this), registry, uint64(block.timestamp) + 100);
        
        uint64 newExpiry = uint64(block.timestamp) + 200;

        vm.recordLogs();
        
        // Prank as ejection controller to update expiration
        vm.prank(address(ejectionController));
        registry.updateExpiration(tokenId, newExpiry);

        Vm.Log[] memory entries = vm.getRecordedLogs();
        bool foundNameRenewed = false;
        for (uint256 i = 0; i < entries.length; i++) {
            if (entries[i].topics[0] == keccak256("NameRenewed(uint256,uint64,address)")) {
                foundNameRenewed = true;
                break;
            }
        }
        assertTrue(foundNameRenewed, "NameRenewed event not found");
    }

    function test_Revert_updateExpiration_expired_name() public {
        // First eject a name
        vm.prank(address(ejectionController));
        uint256 tokenId = registry.ejectFromNamechain(labelHash, address(this), registry, uint64(block.timestamp) + 100);
        
        vm.warp(block.timestamp + 101);

        vm.prank(address(ejectionController));
        vm.expectRevert(abi.encodeWithSelector(IStandardRegistry.NameExpired.selector, tokenId));
        registry.updateExpiration(tokenId, uint64(block.timestamp) + 200);
    }

    function test_Revert_updateExpiration_reduce_expiry() public {
        // First eject a name
        vm.prank(address(ejectionController));
        uint256 tokenId = registry.ejectFromNamechain(labelHash, address(this), registry, uint64(block.timestamp) + 200);
        
        uint64 newExpiry = uint64(block.timestamp) + 100;

        vm.prank(address(ejectionController));
        vm.expectRevert(
            abi.encodeWithSelector(
                IStandardRegistry.CannotReduceExpiration.selector, uint64(block.timestamp) + 200, newExpiry
            )
        );
        registry.updateExpiration(tokenId, newExpiry);
    }

    function test_Revert_updateExpiration_if_not_controller() public {
        // First eject a name
        vm.prank(address(ejectionController));
        uint256 tokenId = registry.ejectFromNamechain(labelHash, address(this), registry, uint64(block.timestamp) + 100);
        
        uint64 newExpiry = uint64(block.timestamp) + 200;
        
        address nonController = address(0x1234);
        vm.startPrank(nonController);
        vm.expectRevert(L1ETHRegistry.OnlyEjectionController.selector);
        registry.updateExpiration(tokenId, newExpiry);
        vm.stopPrank();
    }

    function test_migrateToNamechain() public {
        // First eject a name
        vm.prank(address(ejectionController));
        uint256 tokenId = registry.ejectFromNamechain(labelHash, address(this), registry, uint64(block.timestamp) + 86400);

        vm.recordLogs();
        registry.migrateToNamechain(tokenId, address(1), address(0), "");

        vm.assertEq(registry.ownerOf(tokenId), address(0));

        Vm.Log[] memory entries = vm.getRecordedLogs();
        bool foundNameMigrated = false;
        for (uint256 i = 0; i < entries.length; i++) {
            if (entries[i].topics[0] == keccak256("NameMigratedToL2(uint256,address)")) {
                foundNameMigrated = true;
                break;
            }
        }
        assertTrue(foundNameMigrated, "NameMigratedToL2 event not found");
    }

    function test_Revert_migrateToNamechain_if_not_owner() public {
        // First eject a name
        vm.prank(address(ejectionController));
        uint256 tokenId = registry.ejectFromNamechain(labelHash, address(1), registry, uint64(block.timestamp) + 86400);

        vm.prank(address(2));
        vm.expectRevert(abi.encodeWithSelector(BaseRegistry.AccessDenied.selector, tokenId, address(1), address(2)));
        registry.migrateToNamechain(tokenId, address(3), address(0), "");
    }

    function test_expired_name_has_no_owner() public {
        // First eject a name
        vm.prank(address(ejectionController));
        uint256 tokenId = registry.ejectFromNamechain(labelHash, address(this), registry, uint64(block.timestamp) + 100);
        
        vm.warp(block.timestamp + 101);
        assertEq(registry.ownerOf(tokenId), address(0));
    }

    function test_expired_name_can_be_reejected() public {
        // First eject a name
        vm.prank(address(ejectionController));
        uint256 tokenId = registry.ejectFromNamechain(labelHash, address(this), registry, uint64(block.timestamp) + 100);
        
        // Warp past expiration
        vm.warp(block.timestamp + 101);
        
        // Owner should now be address(0) according to the public ownerOf function
        assertEq(registry.ownerOf(tokenId), address(0));
        
        // Create NameEjected event signature to check later
        bytes32 nameEjectedSig = keccak256("NameEjected(uint256,address,uint64)");
        
        // Record logs to verify emitted events
        vm.recordLogs();
        
        // Re-eject the name with a new owner
        vm.prank(address(ejectionController));
        uint256 newTokenId = registry.ejectFromNamechain(labelHash, address(1), registry, uint64(block.timestamp) + 100);
        
        // Verify token IDs match
        assertEq(newTokenId, tokenId);
        
        // Verify the new owner
        assertEq(registry.ownerOf(newTokenId), address(1));
        
        // Verify the NameEjected event was emitted
        Vm.Log[] memory entries = vm.getRecordedLogs();
        bool foundNameEjected = false;
        for (uint256 i = 0; i < entries.length; i++) {
            if (entries[i].topics[0] == nameEjectedSig) {
                foundNameEjected = true;
                break;
            }
        }
        assertTrue(foundNameEjected, "NameEjected event not found");
    }

    function test_expired_name_returns_zero_subregistry() public {
        // First eject a name
        vm.prank(address(ejectionController));
        registry.ejectFromNamechain(labelHash, address(this), registry, uint64(block.timestamp) + 100);
        
        vm.warp(block.timestamp + 101);
        assertEq(address(registry.getSubregistry("test")), address(0));
    }

    function test_expired_name_returns_zero_resolver() public {
        // First eject a name
        vm.prank(address(ejectionController));
        uint256 tokenId = registry.ejectFromNamechain(labelHash, address(this), registry, uint64(block.timestamp) + 100);
        registry.setResolver(tokenId, address(0x5678));

        // Before expiry, returns the set resolver
        assertEq(registry.getResolver("test"), address(0x5678));

        // After expiry, returns address(0)
        vm.warp(block.timestamp + 101);
        assertEq(registry.getResolver("test"), address(0));
    }

    // Test ejection controller change
    function test_setEjectionController() public {
        MockEjectionController newController = new MockEjectionController();
        
        // Record logs to verify event emission
        vm.recordLogs();
        
        registry.setEjectionController(address(newController));
        
        // Verify controller was updated
        assertEq(address(registry.ejectionController()), address(newController));
        
        // Verify event was emitted
        Vm.Log[] memory entries = vm.getRecordedLogs();
        bool foundControllerChanged = false;
        for (uint256 i = 0; i < entries.length; i++) {
            if (entries[i].topics[0] == keccak256("EjectionControllerChanged(address,address)")) {
                foundControllerChanged = true;
                break;
            }
        }
        assertTrue(foundControllerChanged, "EjectionControllerChanged event not found");
    }
    
    function test_Revert_setEjectionController_if_not_admin() public {
        address nonAdmin = address(0x1234);
        vm.startPrank(nonAdmin);
        vm.expectRevert();
        registry.setEjectionController(address(0x5678));
        vm.stopPrank();
    }
    
    function test_Revert_setEjectionController_zero_address() public {
        vm.expectRevert("Ejection controller cannot be empty");
        registry.setEjectionController(address(0));
    }

    function test_supportsInterface() public view {
        // Test IRegistry interface
        bytes4 iRegistryInterfaceId = type(IRegistry).interfaceId;
        assertTrue(registry.supportsInterface(iRegistryInterfaceId));

        // Test ERC1155 interface
        bytes4 erc1155InterfaceId = 0xd9b67a26; // ERC1155 interface ID
        assertTrue(registry.supportsInterface(erc1155InterfaceId));

        // Test EnhancedAccessControl interface
        bytes4 enhancedAccessControlInterfaceId = type(EnhancedAccessControl).interfaceId; // EnhancedAccessControl interface ID
        assertTrue(registry.supportsInterface(enhancedAccessControlInterfaceId));

        // Test unsupported interface
        bytes4 unsupportedInterfaceId = 0x12345678;
        assertFalse(registry.supportsInterface(unsupportedInterfaceId));
    }

    function test_eject_from_namechain_replace_expired() public {
        // Skipping test due to changes in token handling after expiration
        // In the updated implementation, token re-ejection after expiration works differently
        // The core expiry behavior is tested in other tests like test_expired_name_has_no_owner
    }

    function test_migrateToNamechain_basic() public {
        // Eject a name
        vm.prank(address(ejectionController));
        uint256 tokenId = registry.ejectFromNamechain(labelHash, address(this), registry, uint64(block.timestamp) + 100);

        // Migrate back to Namechain
        registry.migrateToNamechain(tokenId, address(1), address(0), "");

        // Name should no longer exist on L1
        assertEq(registry.ownerOf(tokenId), address(0));
        assertEq(address(registry.getSubregistry("test")), address(0));
    }

    function test_Revert_eject_active_name() public {
        vm.prank(address(ejectionController));
        uint256 tokenId = registry.ejectFromNamechain(labelHash, address(this), registry, uint64(block.timestamp) + 100);

        // Try to eject the same name again before it expires
        vm.prank(address(ejectionController));
        vm.expectRevert(
            abi.encodeWithSelector(L1ETHRegistry.NameNotExpired.selector, tokenId, uint64(block.timestamp) + 100)
        );
        registry.ejectFromNamechain(labelHash, address(1), registry, uint64(block.timestamp) + 200);

        // Original owner should still own the name
        assertEq(registry.ownerOf(tokenId), address(this));
    }

    function test_migrateToNamechain_calls_controller() public {
        // First eject a name
        vm.prank(address(ejectionController));
        uint256 tokenId = registry.ejectFromNamechain(labelHash, address(this), registry, uint64(block.timestamp) + 100);
        address l2Owner = address(0x1234);
        address l2Subregistry = address(0x5678);
        bytes memory data = hex"deadbeef";
        
        // Create a new ejection controller to track the migration call
        MockEjectionController newController = new MockEjectionController();
        
        // Set the new controller
        registry.setEjectionController(address(newController));
        
        // Call migrate
        registry.migrateToNamechain(tokenId, l2Owner, l2Subregistry, data);
        
        // Verify controller was called correctly
        (uint256 lastTokenId, address lastL2Owner, address lastL2Subregistry, bytes memory lastData) = newController.getLastMigration();
        assertEq(lastTokenId, tokenId);
        assertEq(lastL2Owner, l2Owner);
        assertEq(lastL2Subregistry, l2Subregistry);
        assertEq(lastData, data);
    }

    function test_ejection_controller_sync_renewal() public {
        // First eject a name
        vm.prank(address(ejectionController));
        uint256 tokenId = registry.ejectFromNamechain(labelHash, address(this), registry, uint64(block.timestamp) + 100);
        
        // Create a new controller to specifically test the syncRenewalFromL2 flow
        MockEjectionController newController = new MockEjectionController();
        
        // Set the new controller
        registry.setEjectionController(address(newController));
        
        // New expiry time
        uint64 newExpiry = uint64(block.timestamp) + 300;
        
        // Call syncRenewalFromL2 on the controller
        newController.triggerSyncRenewalFromL2(registry, tokenId, newExpiry);
        
        // Verify expiry was updated
        uint64 expiry = registry.getExpiry(tokenId);
        assertEq(expiry, newExpiry);
    }

    function test_uri() public view {
        // Test that URI returns empty string
        assertEq(registry.uri(1), "");
    }

    function test_ejected_name_details() public {
        // Create details for ejected name
        uint256 labelHash_ = uint256(keccak256("ejected"));
        address owner = address(0x1234);
        address registryAddr = address(registry);
        uint64 expires = uint64(block.timestamp) + 500;

        // Eject the name
        vm.prank(address(ejectionController));
        uint256 tokenId = registry.ejectFromNamechain(labelHash_, owner, IRegistry(registryAddr), expires);

        // Verify all details
        assertEq(registry.ownerOf(tokenId), owner);
        uint64 storedExpiry = registry.getExpiry(tokenId);
        assertEq(storedExpiry, expires);
        assertEq(address(registry.getSubregistry("ejected")), registryAddr);

        // Give owner the ability to set resolver
        uint256 ROLE_SET_RESOLVER = 1 << 3;           // Regular role
        uint256 ROLE_SET_RESOLVER_ADMIN = 1 << 131;   // Admin role (ROLE_SET_RESOLVER << 128)
        bytes32 resource = registry.getTokenIdResource(tokenId);
        
        // First grant this test contract the admin role for the token's resource
        vm.startPrank(address(this));
        // This test contract already has admin privileges by default in setUp()
        registry.grantRoles(resource, ROLE_SET_RESOLVER_ADMIN, address(this));
        
        // Now grant the regular role to the owner
        registry.grantRoles(resource, ROLE_SET_RESOLVER, owner);
        vm.stopPrank();

        // Now set resolver as the owner
        vm.prank(owner);
        address resolverAddr = address(0x5678);
        registry.setResolver(tokenId, resolverAddr);
        assertEq(registry.getResolver("ejected"), resolverAddr);
    }

    function test_set_resolver() public {
        // Eject a name
        vm.prank(address(ejectionController));
        uint256 tokenId = registry.ejectFromNamechain(labelHash, address(this), registry, uint64(block.timestamp) + 100);

        // Grant ourselves the resolver-setting privileges
        uint256 ROLE_SET_RESOLVER = 1 << 3;           // Regular role
        uint256 ROLE_SET_RESOLVER_ADMIN = ROLE_SET_RESOLVER << 128;   // Admin role (ROLE_SET_RESOLVER << 128)
        bytes32 resource = registry.getTokenIdResource(tokenId);
        
        // Then grant ourselves the roles
        registry.grantRoles(resource, ROLE_SET_RESOLVER_ADMIN | ROLE_SET_RESOLVER, address(this));

        // Set resolver
        address resolverAddr = address(0x5678);
        registry.setResolver(tokenId, resolverAddr);
        
        // Verify resolver is set correctly
        assertEq(registry.getResolver("test"), resolverAddr);
    }

    function test_set_subregistry() public {
        // Eject a name
        vm.prank(address(ejectionController));
        uint256 tokenId = registry.ejectFromNamechain(labelHash, address(this), registry, uint64(block.timestamp) + 100);

        // Grant ourselves the subregistry-setting privileges
        uint256 ROLE_SET_SUBREGISTRY = 1 << 2;           // Regular role
        uint256 ROLE_SET_SUBREGISTRY_ADMIN = 1 << 130;   // Admin role (ROLE_SET_SUBREGISTRY << 128)
        bytes32 resource = registry.getTokenIdResource(tokenId);
        
        // Then grant ourselves the roles
        registry.grantRoles(resource, ROLE_SET_SUBREGISTRY_ADMIN | ROLE_SET_SUBREGISTRY, address(this));

        // Create a new registry to use as a subregistry
        IRegistry newSubregistry = IRegistry(address(0x1234));
        
        // Set subregistry
        registry.setSubregistry(tokenId, newSubregistry);
        
        // Verify subregistry is set correctly
        assertEq(address(registry.getSubregistry("test")), address(newSubregistry));
    }
}

contract MockEjectionController is IL1EjectionController {
    // Storage for last migration call
    uint256 private _lastTokenId;
    address private _lastL2Owner;
    address private _lastL2Subregistry;
    bytes private _lastData;

    function migrateToNamechain(uint256 tokenId, address l2Owner, address l2Subregistry, bytes memory data) external override {
        _lastTokenId = tokenId;
        _lastL2Owner = l2Owner;
        _lastL2Subregistry = l2Subregistry;
        _lastData = data;
    }

    function completeEjection(
        uint256,
        address,
        address,
        uint32,
        uint64,
        bytes memory
    ) external override {}

    function syncRenewalFromL2(uint256 tokenId, uint64 newExpiry) external override {
        // This would be called by the L2 bridge to update expiry on L1
        L1ETHRegistry(msg.sender).updateExpiration(tokenId, newExpiry);
    }
    
    // Method to trigger a renewal from L2 for testing
    function triggerSyncRenewalFromL2(L1ETHRegistry registry, uint256 tokenId, uint64 newExpiry) external {
        registry.updateExpiration(tokenId, newExpiry);
    }
    
    // Method to retrieve the last migration details for assertions
    function getLastMigration() external view returns (uint256, address, address, bytes memory) {
        return (_lastTokenId, _lastL2Owner, _lastL2Subregistry, _lastData);
    }
}<|MERGE_RESOLUTION|>--- conflicted
+++ resolved
@@ -6,26 +6,18 @@
 
 import {ERC1155Holder} from "@openzeppelin/contracts/token/ERC1155/utils/ERC1155Holder.sol";
 
-<<<<<<< HEAD
-import "../src/registry/L1ETHRegistry.sol";
-import "../src/registry/RegistryDatastore.sol";
-import "../src/registry/IRegistry.sol";
-import "../src/registry/IPermissionedRegistry.sol";
-import "../src/controller/IL1EjectionController.sol";
-import "../src/registry/EnhancedAccessControl.sol";
-import "../src/registry/IRegistryMetadata.sol";
-
-contract MockRegistryMetadata is IRegistryMetadata {
-    function tokenUri(uint256) external pure override returns (string memory) {
-        return "";
-    }
-}
-=======
 import "../src/L1/L1ETHRegistry.sol";
 import "../src/common/RegistryDatastore.sol";
 import "../src/common/IRegistry.sol";
 import "../src/L1/IL1EjectionController.sol";
->>>>>>> 60a9814a
+import "../src/common/EnhancedAccessControl.sol";
+import "../src/common/IRegistryMetadata.sol";
+
+contract MockRegistryMetadata is IRegistryMetadata {
+    function tokenUri(uint256) external pure override returns (string memory) {
+        return "";
+    }
+}
 
 contract TestL1ETHRegistry is Test, ERC1155Holder {
     event TransferSingle(address indexed operator, address indexed from, address indexed to, uint256 id, uint256 value);
