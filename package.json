--- conflicted
+++ resolved
@@ -13,15 +13,8 @@
     "husky": "^9.1.7",
     "typescript": "^5.8.3"
   },
-<<<<<<< HEAD
-  "engineStrict": true,
-  "scripts": {
-    "prepare": "husky"
-  }
-=======
   "resolutions": {
     "esbuild": "0.25.11"
   },
   "engineStrict": true
->>>>>>> d2667029
 }