{
  "lockfileVersion": 1,
  "workspaces": {
    "": {
      "name": "namechain",
      "devDependencies": {
        "husky": "^9.1.7",
        "typescript": "^5.8.3",
      },
    },
    "contracts": {
      "name": "contracts",
      "dependencies": {
<<<<<<< HEAD
        "yoctocolors": "^2.1.2",
      },
      "devDependencies": {
        "@ensdomains/address-encoder": "^1.1.3",
=======
>>>>>>> d2667029
        "@ensdomains/hardhat-chai-matchers-viem": "^0.1.14",
        "@namestone/ezccip": "^0.1.0",
        "@nomicfoundation/hardhat-network-helpers": "3.0.0",
        "@nomicfoundation/hardhat-viem": "3.0.0",
        "@rocketh/deploy": "0.14.0",
        "@rocketh/read-execute": "0.14.0",
        "@rocketh/viem": "0.14.0",
<<<<<<< HEAD
        "@types/bun": "latest",
        "chai": "^5.1.1",
        "commander": "^12.1.0",
=======
>>>>>>> d2667029
        "dns-packet": "^5.6.1",
        "hardhat": "3.0.1",
        "hardhat-deploy": "2.0.0-next.41",
        "prool": "^0.0.24",
        "rocketh": "0.14.5",
        "viem": "^2.31.6",
      },
      "devDependencies": {
        "@ensdomains/address-encoder": "^1.1.3",
        "@nomicfoundation/edr": "0.12.0-next.4",
        "@nomicfoundation/hardhat-foundry": "^1.2.0",
        "@rocketh/proxy": "0.14.0",
        "@rocketh/verifier": "0.14.4",
        "@types/bun": "latest",
        "chai": "^5.1.1",
        "prettier": "^3.5.3",
        "prettier-plugin-solidity": "2.0.0",
        "solhint": "6.0.0",
        "solhint-plugin-namechain": "workspace:*",
        "solhint-plugin-prettier": "^0.1.0",
        "ts-node": "^10.9.2",
        "vite-tsconfig-paths": "^5.1.4",
        "vitest": "3.1.3",
      },
      "peerDependencies": {
        "typescript": "^5.8.3",
      },
    },
    "solhint-plugins": {
      "name": "solhint-plugin-namechain",
    },
  },
  "overrides": {
    "esbuild": "0.25.11",
  },
  "packages": {
    "@adraffy/ens-normalize": ["@adraffy/ens-normalize@1.10.1", "", {}, "sha512-96Z2IP3mYmF1Xg2cDm8f1gWGf/HUVedQ3FMifV4kG/PQ4yEP51xDtRAEfhVNt5f/uzpNkZHwWQuUcu6D6K+Ekw=="],

    "@babel/code-frame": ["@babel/code-frame@7.27.1", "", { "dependencies": { "@babel/helper-validator-identifier": "^7.27.1", "js-tokens": "^4.0.0", "picocolors": "^1.1.1" } }, "sha512-cjQ7ZlQ0Mv3b47hABuTevyTuYN4i+loJKGeV9flcCgIK37cCXRh+L1bd3iBHlynerhQ7BhCkn2BPbQUL+rGqFg=="],

    "@babel/helper-validator-identifier": ["@babel/helper-validator-identifier@7.27.1", "", {}, "sha512-D2hP9eA+Sqx1kBZgzxZh0y1trbuU+JoDkiEwqhQ36nodYqJwyEIhPSdMNd7lOm/4io72luTPWH20Yda0xOuUow=="],

    "@bytecodealliance/preview2-shim": ["@bytecodealliance/preview2-shim@0.17.2", "", {}, "sha512-mNm/lblgES8UkVle8rGImXOz4TtL3eU3inHay/7TVchkKrb/lgcVvTK0+VAw8p5zQ0rgQsXm1j5dOlAAd+MeoA=="],

    "@cspotcode/source-map-support": ["@cspotcode/source-map-support@0.8.1", "", { "dependencies": { "@jridgewell/trace-mapping": "0.3.9" } }, "sha512-IchNf6dN4tHoMFIn/7OE8LWZ19Y6q/67Bmf6vnGREv8RSbBVb9LPJxEcnwrcwX6ixSvaiGoomAUvu4YSxXrVgw=="],

    "@ensdomains/address-encoder": ["@ensdomains/address-encoder@1.1.4", "", { "dependencies": { "@noble/curves": "^1.2.0", "@noble/hashes": "^1.3.2", "@scure/base": "^1.1.5" } }, "sha512-hBY6VxVw9A1cMPOKDIvPB2nlmgaw2dvrrj/p/9tkGWmD+qdfKYZTdZuSdFcUGxhhzEB4HeLG/a98ytlTq84KcA=="],

    "@ensdomains/hardhat-chai-matchers-viem": ["@ensdomains/hardhat-chai-matchers-viem@0.1.14", "", { "peerDependencies": { "@nomicfoundation/hardhat-viem": "^3.0.0", "hardhat": "^3.0.0", "viem": "^2.28.1", "vitest": "^3.1.2" } }, "sha512-LtmzvMkxTS4RZowG6Te48Iz/n8haueuq4tOW1GyixWqDaHWHcftgm7zc+vOugunIlSfYEupgKRkiUP2DpIReUA=="],

    "@esbuild/aix-ppc64": ["@esbuild/aix-ppc64@0.25.11", "", { "os": "aix", "cpu": "ppc64" }, "sha512-Xt1dOL13m8u0WE8iplx9Ibbm+hFAO0GsU2P34UNoDGvZYkY8ifSiy6Zuc1lYxfG7svWE2fzqCUmFp5HCn51gJg=="],

    "@esbuild/android-arm": ["@esbuild/android-arm@0.25.11", "", { "os": "android", "cpu": "arm" }, "sha512-uoa7dU+Dt3HYsethkJ1k6Z9YdcHjTrSb5NUy66ZfZaSV8hEYGD5ZHbEMXnqLFlbBflLsl89Zke7CAdDJ4JI+Gg=="],

    "@esbuild/android-arm64": ["@esbuild/android-arm64@0.25.11", "", { "os": "android", "cpu": "arm64" }, "sha512-9slpyFBc4FPPz48+f6jyiXOx/Y4v34TUeDDXJpZqAWQn/08lKGeD8aDp9TMn9jDz2CiEuHwfhRmGBvpnd/PWIQ=="],

    "@esbuild/android-x64": ["@esbuild/android-x64@0.25.11", "", { "os": "android", "cpu": "x64" }, "sha512-Sgiab4xBjPU1QoPEIqS3Xx+R2lezu0LKIEcYe6pftr56PqPygbB7+szVnzoShbx64MUupqoE0KyRlN7gezbl8g=="],

    "@esbuild/darwin-arm64": ["@esbuild/darwin-arm64@0.25.11", "", { "os": "darwin", "cpu": "arm64" }, "sha512-VekY0PBCukppoQrycFxUqkCojnTQhdec0vevUL/EDOCnXd9LKWqD/bHwMPzigIJXPhC59Vd1WFIL57SKs2mg4w=="],

    "@esbuild/darwin-x64": ["@esbuild/darwin-x64@0.25.11", "", { "os": "darwin", "cpu": "x64" }, "sha512-+hfp3yfBalNEpTGp9loYgbknjR695HkqtY3d3/JjSRUyPg/xd6q+mQqIb5qdywnDxRZykIHs3axEqU6l1+oWEQ=="],

    "@esbuild/freebsd-arm64": ["@esbuild/freebsd-arm64@0.25.11", "", { "os": "freebsd", "cpu": "arm64" }, "sha512-CmKjrnayyTJF2eVuO//uSjl/K3KsMIeYeyN7FyDBjsR3lnSJHaXlVoAK8DZa7lXWChbuOk7NjAc7ygAwrnPBhA=="],

    "@esbuild/freebsd-x64": ["@esbuild/freebsd-x64@0.25.11", "", { "os": "freebsd", "cpu": "x64" }, "sha512-Dyq+5oscTJvMaYPvW3x3FLpi2+gSZTCE/1ffdwuM6G1ARang/mb3jvjxs0mw6n3Lsw84ocfo9CrNMqc5lTfGOw=="],

    "@esbuild/linux-arm": ["@esbuild/linux-arm@0.25.11", "", { "os": "linux", "cpu": "arm" }, "sha512-TBMv6B4kCfrGJ8cUPo7vd6NECZH/8hPpBHHlYI3qzoYFvWu2AdTvZNuU/7hsbKWqu/COU7NIK12dHAAqBLLXgw=="],

    "@esbuild/linux-arm64": ["@esbuild/linux-arm64@0.25.11", "", { "os": "linux", "cpu": "arm64" }, "sha512-Qr8AzcplUhGvdyUF08A1kHU3Vr2O88xxP0Tm8GcdVOUm25XYcMPp2YqSVHbLuXzYQMf9Bh/iKx7YPqECs6ffLA=="],

    "@esbuild/linux-ia32": ["@esbuild/linux-ia32@0.25.11", "", { "os": "linux", "cpu": "ia32" }, "sha512-TmnJg8BMGPehs5JKrCLqyWTVAvielc615jbkOirATQvWWB1NMXY77oLMzsUjRLa0+ngecEmDGqt5jiDC6bfvOw=="],

    "@esbuild/linux-loong64": ["@esbuild/linux-loong64@0.25.11", "", { "os": "linux", "cpu": "none" }, "sha512-DIGXL2+gvDaXlaq8xruNXUJdT5tF+SBbJQKbWy/0J7OhU8gOHOzKmGIlfTTl6nHaCOoipxQbuJi7O++ldrxgMw=="],

    "@esbuild/linux-mips64el": ["@esbuild/linux-mips64el@0.25.11", "", { "os": "linux", "cpu": "none" }, "sha512-Osx1nALUJu4pU43o9OyjSCXokFkFbyzjXb6VhGIJZQ5JZi8ylCQ9/LFagolPsHtgw6himDSyb5ETSfmp4rpiKQ=="],

    "@esbuild/linux-ppc64": ["@esbuild/linux-ppc64@0.25.11", "", { "os": "linux", "cpu": "ppc64" }, "sha512-nbLFgsQQEsBa8XSgSTSlrnBSrpoWh7ioFDUmwo158gIm5NNP+17IYmNWzaIzWmgCxq56vfr34xGkOcZ7jX6CPw=="],

    "@esbuild/linux-riscv64": ["@esbuild/linux-riscv64@0.25.11", "", { "os": "linux", "cpu": "none" }, "sha512-HfyAmqZi9uBAbgKYP1yGuI7tSREXwIb438q0nqvlpxAOs3XnZ8RsisRfmVsgV486NdjD7Mw2UrFSw51lzUk1ww=="],

    "@esbuild/linux-s390x": ["@esbuild/linux-s390x@0.25.11", "", { "os": "linux", "cpu": "s390x" }, "sha512-HjLqVgSSYnVXRisyfmzsH6mXqyvj0SA7pG5g+9W7ESgwA70AXYNpfKBqh1KbTxmQVaYxpzA/SvlB9oclGPbApw=="],

    "@esbuild/linux-x64": ["@esbuild/linux-x64@0.25.11", "", { "os": "linux", "cpu": "x64" }, "sha512-HSFAT4+WYjIhrHxKBwGmOOSpphjYkcswF449j6EjsjbinTZbp8PJtjsVK1XFJStdzXdy/jaddAep2FGY+wyFAQ=="],

    "@esbuild/netbsd-arm64": ["@esbuild/netbsd-arm64@0.25.11", "", { "os": "none", "cpu": "arm64" }, "sha512-hr9Oxj1Fa4r04dNpWr3P8QKVVsjQhqrMSUzZzf+LZcYjZNqhA3IAfPQdEh1FLVUJSiu6sgAwp3OmwBfbFgG2Xg=="],

    "@esbuild/netbsd-x64": ["@esbuild/netbsd-x64@0.25.11", "", { "os": "none", "cpu": "x64" }, "sha512-u7tKA+qbzBydyj0vgpu+5h5AeudxOAGncb8N6C9Kh1N4n7wU1Xw1JDApsRjpShRpXRQlJLb9wY28ELpwdPcZ7A=="],

    "@esbuild/openbsd-arm64": ["@esbuild/openbsd-arm64@0.25.11", "", { "os": "openbsd", "cpu": "arm64" }, "sha512-Qq6YHhayieor3DxFOoYM1q0q1uMFYb7cSpLD2qzDSvK1NAvqFi8Xgivv0cFC6J+hWVw2teCYltyy9/m/14ryHg=="],

    "@esbuild/openbsd-x64": ["@esbuild/openbsd-x64@0.25.11", "", { "os": "openbsd", "cpu": "x64" }, "sha512-CN+7c++kkbrckTOz5hrehxWN7uIhFFlmS/hqziSFVWpAzpWrQoAG4chH+nN3Be+Kzv/uuo7zhX716x3Sn2Jduw=="],

    "@esbuild/openharmony-arm64": ["@esbuild/openharmony-arm64@0.25.11", "", { "os": "none", "cpu": "arm64" }, "sha512-rOREuNIQgaiR+9QuNkbkxubbp8MSO9rONmwP5nKncnWJ9v5jQ4JxFnLu4zDSRPf3x4u+2VN4pM4RdyIzDty/wQ=="],

    "@esbuild/sunos-x64": ["@esbuild/sunos-x64@0.25.11", "", { "os": "sunos", "cpu": "x64" }, "sha512-nq2xdYaWxyg9DcIyXkZhcYulC6pQ2FuCgem3LI92IwMgIZ69KHeY8T4Y88pcwoLIjbed8n36CyKoYRDygNSGhA=="],

    "@esbuild/win32-arm64": ["@esbuild/win32-arm64@0.25.11", "", { "os": "win32", "cpu": "arm64" }, "sha512-3XxECOWJq1qMZ3MN8srCJ/QfoLpL+VaxD/WfNRm1O3B4+AZ/BnLVgFbUV3eiRYDMXetciH16dwPbbHqwe1uU0Q=="],

    "@esbuild/win32-ia32": ["@esbuild/win32-ia32@0.25.11", "", { "os": "win32", "cpu": "ia32" }, "sha512-3ukss6gb9XZ8TlRyJlgLn17ecsK4NSQTmdIXRASVsiS2sQ6zPPZklNJT5GR5tE/MUarymmy8kCEf5xPCNCqVOA=="],

    "@esbuild/win32-x64": ["@esbuild/win32-x64@0.25.11", "", { "os": "win32", "cpu": "x64" }, "sha512-D7Hpz6A2L4hzsRpPaCYkQnGOotdUpDzSGRIv9I+1ITdHROSFUWW95ZPZWQmGka1Fg7W3zFJowyn9WGwMJ0+KPA=="],

    "@humanwhocodes/momoa": ["@humanwhocodes/momoa@2.0.4", "", {}, "sha512-RE815I4arJFtt+FVeU1Tgp9/Xvecacji8w/V6XtXsWWH/wz/eNkNbhb+ny/+PlVZjV0rxQpRSQKNKE3lcktHEA=="],

    "@isaacs/fs-minipass": ["@isaacs/fs-minipass@4.0.1", "", { "dependencies": { "minipass": "^7.0.4" } }, "sha512-wgm9Ehl2jpeqP3zw/7mo3kRHFp5MEDhqAdwy1fTGkHAwnkGOVsgpvQhL8B5n1qlb01jV3n/bI0ZfZp5lWA1k4w=="],

    "@jridgewell/resolve-uri": ["@jridgewell/resolve-uri@3.1.2", "", {}, "sha512-bRISgCIjP20/tbWSPWMEi54QVPRZExkuD9lJL+UIxUKtwVJA8wW1Trb1jMs1RFXo1CBTNZ/5hpC9QvmKWdopKw=="],

    "@jridgewell/sourcemap-codec": ["@jridgewell/sourcemap-codec@1.5.5", "", {}, "sha512-cYQ9310grqxueWbl+WuIUIaiUaDcj7WOq5fVhEljNVgRfOUhY9fy2zTvfoqWsnebh8Sl70VScFbICvJnLKB0Og=="],

    "@jridgewell/trace-mapping": ["@jridgewell/trace-mapping@0.3.9", "", { "dependencies": { "@jridgewell/resolve-uri": "^3.0.3", "@jridgewell/sourcemap-codec": "^1.4.10" } }, "sha512-3Belt6tdc8bPgAtbcmdtNJlirVoTmEb5e2gC94PnkwEW9jI6CAHUeoG85tjWP5WquqfavoMtMwiG4P926ZKKuQ=="],

    "@leichtgewicht/ip-codec": ["@leichtgewicht/ip-codec@2.0.5", "", {}, "sha512-Vo+PSpZG2/fmgmiNzYK9qWRh8h/CHrwD0mo1h1DzL4yzHNSfWYujGTYsWGreD000gcgmZ7K4Ys6Tx9TxtsKdDw=="],

    "@namestone/ezccip": ["@namestone/ezccip@0.1.1", "", { "dependencies": { "ethers": "^6.13.4" } }, "sha512-MZ0pLyAT695OfbXGIKNqHRHylIsk9KHMhpRP3ZgHVJxv5TZi1ouptylfEYr05qDqX33wYnR1w9BIqvcYcqruvA=="],

    "@noble/ciphers": ["@noble/ciphers@1.3.0", "", {}, "sha512-2I0gnIVPtfnMw9ee9h1dJG7tp81+8Ob3OJb3Mv37rx5L40/b0i7djjCVvGOVqc9AEIQyvyu1i6ypKdFw8R8gQw=="],

    "@noble/curves": ["@noble/curves@1.9.2", "", { "dependencies": { "@noble/hashes": "1.8.0" } }, "sha512-HxngEd2XUcg9xi20JkwlLCtYwfoFw4JGkuZpT+WlsPD4gB/cxkvTD8fSsoAnphGZhFdZYKeQIPCuFlWPm1uE0g=="],

    "@noble/hashes": ["@noble/hashes@1.8.0", "", {}, "sha512-jCs9ldd7NwzpgXDIf6P3+NrHh9/sD6CQdxHyjQI+h/6rDNo88ypBxxz45UDuZHz9r3tNz7N/VInSVoVdtXEI4A=="],

    "@nomicfoundation/edr": ["@nomicfoundation/edr@0.12.0-next.4", "", { "optionalDependencies": { "@nomicfoundation/edr-darwin-arm64": "0.12.0-next.4", "@nomicfoundation/edr-darwin-x64": "0.12.0-next.4", "@nomicfoundation/edr-linux-arm64-gnu": "0.12.0-next.4", "@nomicfoundation/edr-linux-arm64-musl": "0.12.0-next.4", "@nomicfoundation/edr-linux-x64-gnu": "0.12.0-next.4", "@nomicfoundation/edr-linux-x64-musl": "0.12.0-next.4", "@nomicfoundation/edr-win32-x64-msvc": "0.12.0-next.4" } }, "sha512-yXMIpISsZcrlCziY5fwd9s8iJ7Rs9AD+UyHKKzSazKevMvJRlLbdCVqoEld9QZRwWo9Pc8AyAUmS9Xix+ZQiRQ=="],

    "@nomicfoundation/edr-darwin-arm64": ["@nomicfoundation/edr-darwin-arm64@0.12.0-next.4", "", {}, "sha512-BJKRXjqqerACk92inxu7haweb3KFk4VJ2qemIjMT7xf4k0RyOO6lzmv+pToD5MMDGEpqhLcI61ALY9oyNKirtQ=="],

    "@nomicfoundation/edr-darwin-x64": ["@nomicfoundation/edr-darwin-x64@0.12.0-next.4", "", {}, "sha512-MMN3VaoPhbepI4Z0anZB0jPorpRik7XwWbTqGyuZZcmNld9ZGKXE5ZQux31eKqSzPfcukHkNilFFZhCN/ck3TA=="],

    "@nomicfoundation/edr-linux-arm64-gnu": ["@nomicfoundation/edr-linux-arm64-gnu@0.12.0-next.4", "", {}, "sha512-SYwe1duRkr5i8KnBe3Hw1X25cy/XNVpy5dj/1KbCh8fh1bvv5/gCw+MZW2N2+XzXOwTkP3aMwI2jDGCw4yB0xQ=="],

    "@nomicfoundation/edr-linux-arm64-musl": ["@nomicfoundation/edr-linux-arm64-musl@0.12.0-next.4", "", {}, "sha512-FT37tuqYnjLhvlZQey5b7HMhvVVuk5vdVH58cmG6LP3y1R+G/eJJYp8ZEasm67eWgUANp/LwZ2Os0mdkkv2k3g=="],

    "@nomicfoundation/edr-linux-x64-gnu": ["@nomicfoundation/edr-linux-x64-gnu@0.12.0-next.4", "", {}, "sha512-omW2AyLa2WqD7MD5tI8d4Lu4hC0fFei708pM1CWCM0C45DJJxg32e3iNoQzyPgpoVq24ck7GO1fEOWhtt0r5eQ=="],

    "@nomicfoundation/edr-linux-x64-musl": ["@nomicfoundation/edr-linux-x64-musl@0.12.0-next.4", "", {}, "sha512-lOy2UZWwLnsbLz5NnewhmkM9PtVjzIBzajXX5zcQUdjJmN3daj5wsrR/b0hC8BPqwfGlrLCBr8CJtepKNrEI6A=="],

    "@nomicfoundation/edr-win32-x64-msvc": ["@nomicfoundation/edr-win32-x64-msvc@0.12.0-next.4", "", {}, "sha512-OPpVYE7F4FuTKPdt8z0nrx/KZd7vHeNAjd4KAlzi+/X6imVHFX3sArVd0cdbw/oijINrvxgL/S6SrgbvSgASTA=="],

    "@nomicfoundation/hardhat-errors": ["@nomicfoundation/hardhat-errors@3.0.0", "", { "dependencies": { "@nomicfoundation/hardhat-utils": "^3.0.0" } }, "sha512-nYV5Z4Z5+xzL08GonNokPA3WbLngUB4H3XBmR9dnoLqM5ls90LmIuJdZy2dzxI0LbeG2pDT2r8wAJIBAStq1iA=="],

    "@nomicfoundation/hardhat-foundry": ["@nomicfoundation/hardhat-foundry@1.2.0", "", { "dependencies": { "picocolors": "^1.1.0" }, "peerDependencies": { "hardhat": "^2.26.0" } }, "sha512-2AJQLcWnUk/iQqHDVnyOadASKFQKF1PhNtt1cONEQqzUPK+fqME1IbP+EKu+RkZTRcyc4xqUMaB0sutglKRITg=="],

    "@nomicfoundation/hardhat-network-helpers": ["@nomicfoundation/hardhat-network-helpers@3.0.0", "", { "dependencies": { "@nomicfoundation/hardhat-errors": "^3.0.0", "@nomicfoundation/hardhat-utils": "^3.0.0" }, "peerDependencies": { "hardhat": "^3.0.0" } }, "sha512-Nemas5cEaHyb4QoK40+USMxHMhIr4csRhpJFzm1T9I0/Wd1szw9kG412ubjUJxgm82ofyJGH3i5NKu7QgprmVg=="],

    "@nomicfoundation/hardhat-utils": ["@nomicfoundation/hardhat-utils@3.0.0", "", { "dependencies": { "@streamparser/json-node": "^0.0.22", "debug": "^4.3.2", "env-paths": "^2.2.0", "ethereum-cryptography": "^2.2.1", "fast-equals": "^5.0.1", "json-stream-stringify": "^3.1.6", "rfdc": "^1.3.1", "undici": "^6.16.1" } }, "sha512-dpzumbxM69ny/BSVd/8jquZO3wjg61e+S81DJPJwQ7naeZNai1r9gYuxT65VgKKTYZG/xKwrP36tJvB+gRtBrg=="],

    "@nomicfoundation/hardhat-viem": ["@nomicfoundation/hardhat-viem@3.0.0", "", { "dependencies": { "@nomicfoundation/hardhat-errors": "^3.0.0", "@nomicfoundation/hardhat-utils": "^3.0.0" }, "peerDependencies": { "hardhat": "^3.0.0", "viem": "^2.30.0" } }, "sha512-4QHBfTgJuo1O8vK9AO2AQYKsIp9yg06aF9C+WydDr2XS7VLJYh3g3gZdszLbSD9eHWsuviN688VKbcmfIZNWvQ=="],

    "@nomicfoundation/hardhat-zod-utils": ["@nomicfoundation/hardhat-zod-utils@3.0.0", "", { "dependencies": { "@nomicfoundation/hardhat-utils": "^3.0.0" }, "peerDependencies": { "zod": "^3.23.8" } }, "sha512-xAi+45+V82pZZ9QGDEiii0wp+SXXH/8hS7/pk7S0gOG6h29gPuE42yek8wh3Ff0M+DrsB/RKZjcezmdwH5a6mQ=="],

    "@nomicfoundation/slang": ["@nomicfoundation/slang@1.1.0", "", { "dependencies": { "@bytecodealliance/preview2-shim": "0.17.2" } }, "sha512-g2BofMUq1qCP22L/ksOftScrCxjdHTxgg8ch5PYon2zfSSKGCMwE4TgIC64CuorMcSsvCmqNNFEWR/fwFcMeTw=="],

    "@nomicfoundation/solidity-analyzer": ["@nomicfoundation/solidity-analyzer@0.1.2", "", { "optionalDependencies": { "@nomicfoundation/solidity-analyzer-darwin-arm64": "0.1.2", "@nomicfoundation/solidity-analyzer-darwin-x64": "0.1.2", "@nomicfoundation/solidity-analyzer-linux-arm64-gnu": "0.1.2", "@nomicfoundation/solidity-analyzer-linux-arm64-musl": "0.1.2", "@nomicfoundation/solidity-analyzer-linux-x64-gnu": "0.1.2", "@nomicfoundation/solidity-analyzer-linux-x64-musl": "0.1.2", "@nomicfoundation/solidity-analyzer-win32-x64-msvc": "0.1.2" } }, "sha512-q4n32/FNKIhQ3zQGGw5CvPF6GTvDCpYwIf7bEY/dZTZbgfDsHyjJwURxUJf3VQuuJj+fDIFl4+KkBVbw4Ef6jA=="],

    "@nomicfoundation/solidity-analyzer-darwin-arm64": ["@nomicfoundation/solidity-analyzer-darwin-arm64@0.1.2", "", {}, "sha512-JaqcWPDZENCvm++lFFGjrDd8mxtf+CtLd2MiXvMNTBD33dContTZ9TWETwNFwg7JTJT5Q9HEecH7FA+HTSsIUw=="],

    "@nomicfoundation/solidity-analyzer-darwin-x64": ["@nomicfoundation/solidity-analyzer-darwin-x64@0.1.2", "", {}, "sha512-fZNmVztrSXC03e9RONBT+CiksSeYcxI1wlzqyr0L7hsQlK1fzV+f04g2JtQ1c/Fe74ZwdV6aQBdd6Uwl1052sw=="],

    "@nomicfoundation/solidity-analyzer-linux-arm64-gnu": ["@nomicfoundation/solidity-analyzer-linux-arm64-gnu@0.1.2", "", {}, "sha512-3d54oc+9ZVBuB6nbp8wHylk4xh0N0Gc+bk+/uJae+rUgbOBwQSfuGIbAZt1wBXs5REkSmynEGcqx6DutoK0tPA=="],

    "@nomicfoundation/solidity-analyzer-linux-arm64-musl": ["@nomicfoundation/solidity-analyzer-linux-arm64-musl@0.1.2", "", {}, "sha512-iDJfR2qf55vgsg7BtJa7iPiFAsYf2d0Tv/0B+vhtnI16+wfQeTbP7teookbGvAo0eJo7aLLm0xfS/GTkvHIucA=="],

    "@nomicfoundation/solidity-analyzer-linux-x64-gnu": ["@nomicfoundation/solidity-analyzer-linux-x64-gnu@0.1.2", "", {}, "sha512-9dlHMAt5/2cpWyuJ9fQNOUXFB/vgSFORg1jpjX1Mh9hJ/MfZXlDdHQ+DpFCs32Zk5pxRBb07yGvSHk9/fezL+g=="],

    "@nomicfoundation/solidity-analyzer-linux-x64-musl": ["@nomicfoundation/solidity-analyzer-linux-x64-musl@0.1.2", "", {}, "sha512-GzzVeeJob3lfrSlDKQw2bRJ8rBf6mEYaWY+gW0JnTDHINA0s2gPR4km5RLIj1xeZZOYz4zRw+AEeYgLRqB2NXg=="],

    "@nomicfoundation/solidity-analyzer-win32-x64-msvc": ["@nomicfoundation/solidity-analyzer-win32-x64-msvc@0.1.2", "", {}, "sha512-Fdjli4DCcFHb4Zgsz0uEJXZ2K7VEO+w5KVv7HmT7WO10iODdU9csC2az4jrhEsRtiR9Gfd74FlG0NYlw1BMdyA=="],

    "@pnpm/config.env-replace": ["@pnpm/config.env-replace@1.1.0", "", {}, "sha512-htyl8TWnKL7K/ESFa1oW2UB5lVDxuF5DpM7tBi6Hu2LNL3mWkIzNLG6N4zoCUP1lCKNxWy/3iu8mS8MvToGd6w=="],

    "@pnpm/network.ca-file": ["@pnpm/network.ca-file@1.0.2", "", { "dependencies": { "graceful-fs": "4.2.10" } }, "sha512-YcPQ8a0jwYU9bTdJDpXjMi7Brhkr1mXsXrUJvjqM2mQDgkRiz8jFaQGOdaLxgjtUfQgZhKy/O3cG/YwmgKaxLA=="],

    "@pnpm/npm-conf": ["@pnpm/npm-conf@2.3.1", "", { "dependencies": { "@pnpm/config.env-replace": "^1.1.0", "@pnpm/network.ca-file": "^1.0.1", "config-chain": "^1.1.11" } }, "sha512-c83qWb22rNRuB0UaVCI0uRPNRr8Z0FWnEIvT47jiHAmOIUHbBOg5XvV7pM5x+rKn9HRpjxquDbXYSXr3fAKFcw=="],

    "@prettier/sync": ["@prettier/sync@0.3.0", "", { "peerDependencies": { "prettier": "^3.0.0" } }, "sha512-3dcmCyAxIcxy036h1I7MQU/uEEBq8oLwf1CE3xeze+MPlgkdlb/+w6rGR/1dhp6Hqi17fRS6nvwnOzkESxEkOw=="],

    "@rocketh/deploy": ["@rocketh/deploy@0.14.0", "", { "dependencies": { "named-logs": "^0.3.2", "viem": "^2.23.12" } }, "sha512-4uBIpKchoTZ9QSxyTYYT137+nI0beOlqkh10NWwNgBrQXPpFc51pDB2cDZkgzJpJ5Bzn5hL6klaEsVfPxmAvSA=="],

    "@rocketh/proxy": ["@rocketh/proxy@0.14.0", "", { "dependencies": { "@rocketh/deploy": "0.14.0", "@rocketh/read-execute": "0.14.0", "named-logs": "^0.3.2", "viem": "^2.23.12" } }, "sha512-Dhj9/U/45NuCGCWoOOYPwQiMxA0bfHPnD8GOCwXOMJpXDJDpWDK6wPN/EyuOaG2rpmvy9JkpFf34y0rXBL9isQ=="],

    "@rocketh/read-execute": ["@rocketh/read-execute@0.14.0", "", { "dependencies": { "named-logs": "^0.3.2", "viem": "^2.23.12" } }, "sha512-+QhG2I34kg36FklCVotZdKp5UuNlq+AfnKka75wVJigdAn3+RSheYf9yhofT8tIGa4dv6p4LE5eett2HOmfENQ=="],

    "@rocketh/verifier": ["@rocketh/verifier@0.14.4", "", { "dependencies": { "@types/fs-extra": "^11.0.4", "@types/qs": "^6.9.18", "chalk": "5.4.1", "commander": "^13.1.0", "fs-extra": "^11.3.0", "ldenv": "^0.3.12", "neoqs": "^6.13.0" }, "peerDependencies": { "rocketh": "0.14.4" }, "bin": { "rocketh-verify": "dist/cli.js" } }, "sha512-nfxigIPC3zXZ6ajJhxEYJ7zkm0nn3kNHRryY1HPOlhnAjwTwzELLzDP2YFutvhwRcaEGcQz5vIeQJEVAaFG4zw=="],

    "@rocketh/viem": ["@rocketh/viem@0.14.0", "", { "dependencies": { "named-logs": "^0.3.2" }, "peerDependencies": { "viem": "^2.23.12" } }, "sha512-1RRVpCgPJrPQEIs9OUyVBzCzXNbhIME+HFJBLdYI4y4ol94otqcaTnoXC91bRLmTPb60fvfssKV4p8gK9pyUQw=="],

    "@rollup/rollup-android-arm-eabi": ["@rollup/rollup-android-arm-eabi@4.49.0", "", { "os": "android", "cpu": "arm" }, "sha512-rlKIeL854Ed0e09QGYFlmDNbka6I3EQFw7iZuugQjMb11KMpJCLPFL4ZPbMfaEhLADEL1yx0oujGkBQ7+qW3eA=="],

    "@rollup/rollup-android-arm64": ["@rollup/rollup-android-arm64@4.49.0", "", { "os": "android", "cpu": "arm64" }, "sha512-cqPpZdKUSQYRtLLr6R4X3sD4jCBO1zUmeo3qrWBCqYIeH8Q3KRL4F3V7XJ2Rm8/RJOQBZuqzQGWPjjvFUcYa/w=="],

    "@rollup/rollup-darwin-arm64": ["@rollup/rollup-darwin-arm64@4.49.0", "", { "os": "darwin", "cpu": "arm64" }, "sha512-99kMMSMQT7got6iYX3yyIiJfFndpojBmkHfTc1rIje8VbjhmqBXE+nb7ZZP3A5skLyujvT0eIUCUsxAe6NjWbw=="],

    "@rollup/rollup-darwin-x64": ["@rollup/rollup-darwin-x64@4.49.0", "", { "os": "darwin", "cpu": "x64" }, "sha512-y8cXoD3wdWUDpjOLMKLx6l+NFz3NlkWKcBCBfttUn+VGSfgsQ5o/yDUGtzE9HvsodkP0+16N0P4Ty1VuhtRUGg=="],

    "@rollup/rollup-freebsd-arm64": ["@rollup/rollup-freebsd-arm64@4.49.0", "", { "os": "freebsd", "cpu": "arm64" }, "sha512-3mY5Pr7qv4GS4ZvWoSP8zha8YoiqrU+e0ViPvB549jvliBbdNLrg2ywPGkgLC3cmvN8ya3za+Q2xVyT6z+vZqA=="],

    "@rollup/rollup-freebsd-x64": ["@rollup/rollup-freebsd-x64@4.49.0", "", { "os": "freebsd", "cpu": "x64" }, "sha512-C9KzzOAQU5gU4kG8DTk+tjdKjpWhVWd5uVkinCwwFub2m7cDYLOdtXoMrExfeBmeRy9kBQMkiyJ+HULyF1yj9w=="],

    "@rollup/rollup-linux-arm-gnueabihf": ["@rollup/rollup-linux-arm-gnueabihf@4.49.0", "", { "os": "linux", "cpu": "arm" }, "sha512-OVSQgEZDVLnTbMq5NBs6xkmz3AADByCWI4RdKSFNlDsYXdFtlxS59J+w+LippJe8KcmeSSM3ba+GlsM9+WwC1w=="],

    "@rollup/rollup-linux-arm-musleabihf": ["@rollup/rollup-linux-arm-musleabihf@4.49.0", "", { "os": "linux", "cpu": "arm" }, "sha512-ZnfSFA7fDUHNa4P3VwAcfaBLakCbYaxCk0jUnS3dTou9P95kwoOLAMlT3WmEJDBCSrOEFFV0Y1HXiwfLYJuLlA=="],

    "@rollup/rollup-linux-arm64-gnu": ["@rollup/rollup-linux-arm64-gnu@4.49.0", "", { "os": "linux", "cpu": "arm64" }, "sha512-Z81u+gfrobVK2iV7GqZCBfEB1y6+I61AH466lNK+xy1jfqFLiQ9Qv716WUM5fxFrYxwC7ziVdZRU9qvGHkYIJg=="],

    "@rollup/rollup-linux-arm64-musl": ["@rollup/rollup-linux-arm64-musl@4.49.0", "", { "os": "linux", "cpu": "arm64" }, "sha512-zoAwS0KCXSnTp9NH/h9aamBAIve0DXeYpll85shf9NJ0URjSTzzS+Z9evmolN+ICfD3v8skKUPyk2PO0uGdFqg=="],

    "@rollup/rollup-linux-loongarch64-gnu": ["@rollup/rollup-linux-loongarch64-gnu@4.49.0", "", { "os": "linux", "cpu": "none" }, "sha512-2QyUyQQ1ZtwZGiq0nvODL+vLJBtciItC3/5cYN8ncDQcv5avrt2MbKt1XU/vFAJlLta5KujqyHdYtdag4YEjYQ=="],

    "@rollup/rollup-linux-ppc64-gnu": ["@rollup/rollup-linux-ppc64-gnu@4.49.0", "", { "os": "linux", "cpu": "ppc64" }, "sha512-k9aEmOWt+mrMuD3skjVJSSxHckJp+SiFzFG+v8JLXbc/xi9hv2icSkR3U7uQzqy+/QbbYY7iNB9eDTwrELo14g=="],

    "@rollup/rollup-linux-riscv64-gnu": ["@rollup/rollup-linux-riscv64-gnu@4.49.0", "", { "os": "linux", "cpu": "none" }, "sha512-rDKRFFIWJ/zJn6uk2IdYLc09Z7zkE5IFIOWqpuU0o6ZpHcdniAyWkwSUWE/Z25N/wNDmFHHMzin84qW7Wzkjsw=="],

    "@rollup/rollup-linux-riscv64-musl": ["@rollup/rollup-linux-riscv64-musl@4.49.0", "", { "os": "linux", "cpu": "none" }, "sha512-FkkhIY/hYFVnOzz1WeV3S9Bd1h0hda/gRqvZCMpHWDHdiIHn6pqsY3b5eSbvGccWHMQ1uUzgZTKS4oGpykf8Tw=="],

    "@rollup/rollup-linux-s390x-gnu": ["@rollup/rollup-linux-s390x-gnu@4.49.0", "", { "os": "linux", "cpu": "s390x" }, "sha512-gRf5c+A7QiOG3UwLyOOtyJMD31JJhMjBvpfhAitPAoqZFcOeK3Kc1Veg1z/trmt+2P6F/biT02fU19GGTS529A=="],

    "@rollup/rollup-linux-x64-gnu": ["@rollup/rollup-linux-x64-gnu@4.49.0", "", { "os": "linux", "cpu": "x64" }, "sha512-BR7+blScdLW1h/2hB/2oXM+dhTmpW3rQt1DeSiCP9mc2NMMkqVgjIN3DDsNpKmezffGC9R8XKVOLmBkRUcK/sA=="],

    "@rollup/rollup-linux-x64-musl": ["@rollup/rollup-linux-x64-musl@4.49.0", "", { "os": "linux", "cpu": "x64" }, "sha512-hDMOAe+6nX3V5ei1I7Au3wcr9h3ktKzDvF2ne5ovX8RZiAHEtX1A5SNNk4zt1Qt77CmnbqT+upb/umzoPMWiPg=="],

    "@rollup/rollup-win32-arm64-msvc": ["@rollup/rollup-win32-arm64-msvc@4.49.0", "", { "os": "win32", "cpu": "arm64" }, "sha512-wkNRzfiIGaElC9kXUT+HLx17z7D0jl+9tGYRKwd8r7cUqTL7GYAvgUY++U2hK6Ar7z5Z6IRRoWC8kQxpmM7TDA=="],

    "@rollup/rollup-win32-ia32-msvc": ["@rollup/rollup-win32-ia32-msvc@4.49.0", "", { "os": "win32", "cpu": "ia32" }, "sha512-gq5aW/SyNpjp71AAzroH37DtINDcX1Qw2iv9Chyz49ZgdOP3NV8QCyKZUrGsYX9Yyggj5soFiRCgsL3HwD8TdA=="],

    "@rollup/rollup-win32-x64-msvc": ["@rollup/rollup-win32-x64-msvc@4.49.0", "", { "os": "win32", "cpu": "x64" }, "sha512-gEtqFbzmZLFk2xKh7g0Rlo8xzho8KrEFEkzvHbfUGkrgXOpZ4XagQ6n+wIZFNh1nTb8UD16J4nFSFKXYgnbdBg=="],

    "@scure/base": ["@scure/base@1.2.6", "", {}, "sha512-g/nm5FgUa//MCj1gV09zTJTaM6KBAHqLN907YVQqf7zC49+DcO4B1so4ZX07Ef10Twr6nuqYEH9GEggFXA4Fmg=="],

    "@scure/bip32": ["@scure/bip32@1.7.0", "", { "dependencies": { "@noble/curves": "~1.9.0", "@noble/hashes": "~1.8.0", "@scure/base": "~1.2.5" } }, "sha512-E4FFX/N3f4B80AKWp5dP6ow+flD1LQZo/w8UnLGYZO674jS6YnYeepycOOksv+vLPSpgN35wgKgy+ybfTb2SMw=="],

    "@scure/bip39": ["@scure/bip39@1.6.0", "", { "dependencies": { "@noble/hashes": "~1.8.0", "@scure/base": "~1.2.5" } }, "sha512-+lF0BbLiJNwVlev4eKelw1WWLaiKXw7sSl8T6FvBlWkdX+94aGJ4o8XjUdlyhTCjd8c+B3KT3JfS8P0bLRNU6A=="],

    "@sec-ant/readable-stream": ["@sec-ant/readable-stream@0.4.1", "", {}, "sha512-831qok9r2t8AlxLko40y2ebgSDhenenCatLVeW/uBtnHPyhHOvG0C7TvfgecV+wHzIm5KUICgzmVpWS+IMEAeg=="],

    "@sentry/core": ["@sentry/core@9.46.0", "", {}, "sha512-it7JMFqxVproAgEtbLgCVBYtQ9fIb+Bu0JD+cEplTN/Ukpe6GaolyYib5geZqslVxhp2sQgT+58aGvfd/k0N8Q=="],

    "@sindresorhus/is": ["@sindresorhus/is@5.6.0", "", {}, "sha512-TV7t8GKYaJWsn00tFDqBw8+Uqmr8A0fRU1tvTQhyZzGv0sJCGRQL3JGMI3ucuKo3XIZdUP+Lx7/gh2t3lewy7g=="],

    "@sindresorhus/merge-streams": ["@sindresorhus/merge-streams@4.0.0", "", {}, "sha512-tlqY9xq5ukxTUZBmoOp+m61cqwQD5pHJtFY3Mn8CA8ps6yghLH/Hw8UPdqg4OLmFW3IFlcXnQNmo/dh8HzXYIQ=="],

    "@solidity-parser/parser": ["@solidity-parser/parser@0.20.2", "", {}, "sha512-rbu0bzwNvMcwAjH86hiEAcOeRI2EeK8zCkHDrFykh/Al8mvJeFmjy3UrE7GYQjNwOgbGUUtCn5/k8CB8zIu7QA=="],

    "@streamparser/json": ["@streamparser/json@0.0.22", "", {}, "sha512-b6gTSBjJ8G8SuO3Gbbj+zXbVx8NSs1EbpbMKpzGLWMdkR+98McH9bEjSz3+0mPJf68c5nxa3CrJHp5EQNXM6zQ=="],

    "@streamparser/json-node": ["@streamparser/json-node@0.0.22", "", { "dependencies": { "@streamparser/json": "^0.0.22" } }, "sha512-sJT2ptNRwqB1lIsQrQlCoWk5rF4tif9wDh+7yluAGijJamAhrHGYpFB/Zg3hJeceoZypi74ftXk8DHzwYpbZSg=="],

    "@szmarczak/http-timer": ["@szmarczak/http-timer@5.0.1", "", { "dependencies": { "defer-to-connect": "^2.0.1" } }, "sha512-+PmQX0PiAYPMeVYe237LJAYvOMYW1j2rH5YROyS3b4CTVJum34HfRvKvAzozHAQG0TnHNdUfY9nCeUyRAs//cw=="],

    "@tsconfig/node10": ["@tsconfig/node10@1.0.11", "", {}, "sha512-DcRjDCujK/kCk/cUe8Xz8ZSpm8mS3mNNpta+jGCA6USEDfktlNvm1+IuZ9eTcDbNk41BHwpHHeW+N1lKCz4zOw=="],

    "@tsconfig/node12": ["@tsconfig/node12@1.0.11", "", {}, "sha512-cqefuRsh12pWyGsIoBKJA9luFu3mRxCA+ORZvA4ktLSzIuCUtWVxGIuXigEwO5/ywWFMZ2QEGKWvkZG1zDMTag=="],

    "@tsconfig/node14": ["@tsconfig/node14@1.0.3", "", {}, "sha512-ysT8mhdixWK6Hw3i1V2AeRqZ5WfXg1G43mqoYlM2nc6388Fq5jcXyr5mRsqViLx/GJYdoL0bfXD8nmF+Zn/Iow=="],

    "@tsconfig/node16": ["@tsconfig/node16@1.0.4", "", {}, "sha512-vxhUy4J8lyeyinH7Azl1pdd43GJhZH/tP2weN8TntQblOY+A0XbT8DJk1/oCPuOOyg/Ja757rG0CgHcWC8OfMA=="],

    "@types/bun": ["@types/bun@1.3.0", "", { "dependencies": { "bun-types": "1.3.0" } }, "sha512-+lAGCYjXjip2qY375xX/scJeVRmZ5cY0wyHYyCYxNcdEXrQ4AOe3gACgd4iQ8ksOslJtW4VNxBJ8llUwc3a6AA=="],

    "@types/debug": ["@types/debug@4.1.12", "", { "dependencies": { "@types/ms": "*" } }, "sha512-vIChWdVG3LG1SMxEvI/AK+FWJthlrqlTu7fbrlywTkkaONwk/UAGaULXRlf8vkzFBLVm0zkMdCquhL5aOjhXPQ=="],

    "@types/estree": ["@types/estree@1.0.8", "", {}, "sha512-dWHzHa2WqEXI/O1E9OjrocMTKJl2mSrEolh1Iomrv6U+JuNwaHXsXx9bLu5gG7BUWFIN0skIQJQ/L1rIex4X6w=="],

    "@types/figlet": ["@types/figlet@1.7.0", "", {}, "sha512-KwrT7p/8Eo3Op/HBSIwGXOsTZKYiM9NpWRBJ5sVjWP/SmlS+oxxRvJht/FNAtliJvja44N3ul1yATgohnVBV0Q=="],

    "@types/fs-extra": ["@types/fs-extra@11.0.4", "", { "dependencies": { "@types/jsonfile": "*", "@types/node": "*" } }, "sha512-yTbItCNreRooED33qjunPthRcSjERP1r4MqCZc7wv0u2sUkzTFp45tgUfS5+r7FrZPdmCCNflLhVSP/o+SemsQ=="],

    "@types/http-cache-semantics": ["@types/http-cache-semantics@4.0.4", "", {}, "sha512-1m0bIFVc7eJWyve9S0RnuRgcQqF/Xd5QsUZAZeQFr1Q3/p9JWoQQEqmVy+DPTNpGXwhgIetAoYF8JSc33q29QA=="],

    "@types/jsonfile": ["@types/jsonfile@6.1.4", "", { "dependencies": { "@types/node": "*" } }, "sha512-D5qGUYwjvnNNextdU59/+fI+spnwtTFmyQP0h+PfIOSkNfpU6AOICUOkm4i0OnSk+NyjdPJrxCDro0sJsWlRpQ=="],

    "@types/ms": ["@types/ms@2.1.0", "", {}, "sha512-GsCCIZDE/p3i96vtEqx+7dBUGXrc7zeSK3wwPHIaRThS+9OhWIXRqzs4d6k1SVU8g91DrNRWxWUGhp5KXQb2VA=="],

    "@types/node": ["@types/node@22.7.5", "", { "dependencies": { "undici-types": "~6.19.2" } }, "sha512-jML7s2NAzMWc//QSJ1a3prpk78cOPchGvXJsC3C6R6PSMoooztvRVQEz89gmBTBY1SPMaqo5teB4uNHPdetShQ=="],

    "@types/prompts": ["@types/prompts@2.4.9", "", { "dependencies": { "@types/node": "*", "kleur": "^3.0.3" } }, "sha512-qTxFi6Buiu8+50/+3DGIWLHM6QuWsEKugJnnP6iv2Mc4ncxE4A/OJkjuVOA+5X0X1S/nq5VJRa8Lu+nwcvbrKA=="],

    "@types/qs": ["@types/qs@6.14.0", "", {}, "sha512-eOunJqu0K1923aExK6y8p6fsihYEn/BYuQ4g0CxAAgFc4b/ZLN4CrsRZ55srTdqoiLzU2B2evC+apEIxprEzkQ=="],

    "@types/react": ["@types/react@19.1.12", "", { "dependencies": { "csstype": "^3.0.2" } }, "sha512-cMoR+FoAf/Jyq6+Df2/Z41jISvGZZ2eTlnsaJRptmZ76Caldwy1odD4xTr/gNV9VLj0AWgg/nmkevIyUfIIq5w=="],

    "@vitest/expect": ["@vitest/expect@3.1.3", "", { "dependencies": { "@vitest/spy": "3.1.3", "@vitest/utils": "3.1.3", "chai": "^5.2.0", "tinyrainbow": "^2.0.0" } }, "sha512-7FTQQuuLKmN1Ig/h+h/GO+44Q1IlglPlR2es4ab7Yvfx+Uk5xsv+Ykk+MEt/M2Yn/xGmzaLKxGw2lgy2bwuYqg=="],

    "@vitest/mocker": ["@vitest/mocker@3.1.3", "", { "dependencies": { "@vitest/spy": "3.1.3", "estree-walker": "^3.0.3", "magic-string": "^0.30.17" }, "peerDependencies": { "msw": "^2.4.9", "vite": "^5.0.0 || ^6.0.0" }, "optionalPeers": ["msw", "vite"] }, "sha512-PJbLjonJK82uCWHjzgBJZuR7zmAOrSvKk1QBxrennDIgtH4uK0TB1PvYmc0XBCigxxtiAVPfWtAdy4lpz8SQGQ=="],

    "@vitest/pretty-format": ["@vitest/pretty-format@3.2.4", "", { "dependencies": { "tinyrainbow": "^2.0.0" } }, "sha512-IVNZik8IVRJRTr9fxlitMKeJeXFFFN0JaB9PHPGQ8NKQbGpfjlTx9zO4RefN8gp7eqjNy8nyK3NZmBzOPeIxtA=="],

    "@vitest/runner": ["@vitest/runner@3.1.3", "", { "dependencies": { "@vitest/utils": "3.1.3", "pathe": "^2.0.3" } }, "sha512-Tae+ogtlNfFei5DggOsSUvkIaSuVywujMj6HzR97AHK6XK8i3BuVyIifWAm/sE3a15lF5RH9yQIrbXYuo0IFyA=="],

    "@vitest/snapshot": ["@vitest/snapshot@3.1.3", "", { "dependencies": { "@vitest/pretty-format": "3.1.3", "magic-string": "^0.30.17", "pathe": "^2.0.3" } }, "sha512-XVa5OPNTYUsyqG9skuUkFzAeFnEzDp8hQu7kZ0N25B1+6KjGm4hWLtURyBbsIAOekfWQ7Wuz/N/XXzgYO3deWQ=="],

    "@vitest/spy": ["@vitest/spy@3.1.3", "", { "dependencies": { "tinyspy": "^3.0.2" } }, "sha512-x6w+ctOEmEXdWaa6TO4ilb7l9DxPR5bwEb6hILKuxfU1NqWT2mpJD9NJN7t3OTfxmVlOMrvtoFJGdgyzZ605lQ=="],

    "@vitest/utils": ["@vitest/utils@3.1.3", "", { "dependencies": { "@vitest/pretty-format": "3.1.3", "loupe": "^3.1.3", "tinyrainbow": "^2.0.0" } }, "sha512-2Ltrpht4OmHO9+c/nmHtF09HWiyWdworqnHIwjfvDyWjuwKbdkcS9AnhsDn+8E2RM4x++foD1/tNuLPVvWG1Rg=="],

    "abitype": ["abitype@1.0.8", "", { "peerDependencies": { "typescript": ">=5.0.4", "zod": "^3 >=3.22.0" }, "optionalPeers": ["typescript", "zod"] }, "sha512-ZeiI6h3GnW06uYDLx0etQtX/p8E24UaHHBj57RSjK7YBFe7iuVn07EDpOeP451D06sF27VOz9JJPlIKJmXgkEg=="],

    "acorn": ["acorn@8.15.0", "", { "bin": { "acorn": "bin/acorn" } }, "sha512-NZyJarBfL7nWwIq+FDL6Zp/yHEhePMNnnJ0y3qfieCrmNvYct8uvtiV41UvlSe6apAfk0fY1FbWx+NwfmpvtTg=="],

    "acorn-walk": ["acorn-walk@8.3.4", "", { "dependencies": { "acorn": "^8.11.0" } }, "sha512-ueEepnujpqee2o5aIYnvHU6C0A42MNdsIDeqy5BydrkuC5R1ZuUFnm27EeFJGoEHJQgn3uleRvmTXaJgfXbt4g=="],

    "adm-zip": ["adm-zip@0.4.16", "", {}, "sha512-TFi4HBKSGfIKsK5YCkKaaFG2m4PEDyViZmEwof3MTIgzimHLto6muaHVpbrljdIvIrFZzEq/p4nafOeLcYegrg=="],

    "aes-js": ["aes-js@4.0.0-beta.5", "", {}, "sha512-G965FqalsNyrPqgEGON7nIx1e/OVENSgiEIzyC63haUMuvNnwIgIjMs52hlTCKhkBny7A2ORNlfY9Zu+jmGk1Q=="],

    "ajv": ["ajv@6.12.6", "", { "dependencies": { "fast-deep-equal": "^3.1.1", "fast-json-stable-stringify": "^2.0.0", "json-schema-traverse": "^0.4.1", "uri-js": "^4.2.2" } }, "sha512-j3fVLgvTo527anyYyJOGTYJbG+vnnQYvE0m5mmkc1TK+nxAppkCLMIL0aZ4dblVCNoGShhm+kzE4ZUykBoMg4g=="],

    "ajv-errors": ["ajv-errors@1.0.1", "", { "peerDependencies": { "ajv": ">=5.0.0" } }, "sha512-DCRfO/4nQ+89p/RK43i8Ezd41EqdGIU4ld7nGF8OQ14oc/we5rEntLCUa7+jrn3nn83BosfwZA0wb4pon2o8iQ=="],

    "ansi-colors": ["ansi-colors@4.1.3", "", {}, "sha512-/6w/C21Pm1A7aZitlI5Ni/2J6FFQN8i1Cvz3kHABAAbw93v/NlvKdVOqz7CCWz/3iv/JplRSEEZ83XION15ovw=="],

    "ansi-regex": ["ansi-regex@5.0.1", "", {}, "sha512-quJQXlTSUGL2LH9SUXo8VwsY4soanhgo6LNSm84E1LBcE8s3O0wpdiRzyR9z/ZZJMlMWv37qOOb9pdJlMUEKFQ=="],

    "ansi-styles": ["ansi-styles@4.3.0", "", { "dependencies": { "color-convert": "^2.0.1" } }, "sha512-zbB9rCJAT1rbjiVDb2hqKFHNYLxgtk8NURxZ3IZwD3F6NtxbXZQCnnSi1Lkx+IDohdPlFp222wVALIheZJQSEg=="],

    "antlr4": ["antlr4@4.13.2", "", {}, "sha512-QiVbZhyy4xAZ17UPEuG3YTOt8ZaoeOR1CvEAqrEsDBsOqINslaB147i9xqljZqoyf5S+EUlGStaj+t22LT9MOg=="],

    "arg": ["arg@4.1.3", "", {}, "sha512-58S9QDqG0Xx27YwPSt9fJxivjYl432YCwfDMfZ+71RAqUrZef7LrKQZ3LHLOwCS4FLNBplP533Zx895SeOCHvA=="],

    "argparse": ["argparse@2.0.1", "", {}, "sha512-8+9WqebbFzpX9OR+Wa6O29asIogeRMzcGtAINdpMHHyAg10f05aSFVBbcEqGf/PXw1EjAZ+q2/bEBg3DvurK3Q=="],

    "assertion-error": ["assertion-error@2.0.1", "", {}, "sha512-Izi8RQcffqCeNVgFigKli1ssklIbpHnCYc6AknXGYoB6grJqyeby7jv12JUQgmTAnIDnbck1uxksT4dzN3PWBA=="],

    "ast-parents": ["ast-parents@0.0.1", "", {}, "sha512-XHusKxKz3zoYk1ic8Un640joHbFMhbqneyoZfoKnEGtf2ey9Uh/IdpcQplODdO/kENaMIWsD0nJm4+wX3UNLHA=="],

    "astral-regex": ["astral-regex@2.0.0", "", {}, "sha512-Z7tMw1ytTXt5jqMcOP+OQteU1VuNK9Y02uuJtKQ1Sv69jXQKKg5cibLwGJow8yzZP+eAc18EmLGPal0bp36rvQ=="],

    "balanced-match": ["balanced-match@1.0.2", "", {}, "sha512-3oSeUO0TMV67hN1AmbXsK4yaqU7tjiHlbxRDZOpH0KW9+CeX4bRAaX0Anxt0tx2MrpRpWwQaPwIlISEJhYU5Pw=="],

    "better-ajv-errors": ["better-ajv-errors@2.0.2", "", { "dependencies": { "@babel/code-frame": "^7.27.1", "@humanwhocodes/momoa": "^2.0.4", "chalk": "^4.1.2", "jsonpointer": "^5.0.1", "leven": "^3.1.0 < 4" }, "peerDependencies": { "ajv": "4.11.8 - 8" } }, "sha512-1cLrJXEq46n0hjV8dDYwg9LKYjDb3KbeW7nZTv4kvfoDD9c2DXHIE31nxM+Y/cIfXMggLUfmxbm6h/JoM/yotA=="],

    "brace-expansion": ["brace-expansion@2.0.2", "", { "dependencies": { "balanced-match": "^1.0.0" } }, "sha512-Jt0vHyM+jmUBqojB7E1NIYadt0vI0Qxjxd2TErW94wDz+E2LAm5vKMXXwg6ZZBTHPuUlDgQHKXvjGBdfcF1ZDQ=="],

    "bun-types": ["bun-types@1.3.0", "", { "dependencies": { "@types/node": "*" }, "peerDependencies": { "@types/react": "^19" } }, "sha512-u8X0thhx+yJ0KmkxuEo9HAtdfgCBaM/aI9K90VQcQioAmkVp3SG3FkwWGibUFz3WdXAdcsqOcbU40lK7tbHdkQ=="],

    "cac": ["cac@6.7.14", "", {}, "sha512-b6Ilus+c3RrdDk+JhLKUAQfzzgLEPy6wcXqS7f/xe1EETvsDP6GORG7SFuOs6cID5YkqchW/LXZbX5bc8j7ZcQ=="],

    "cacheable-lookup": ["cacheable-lookup@7.0.0", "", {}, "sha512-+qJyx4xiKra8mZrcwhjMRMUhD5NR1R8esPkzIYxX96JiecFoxAXFuz/GpR3+ev4PE1WamHip78wV0vcmPQtp8w=="],

    "cacheable-request": ["cacheable-request@10.2.14", "", { "dependencies": { "@types/http-cache-semantics": "^4.0.2", "get-stream": "^6.0.1", "http-cache-semantics": "^4.1.1", "keyv": "^4.5.3", "mimic-response": "^4.0.0", "normalize-url": "^8.0.0", "responselike": "^3.0.0" } }, "sha512-zkDT5WAF4hSSoUgyfg5tFIxz8XQK+25W/TLVojJTMKBaxevLBBtLxgqguAuVQB8PVW79FVjHcU+GJ9tVbDZ9mQ=="],

    "callsites": ["callsites@3.1.0", "", {}, "sha512-P8BjAsXvZS+VIDUI11hHCQEv74YT67YUi5JJFNWIqL235sBmjX4+qx9Muvls5ivyNENctx46xQLQ3aTuE7ssaQ=="],

    "chai": ["chai@5.3.3", "", { "dependencies": { "assertion-error": "^2.0.1", "check-error": "^2.1.1", "deep-eql": "^5.0.1", "loupe": "^3.1.0", "pathval": "^2.0.0" } }, "sha512-4zNhdJD/iOjSH0A05ea+Ke6MU5mmpQcbQsSOkgdaUMJ9zTlDTD/GYlwohmIE2u0gaxHYiVHEn1Fw9mZ/ktJWgw=="],

    "chalk": ["chalk@5.4.1", "", {}, "sha512-zgVZuo2WcZgfUEmsn6eO3kINexW8RAE4maiQ8QNs8CtpPCSyMiYsULR3HQYkm3w8FIA3SberyMJMSldGsW+U3w=="],

    "change-case": ["change-case@5.4.4", "", {}, "sha512-HRQyTk2/YPEkt9TnUPbOpr64Uw3KOicFWPVBb+xiHvd6eBx/qPr9xqfBFDT8P2vWsvvz4jbEkfDe71W3VyNu2w=="],

    "check-error": ["check-error@2.1.1", "", {}, "sha512-OAlb+T7V4Op9OwdkjmguYRqncdlx5JiofwOAUkmTF+jNdHwzTaTs4sRAGpzLF3oOz5xAyDGrPgeIDFQmDOTiJw=="],

    "chownr": ["chownr@3.0.0", "", {}, "sha512-+IxzY9BZOQd/XuYPRmrvEVjF/nqj5kgT4kEq7VofrDoM1MxoRjEWkrCC3EtLi59TVawxTAn+orJwFQcrqEN1+g=="],

    "color-convert": ["color-convert@2.0.1", "", { "dependencies": { "color-name": "~1.1.4" } }, "sha512-RRECPsj7iu/xb5oKYcsFHSppFNnsj/52OVTRKb4zP5onXwVF3zVmmToNcOfGC+CRDpfK/U584fMg38ZHCaElKQ=="],

    "color-name": ["color-name@1.1.4", "", {}, "sha512-dOy+3AuW3a2wNbZHIuMZpTcgjGuLU/uBL/ubcZF9OXbDo8ff4O8yVp5Bf0efS8uEoYo5q4Fx7dY9OgQGXgAsQA=="],

    "commander": ["commander@12.1.0", "", {}, "sha512-Vw8qHK3bZM9y/P10u3Vib8o/DdkvA2OtPtZvD871QKjy74Wj1WSKFILMPRPSdUSx5RFK1arlJzEtA4PkFgnbuA=="],

    "config-chain": ["config-chain@1.1.13", "", { "dependencies": { "ini": "^1.3.4", "proto-list": "~1.2.1" } }, "sha512-qj+f8APARXHrM0hraqXYb2/bOVSV4PvJQlNZ/DVj0QrmNM2q2euizkeuVckQ57J+W0mRH6Hvi+k50M4Jul2VRQ=="],

    "contracts": ["contracts@workspace:contracts"],

    "cosmiconfig": ["cosmiconfig@8.3.6", "", { "dependencies": { "import-fresh": "^3.3.0", "js-yaml": "^4.1.0", "parse-json": "^5.2.0", "path-type": "^4.0.0" }, "peerDependencies": { "typescript": ">=4.9.5" }, "optionalPeers": ["typescript"] }, "sha512-kcZ6+W5QzcJ3P1Mt+83OUv/oHFqZHIx8DuxG6eZ5RGMERoLqp4BuGjhHLYGK+Kf5XVkQvqBSmAy/nGWN3qDgEA=="],

    "create-require": ["create-require@1.1.1", "", {}, "sha512-dcKFX3jn0MpIaXjisoRvexIJVEKzaq7z2rZKxf+MSr9TkdmHmsU4m2lcLojrj/FHl8mk5VxMmYA+ftRkP/3oKQ=="],

    "cross-spawn": ["cross-spawn@7.0.6", "", { "dependencies": { "path-key": "^3.1.0", "shebang-command": "^2.0.0", "which": "^2.0.1" } }, "sha512-uV2QOWP2nWzsy2aMp8aRibhi9dlzF5Hgh5SHaB9OiTGEyDTiJJyx0uy51QXdyWbtAHNua4XJzUKca3OzKUd3vA=="],

    "csstype": ["csstype@3.1.3", "", {}, "sha512-M1uQkMl8rQK/szD0LNhtqxIPLpimGm8sOBwU7lLnCpSbTyY3yeU1Vc7l4KT5zT4s/yOxHH5O7tIuuLOCnLADRw=="],

    "debug": ["debug@4.4.1", "", { "dependencies": { "ms": "^2.1.3" } }, "sha512-KcKCqiftBJcZr++7ykoDIEwSa3XWowTfNPo92BYxjXiyYEVrUQh2aLyhxBCwww+heortUFxEJYcRzosstTEBYQ=="],

    "decompress-response": ["decompress-response@6.0.0", "", { "dependencies": { "mimic-response": "^3.1.0" } }, "sha512-aW35yZM6Bb/4oJlZncMH2LCoZtJXTRxES17vE3hoRiowU2kWHaJKFkSBDnDR+cm9J+9QhXmREyIfv0pji9ejCQ=="],

    "deep-eql": ["deep-eql@5.0.2", "", {}, "sha512-h5k/5U50IJJFpzfL6nO9jaaumfjO/f2NjK/oYB2Djzm4p9L+3T9qWpZqZ2hAbLPuuYq9wrU08WQyBTL5GbPk5Q=="],

    "deep-extend": ["deep-extend@0.6.0", "", {}, "sha512-LOHxIOaPYdHlJRtCQfDIVZtfw/ufM8+rVj649RIHzcm/vGwQRXFt6OPqIFWsm2XEMrNIEtWR64sY1LEKD2vAOA=="],

    "defer-to-connect": ["defer-to-connect@2.0.1", "", {}, "sha512-4tvttepXG1VaYGrRibk5EwJd1t4udunSOVMdLSAL6mId1ix438oPwPZMALY41FCijukO1L0twNcGsdzS7dHgDg=="],

    "diff": ["diff@4.0.2", "", {}, "sha512-58lmxKSA4BNyLz+HHMUzlOEpg09FV+ev6ZMe3vJihgdxzgcwZ8VoEEPmALCZG9LmqfVoNMMKpttIYTVG6uDY7A=="],

    "dns-packet": ["dns-packet@5.6.1", "", { "dependencies": { "@leichtgewicht/ip-codec": "^2.0.1" } }, "sha512-l4gcSouhcgIKRvyy99RNVOgxXiicE+2jZoNmaNmZ6JXiGajBOJAesk1OBlJuM5k2c+eudGdLxDqXuPCKIj6kpw=="],

    "dotenv": ["dotenv@16.6.1", "", {}, "sha512-uBq4egWHTcTt33a72vpSG0z3HnPuIl6NqYcTrKEg2azoEyl2hpW0zqlxysq2pK9HlDIHyHyakeYaYnSAwd8bow=="],

    "dotenv-expand": ["dotenv-expand@10.0.0", "", {}, "sha512-GopVGCpVS1UKH75VKHGuQFqS1Gusej0z4FyQkPdwjil2gNIv+LNsqBlboOzpJFZKVT95GkCyWJbBSdFEFUWI2A=="],

    "eip-1193-jsonrpc-provider": ["eip-1193-jsonrpc-provider@0.4.3", "", { "dependencies": { "named-logs": "^0.3.2", "promise-throttle": "^1.1.2" } }, "sha512-xcrz22ArOqvbXt4LHOeV5JooL8jTt/sv8WIH7MLQTn8z7fQwRDDzUECgIwZaX1Irpn/HIZGiu6YZwIoRVfPEow=="],

    "emoji-regex": ["emoji-regex@8.0.0", "", {}, "sha512-MSjYzcWNOA0ewAHpz0MxpYFvwg6yjy1NG3xteoqz644VCo/RPgnr1/GGt+ic3iJTzQ8Eu3TdM14SawnVUmGE6A=="],

    "enquirer": ["enquirer@2.4.1", "", { "dependencies": { "ansi-colors": "^4.1.1", "strip-ansi": "^6.0.1" } }, "sha512-rRqJg/6gd538VHvR3PSrdRBb/1Vy2YfzHqzvbhGIQpDRKIa4FgV/54b5Q1xYSxOOwKvjXweS26E0Q+nAMwp2pQ=="],

    "env-paths": ["env-paths@2.2.1", "", {}, "sha512-+h1lkLKhZMTYjog1VEpJNG7NZJWcuc2DDk/qsqSTRRCOXiLjeQ1d1/udrUGhqMxUgAlwKNZ0cf2uqan5GLuS2A=="],

    "error-ex": ["error-ex@1.3.4", "", { "dependencies": { "is-arrayish": "^0.2.1" } }, "sha512-sqQamAnR14VgCr1A618A3sGrygcpK+HEbenA/HiEAkkUwcZIIB/tgWqHFxWgOyDh4nB4JCRimh79dR5Ywc9MDQ=="],

    "es-module-lexer": ["es-module-lexer@1.7.0", "", {}, "sha512-jEQoCwk8hyb2AZziIOLhDqpm5+2ww5uIE6lkO/6jcOCusfk6LhMHpXXfBLXTZ7Ydyt0j4VoUQv6uGNYbdW+kBA=="],

    "esbuild": ["esbuild@0.25.11", "", { "optionalDependencies": { "@esbuild/aix-ppc64": "0.25.11", "@esbuild/android-arm": "0.25.11", "@esbuild/android-arm64": "0.25.11", "@esbuild/android-x64": "0.25.11", "@esbuild/darwin-arm64": "0.25.11", "@esbuild/darwin-x64": "0.25.11", "@esbuild/freebsd-arm64": "0.25.11", "@esbuild/freebsd-x64": "0.25.11", "@esbuild/linux-arm": "0.25.11", "@esbuild/linux-arm64": "0.25.11", "@esbuild/linux-ia32": "0.25.11", "@esbuild/linux-loong64": "0.25.11", "@esbuild/linux-mips64el": "0.25.11", "@esbuild/linux-ppc64": "0.25.11", "@esbuild/linux-riscv64": "0.25.11", "@esbuild/linux-s390x": "0.25.11", "@esbuild/linux-x64": "0.25.11", "@esbuild/netbsd-arm64": "0.25.11", "@esbuild/netbsd-x64": "0.25.11", "@esbuild/openbsd-arm64": "0.25.11", "@esbuild/openbsd-x64": "0.25.11", "@esbuild/openharmony-arm64": "0.25.11", "@esbuild/sunos-x64": "0.25.11", "@esbuild/win32-arm64": "0.25.11", "@esbuild/win32-ia32": "0.25.11", "@esbuild/win32-x64": "0.25.11" }, "bin": { "esbuild": "bin/esbuild" } }, "sha512-KohQwyzrKTQmhXDW1PjCv3Tyspn9n5GcY2RTDqeORIdIJY8yKIF7sTSopFmn/wpMPW4rdPXI0UE5LJLuq3bx0Q=="],

    "estree-walker": ["estree-walker@3.0.3", "", { "dependencies": { "@types/estree": "^1.0.0" } }, "sha512-7RUKfXgSMMkzt6ZuXmqapOurLGPPfgj6l9uRZ7lRGolvk0y2yocc35LdcxKC5PQZdn2DMqioAQ2NoWcrTKmm6g=="],

    "ethereum-cryptography": ["ethereum-cryptography@2.2.1", "", { "dependencies": { "@noble/curves": "1.4.2", "@noble/hashes": "1.4.0", "@scure/bip32": "1.4.0", "@scure/bip39": "1.3.0" } }, "sha512-r/W8lkHSiTLxUxW8Rf3u4HGB0xQweG2RyETjywylKZSzLWoWAijRz8WCuOtJ6wah+avllXBqZuk29HCCvhEIRg=="],

    "ethers": ["ethers@6.15.0", "", { "dependencies": { "@adraffy/ens-normalize": "1.10.1", "@noble/curves": "1.2.0", "@noble/hashes": "1.3.2", "@types/node": "22.7.5", "aes-js": "4.0.0-beta.5", "tslib": "2.7.0", "ws": "8.17.1" } }, "sha512-Kf/3ZW54L4UT0pZtsY/rf+EkBU7Qi5nnhonjUb8yTXcxH3cdcWrV2cRyk0Xk/4jK6OoHhxxZHriyhje20If2hQ=="],

    "eventemitter3": ["eventemitter3@5.0.1", "", {}, "sha512-GWkBvjiSZK87ELrYOSESUYeVIc9mvLLf/nXalMOS5dYrgZq9o5OVkbZAVM06CVxYsCwH9BDZFPlQTlPA1j4ahA=="],

    "execa": ["execa@9.6.0", "", { "dependencies": { "@sindresorhus/merge-streams": "^4.0.0", "cross-spawn": "^7.0.6", "figures": "^6.1.0", "get-stream": "^9.0.0", "human-signals": "^8.0.1", "is-plain-obj": "^4.1.0", "is-stream": "^4.0.1", "npm-run-path": "^6.0.0", "pretty-ms": "^9.2.0", "signal-exit": "^4.1.0", "strip-final-newline": "^4.0.0", "yoctocolors": "^2.1.1" } }, "sha512-jpWzZ1ZhwUmeWRhS7Qv3mhpOhLfwI+uAX4e5fOcXqwMR7EcJ0pj2kV1CVzHVMX/LphnKWD3LObjZCoJ71lKpHw=="],

    "expect-type": ["expect-type@1.2.2", "", {}, "sha512-JhFGDVJ7tmDJItKhYgJCGLOWjuK9vPxiXoUFLwLDc99NlmklilbiQJwoctZtt13+xMw91MCk/REan6MWHqDjyA=="],

    "fast-deep-equal": ["fast-deep-equal@3.1.3", "", {}, "sha512-f3qQ9oQy9j2AhBe/H9VC91wLmKBCCU/gDOnKNAYG5hswO7BLKj09Hc5HYNz9cGI++xlpDCIgDaitVs03ATR84Q=="],

    "fast-diff": ["fast-diff@1.3.0", "", {}, "sha512-VxPP4NqbUjj6MaAOafWeUn2cXWLcCtljklUtZf0Ind4XQ+QPtmA0b18zZy0jIQx+ExRVCR/ZQpBmik5lXshNsw=="],

    "fast-equals": ["fast-equals@5.2.2", "", {}, "sha512-V7/RktU11J3I36Nwq2JnZEM7tNm17eBJz+u25qdxBZeCKiX6BkVSZQjwWIr+IobgnZy+ag73tTZgZi7tr0LrBw=="],

    "fast-json-stable-stringify": ["fast-json-stable-stringify@2.1.0", "", {}, "sha512-lhd/wF+Lk98HZoTCtlVraHtfh5XYijIjalXck7saUtuanSDyLMxnHhSXEDJqHxD7msR8D0uCmqlkwjCV8xvwHw=="],

    "fast-uri": ["fast-uri@3.1.0", "", {}, "sha512-iPeeDKJSWf4IEOasVVrknXpaBV0IApz/gp7S2bb7Z4Lljbl2MGJRqInZiUrQwV16cpzw/D3S5j5Julj/gT52AA=="],

    "fdir": ["fdir@6.5.0", "", { "peerDependencies": { "picomatch": "^3 || ^4" }, "optionalPeers": ["picomatch"] }, "sha512-tIbYtZbucOs0BRGqPJkshJUYdL+SDH7dVM8gjy+ERp3WAUjLEFJE+02kanyHtwjWOnwrKYBiwAmM0p4kLJAnXg=="],

    "figlet": ["figlet@1.8.2", "", { "bin": { "figlet": "bin/index.js" } }, "sha512-iPCpE9B/rOcjewIzDnagP9F2eySzGeHReX8WlrZQJkqFBk2wvq8gY0c6U6Hd2y9HnX1LQcYSeP7aEHoPt6sVKQ=="],

    "figures": ["figures@6.1.0", "", { "dependencies": { "is-unicode-supported": "^2.0.0" } }, "sha512-d+l3qxjSesT4V7v2fh+QnmFnUWv9lSpjarhShNTgBOfA0ttejbQUAlHLitbjkoRiDulW0OPoQPYIGhIC8ohejg=="],

    "follow-redirects": ["follow-redirects@1.15.11", "", {}, "sha512-deG2P0JfjrTxl50XGCDyfI97ZGVCxIpfKYmfyrQ54n5FO/0gfIES8C/Psl6kWVDolizcaaxZJnTS0QSMxvnsBQ=="],

    "form-data-encoder": ["form-data-encoder@2.1.4", "", {}, "sha512-yDYSgNMraqvnxiEXO4hi88+YZxaHC6QKzb5N84iRCTDeRO7ZALpir/lVmf/uXUhnwUr2O4HU8s/n6x+yNjQkHw=="],

    "fs-extra": ["fs-extra@11.3.1", "", { "dependencies": { "graceful-fs": "^4.2.0", "jsonfile": "^6.0.1", "universalify": "^2.0.0" } }, "sha512-eXvGGwZ5CL17ZSwHWd3bbgk7UUpF6IFHtP57NYYakPvHOs8GDgDe5KJI36jIJzDkJ6eJjuzRA8eBQb6SkKue0g=="],

    "fs.realpath": ["fs.realpath@1.0.0", "", {}, "sha512-OO0pH2lK6a0hZnAdau5ItzHPI6pUlvI7jMVnxUQRtw4owF2wk8lOSabtGDCTP4Ggrg2MbGnWO9X8K1t4+fGMDw=="],

    "fsevents": ["fsevents@2.3.3", "", { "os": "darwin" }, "sha512-5xoDfX+fL7faATnagmWPpbFtwh/R77WmMMqqHGS65C3vvB0YHrgF+B1YmZ3441tMj5n63k0212XNoJwzlhffQw=="],

    "get-port": ["get-port@7.1.0", "", {}, "sha512-QB9NKEeDg3xxVwCCwJQ9+xycaz6pBB6iQ76wiWMl1927n0Kir6alPiP+yuiICLLU4jpMe08dXfpebuQppFA2zw=="],

    "get-stream": ["get-stream@9.0.1", "", { "dependencies": { "@sec-ant/readable-stream": "^0.4.1", "is-stream": "^4.0.1" } }, "sha512-kVCxPF3vQM/N0B1PmoqVUqgHP+EeVjmZSQn+1oCRPxd2P21P2F19lIgbR3HBosbB1PUhOAoctJnfEn2GbN2eZA=="],

    "get-tsconfig": ["get-tsconfig@4.10.1", "", { "dependencies": { "resolve-pkg-maps": "^1.0.0" } }, "sha512-auHyJ4AgMz7vgS8Hp3N6HXSmlMdUyhSUrfBF16w153rxtLIEOE+HGqaBppczZvnHLqQJfiHotCYpNhl0lUROFQ=="],

    "glob": ["glob@8.1.0", "", { "dependencies": { "fs.realpath": "^1.0.0", "inflight": "^1.0.4", "inherits": "2", "minimatch": "^5.0.1", "once": "^1.3.0" } }, "sha512-r8hpEjiQEYlF2QU0df3dS+nxxSIreXQS1qRhMJM0Q5NDdR386C7jb7Hwwod8Fgiuex+k0GFjgft18yvxm5XoCQ=="],

    "globrex": ["globrex@0.1.2", "", {}, "sha512-uHJgbwAMwNFf5mLst7IWLNg14x1CkeqglJb/K3doi4dw6q2IvAAmM/Y81kevy83wP+Sst+nutFTYOGg3d1lsxg=="],

    "got": ["got@12.6.1", "", { "dependencies": { "@sindresorhus/is": "^5.2.0", "@szmarczak/http-timer": "^5.0.1", "cacheable-lookup": "^7.0.0", "cacheable-request": "^10.2.8", "decompress-response": "^6.0.0", "form-data-encoder": "^2.1.2", "get-stream": "^6.0.1", "http2-wrapper": "^2.1.10", "lowercase-keys": "^3.0.0", "p-cancelable": "^3.0.0", "responselike": "^3.0.0" } }, "sha512-mThBblvlAF1d4O5oqyvN+ZxLAYwIJK7bpMxgYqPD9okW0C3qm5FFn7k811QrcuEBwaogR3ngOFoCfs6mRv7teQ=="],

    "graceful-fs": ["graceful-fs@4.2.11", "", {}, "sha512-RbJ5/jmFcNNCcDV5o9eTnBLJ/HszWV0P73bc+Ff4nS/rJj+YaS6IGyiOL0VoBYX+l1Wrl3k63h/KrH+nhJ0XvQ=="],

    "hardhat": ["hardhat@3.0.1", "", { "dependencies": { "@nomicfoundation/edr": "0.12.0-next.4", "@nomicfoundation/hardhat-errors": "^3.0.0", "@nomicfoundation/hardhat-utils": "^3.0.0", "@nomicfoundation/hardhat-zod-utils": "^3.0.0", "@nomicfoundation/solidity-analyzer": "^0.1.1", "@sentry/core": "^9.4.0", "adm-zip": "^0.4.16", "chalk": "^5.3.0", "debug": "^4.3.2", "enquirer": "^2.3.0", "ethereum-cryptography": "^2.2.1", "micro-eth-signer": "^0.14.0", "p-map": "^7.0.2", "resolve.exports": "^2.0.3", "semver": "^7.6.3", "tsx": "^4.19.3", "ws": "^8.18.0", "zod": "^3.23.8" }, "bin": { "hardhat": "dist/src/cli.js" } }, "sha512-IronMout14GKbg8RTbW2b5HAkcztCBLs9ZldssUoDiM2rXyf6LBOS126/dFPntclILeT7ik3uGpWcoJ+2DtXpg=="],

    "hardhat-deploy": ["hardhat-deploy@2.0.0-next.41", "", { "dependencies": { "@nomicfoundation/hardhat-zod-utils": "3.0.0", "@types/debug": "^4.1.12", "debug": "^4.4.1", "slash": "^5.1.0", "zod": "^4.1.5" }, "peerDependencies": { "hardhat": "^3.0.0", "rocketh": "^0.14.4" } }, "sha512-27s7uA5gBjTmoOQyRvYdGQpvbScdJPLqd5giHVi6iOtzgyKoLkfw35k/8r1EdWdf93xkNtK01SpvAUtsP9Lo5w=="],

    "has-flag": ["has-flag@4.0.0", "", {}, "sha512-EykJT/Q1KjTWctppgIAgfSO0tKVuZUjhgMr17kqTumMl6Afv3EISleU7qZUzoXDFTAHTDC4NOoG/ZxU3EvlMPQ=="],

    "http-cache-semantics": ["http-cache-semantics@4.2.0", "", {}, "sha512-dTxcvPXqPvXBQpq5dUr6mEMJX4oIEFv6bwom3FDwKRDsuIjjJGANqhBuoAn9c1RQJIdAKav33ED65E2ys+87QQ=="],

    "http-proxy": ["http-proxy@1.18.1", "", { "dependencies": { "eventemitter3": "^4.0.0", "follow-redirects": "^1.0.0", "requires-port": "^1.0.0" } }, "sha512-7mz/721AbnJwIVbnaSv1Cz3Am0ZLT/UBwkC92VlxhXv/k/BBQfM2fXElQNC27BVGr0uwUpplYPQM9LnaBMR5NQ=="],

    "http2-wrapper": ["http2-wrapper@2.2.1", "", { "dependencies": { "quick-lru": "^5.1.1", "resolve-alpn": "^1.2.0" } }, "sha512-V5nVw1PAOgfI3Lmeaj2Exmeg7fenjhRUgz1lPSezy1CuhPYbgQtbQj4jZfEAEMlaL+vupsvhjqCyjzob0yxsmQ=="],

    "human-signals": ["human-signals@8.0.1", "", {}, "sha512-eKCa6bwnJhvxj14kZk5NCPc6Hb6BdsU9DZcOnmQKSnO1VKrfV0zCvtttPZUsBvjmNDn8rpcJfpwSYnHBjc95MQ=="],

    "husky": ["husky@9.1.7", "", { "bin": { "husky": "bin.js" } }, "sha512-5gs5ytaNjBrh5Ow3zrvdUUY+0VxIuWVL4i9irt6friV+BqdCfmV11CQTWMiBYWHbXhco+J1kHfTOUkePhCDvMA=="],

    "ignore": ["ignore@5.3.2", "", {}, "sha512-hsBTNUqQTDwkWtcdYI2i06Y/nUBEsNEDJKjWdigLvegy8kDuJAS8uRlpkkcQpyEXL0Z/pjDy5HBmMjRCJ2gq+g=="],

    "import-fresh": ["import-fresh@3.3.1", "", { "dependencies": { "parent-module": "^1.0.0", "resolve-from": "^4.0.0" } }, "sha512-TR3KfrTZTYLPB6jUjfx6MF9WcWrHL9su5TObK4ZkYgBdWKPOFoSoQIdEuTuR82pmtxH2spWG9h6etwfr1pLBqQ=="],

    "inflight": ["inflight@1.0.6", "", { "dependencies": { "once": "^1.3.0", "wrappy": "1" } }, "sha512-k92I/b08q4wvFscXCLvqfsHCrjrF7yiXsQuIVvVE7N82W3+aqpzuUdBbfhWcy/FZR3/4IgflMgKLOsvPDrGCJA=="],

    "inherits": ["inherits@2.0.4", "", {}, "sha512-k/vGaX4/Yla3WzyMCvTQOXYeIHvqOKtnqBduzTHpzpQZzAskKMhZ2K+EnBiSM9zGSoIFeMpXKxa4dYeZIQqewQ=="],

    "ini": ["ini@1.3.8", "", {}, "sha512-JV/yugV2uzW5iMRSiZAyDtQd+nxtUnjeLt0acNdw98kKLrvuRVyB80tsREOE7yvGVgalhZ6RNXCmEHkUKBKxew=="],

    "is-arrayish": ["is-arrayish@0.2.1", "", {}, "sha512-zz06S8t0ozoDXMG+ube26zeCTNXcKIPJZJi8hBrF4idCLms4CG9QtK7qBl1boi5ODzFpjswb5JPmHCbMpjaYzg=="],

    "is-fullwidth-code-point": ["is-fullwidth-code-point@3.0.0", "", {}, "sha512-zymm5+u+sCsSWyD9qNaejV3DFvhCKclKdizYaJUuHA83RLjb7nSuGnddCHGv0hk+KY7BMAlsWeK4Ueg6EV6XQg=="],

    "is-plain-obj": ["is-plain-obj@4.1.0", "", {}, "sha512-+Pgi+vMuUNkJyExiMBt5IlFoMyKnr5zhJ4Uspz58WOhBF5QoIZkFyNHIbBAtHwzVAgk5RtndVNsDRN61/mmDqg=="],

    "is-stream": ["is-stream@4.0.1", "", {}, "sha512-Dnz92NInDqYckGEUJv689RbRiTSEHCQ7wOVeALbkOz999YpqT46yMRIGtSNl2iCL1waAZSx40+h59NV/EwzV/A=="],

    "is-unicode-supported": ["is-unicode-supported@2.1.0", "", {}, "sha512-mE00Gnza5EEB3Ds0HfMyllZzbBrmLOX3vfWoj9A9PEnTfratQ/BcaJOuMhnkhjXvb2+FkY3VuHqtAGpTPmglFQ=="],

    "isexe": ["isexe@2.0.0", "", {}, "sha512-RHxMLp9lnKHGHRng9QFhRCMbYAcVpn69smSGcq3f36xjgVVWThj4qqLbTLlq7Ssj8B+fIQ1EuCEGI2lKsyQeIw=="],

    "isows": ["isows@1.0.7", "", { "peerDependencies": { "ws": "*" } }, "sha512-I1fSfDCZL5P0v33sVqeTDSpcstAg/N+wF5HS033mogOVIp4B+oHC7oOCsA3axAbBSGTJ8QubbNmnIRN/h8U7hg=="],

    "js-tokens": ["js-tokens@4.0.0", "", {}, "sha512-RdJUflcE3cUzKiMqQgsCu06FPu9UdIJO0beYbPhHN4k6apgJtifcoCtT9bcxOpYBtpD2kCM6Sbzg4CausW/PKQ=="],

    "js-yaml": ["js-yaml@4.1.0", "", { "dependencies": { "argparse": "^2.0.1" }, "bin": { "js-yaml": "bin/js-yaml.js" } }, "sha512-wpxZs9NoxZaJESJGIZTyDEaYpl0FKSA+FB9aJiyemKhMwkxQg63h4T1KJgUGHpTqPDNRcmmYLugrRjJlBtWvRA=="],

    "json-buffer": ["json-buffer@3.0.1", "", {}, "sha512-4bV5BfR2mqfQTJm+V5tPPdf+ZpuhiIvTuAB5g8kcrXOZpTT/QwwVRWBywX1ozr6lEuPdbHxwaJlm9G6mI2sfSQ=="],

    "json-parse-even-better-errors": ["json-parse-even-better-errors@2.3.1", "", {}, "sha512-xyFwyhro/JEof6Ghe2iz2NcXoj2sloNsWr/XsERDK/oiPCfaNhl5ONfp+jQdAZRQQ0IJWNzH9zIZF7li91kh2w=="],

    "json-schema-traverse": ["json-schema-traverse@0.4.1", "", {}, "sha512-xbbCH5dCYU5T8LcEhhuh7HJ88HXuW3qsI3Y0zOZFKfZEHcpWiHU/Jxzk629Brsab/mMiHQti9wMP+845RPe3Vg=="],

    "json-stream-stringify": ["json-stream-stringify@3.1.6", "", {}, "sha512-x7fpwxOkbhFCaJDJ8vb1fBY3DdSa4AlITaz+HHILQJzdPMnHEFjxPwVUi1ALIbcIxDE0PNe/0i7frnY8QnBQog=="],

    "jsonfile": ["jsonfile@6.2.0", "", { "dependencies": { "universalify": "^2.0.0" }, "optionalDependencies": { "graceful-fs": "^4.1.6" } }, "sha512-FGuPw30AdOIUTRMC2OMRtQV+jkVj2cfPqSeWXv1NEAJ1qZ5zb1X6z1mFhbfOB/iy3ssJCD+3KuZ8r8C3uVFlAg=="],

    "jsonpointer": ["jsonpointer@5.0.1", "", {}, "sha512-p/nXbhSEcu3pZRdkW1OfJhpsVtW1gd4Wa1fnQc9YLiTfAjn0312eMKimbdIQzuZl9aa9xUGaRlP9T/CJE/ditQ=="],

    "keyv": ["keyv@4.5.4", "", { "dependencies": { "json-buffer": "3.0.1" } }, "sha512-oxVHkHR/EJf2CNXnWxRLW6mg7JyCCUcG0DtEGmL2ctUo1PNTin1PUil+r/+4r5MpVgC/fn1kjsx7mjSujKqIpw=="],

    "kleur": ["kleur@3.0.3", "", {}, "sha512-eTIzlVOSUR+JxdDFepEYcBMtZ9Qqdef+rnzWdRZuMbOywu5tO2w2N7rqjoANZ5k9vywhL6Br1VRjUIgTQx4E8w=="],

    "latest-version": ["latest-version@7.0.0", "", { "dependencies": { "package-json": "^8.1.0" } }, "sha512-KvNT4XqAMzdcL6ka6Tl3i2lYeFDgXNCuIX+xNx6ZMVR1dFq+idXd9FLKNMOIx0t9mJ9/HudyX4oZWXZQ0UJHeg=="],

    "ldenv": ["ldenv@0.3.12", "", { "dependencies": { "dotenv": "^16.0.3", "dotenv-expand": "^10.0.0" }, "bin": { "ldenv": "dist/cli.cjs" } }, "sha512-wtHLTD8LmDcPbZdzKqBskb1ea7/hs4uaNDIgVORTASX4qvso3mnUPz9jY9XAScIHbdOwsaD98l4cMZw7v1oxCQ=="],

    "leven": ["leven@3.1.0", "", {}, "sha512-qsda+H8jTaUaN/x5vzW2rzc+8Rw4TAQ/4KjB46IwK5VH+IlVeeeje/EoZRpiXvIqjFgK84QffqPztGI3VBLG1A=="],

    "lines-and-columns": ["lines-and-columns@1.2.4", "", {}, "sha512-7ylylesZQ/PV29jhEDl3Ufjo6ZX7gCqJr5F7PKrqc93v7fzSymt1BpwEU8nAUXs8qzzvqhbjhK5QZg6Mt/HkBg=="],

    "lodash": ["lodash@4.17.21", "", {}, "sha512-v2kDEe57lecTulaDIuNTPy3Ry4gLGJ6Z1O3vE1krgXZNrsQ+LFTGHVxVjcXPs17LhbZVGedAJv8XZ1tvj5FvSg=="],

    "lodash.truncate": ["lodash.truncate@4.4.2", "", {}, "sha512-jttmRe7bRse52OsWIMDLaXxWqRAmtIUccAQ3garviCqJjafXOfNMO0yMfNpdD6zbGaTU0P5Nz7e7gAT6cKmJRw=="],

    "loupe": ["loupe@3.2.1", "", {}, "sha512-CdzqowRJCeLU72bHvWqwRBBlLcMEtIvGrlvef74kMnV2AolS9Y8xUv1I0U/MNAWMhBlKIoyuEgoJ0t/bbwHbLQ=="],

    "lowercase-keys": ["lowercase-keys@3.0.0", "", {}, "sha512-ozCC6gdQ+glXOQsveKD0YsDy8DSQFjDTz4zyzEHNV5+JP5D62LmfDZ6o1cycFx9ouG940M5dE8C8CTewdj2YWQ=="],

    "magic-string": ["magic-string@0.30.18", "", { "dependencies": { "@jridgewell/sourcemap-codec": "^1.5.5" } }, "sha512-yi8swmWbO17qHhwIBNeeZxTceJMeBvWJaId6dyvTSOwTipqeHhMhOrz6513r1sOKnpvQ7zkhlG8tPrpilwTxHQ=="],

    "make-error": ["make-error@1.3.6", "", {}, "sha512-s8UhlNe7vPKomQhC1qFelMokr/Sc3AgNbso3n74mVPA5LTZwkB9NlXf4XPamLxJE8h0gh73rM94xvwRT2CVInw=="],

    "micro-eth-signer": ["micro-eth-signer@0.14.0", "", { "dependencies": { "@noble/curves": "~1.8.1", "@noble/hashes": "~1.7.1", "micro-packed": "~0.7.2" } }, "sha512-5PLLzHiVYPWClEvZIXXFu5yutzpadb73rnQCpUqIHu3No3coFuWQNfE5tkBQJ7djuLYl6aRLaS0MgWJYGoqiBw=="],

    "micro-packed": ["micro-packed@0.7.3", "", { "dependencies": { "@scure/base": "~1.2.5" } }, "sha512-2Milxs+WNC00TRlem41oRswvw31146GiSaoCT7s3Xi2gMUglW5QBeqlQaZeHr5tJx9nm3i57LNXPqxOOaWtTYg=="],

    "mimic-response": ["mimic-response@4.0.0", "", {}, "sha512-e5ISH9xMYU0DzrT+jl8q2ze9D6eWBto+I8CNpe+VI+K2J/F/k3PdkdTdz4wvGVH4NTpo+NRYTVIuMQEMMcsLqg=="],

    "minimatch": ["minimatch@5.1.6", "", { "dependencies": { "brace-expansion": "^2.0.1" } }, "sha512-lKwV/1brpG6mBUFHtb7NUmtABCb2WZZmm2wNiOA5hAb8VdCS4B3dtMWyvcoViccwAW/COERjXLt0zP1zXUN26g=="],

    "minimist": ["minimist@1.2.8", "", {}, "sha512-2yyAR8qBkN3YuheJanUpWC5U3bb5osDywNB8RzDVlDwDHbocAJveqqj1u8+SVD7jkWT4yvsHCpWqqWqAxb0zCA=="],

    "minipass": ["minipass@7.1.2", "", {}, "sha512-qOOzS1cBTWYF4BH8fVePDBOO9iptMnGUEZwNc/cMWnTV2nVLZ7VoNWEPHkYczZA0pdoA7dl6e7FL659nX9S2aw=="],

    "minizlib": ["minizlib@3.0.2", "", { "dependencies": { "minipass": "^7.1.2" } }, "sha512-oG62iEk+CYt5Xj2YqI5Xi9xWUeZhDI8jjQmC5oThVH5JGCTgIjr7ciJDzC7MBzYd//WvR1OTmP5Q38Q8ShQtVA=="],

    "mkdirp": ["mkdirp@3.0.1", "", { "bin": { "mkdirp": "dist/cjs/src/bin.js" } }, "sha512-+NsyUUAZDmo6YVHzL/stxSu3t9YS1iljliy3BSDrXJ/dkn1KYdmtZODGGjLcc9XLgVVpH4KshHB8XmZgMhaBXg=="],

    "ms": ["ms@2.1.3", "", {}, "sha512-6FlzubTLZG3J2a/NVCAleEhjzq5oxgHyaCU9yYXvcLsvoVaHJq/s5xXI6/XXP6tz7R9xAOtHnSO/tXtF3WRTlA=="],

    "named-logs": ["named-logs@0.3.2", "", {}, "sha512-rpgShWrH6NakMKUDK32Pn/FZyPl7QoQRleMekHKkbrExXDymb2wNm3/BUbdTG5f3v7Qa17imVkSWHOfNFhDIPw=="],

    "named-logs-console": ["named-logs-console@0.3.1", "", { "dependencies": { "named-logs": "^0.2.2" } }, "sha512-qExLlmkSSrI/57Juvc94c0zlldI5IvreilyFeg7KfxMGGotTVER6xfk+KB7DZ5m18GYnFZn77z2kyigtcn2zHA=="],

    "nanoid": ["nanoid@3.3.11", "", { "bin": { "nanoid": "bin/nanoid.cjs" } }, "sha512-N8SpfPUnUp1bK+PMYW8qSWdl9U+wwNWI4QKxOYDy9JAro3WMX7p2OeVRF9v+347pnakNevPmiHhNmZ2HbFA76w=="],

    "neoqs": ["neoqs@6.13.0", "", {}, "sha512-IysBpjrEG9qiUb/IT6XrXSz2ASzBxLebp4s8/GBm7STYC315vMNqH0aWdRR+f7KvXK4aRlLcf5r2Z6dOTxQSrQ=="],

    "normalize-url": ["normalize-url@8.1.0", "", {}, "sha512-X06Mfd/5aKsRHc0O0J5CUedwnPmnDtLF2+nq+KN9KSDlJHkPuh0JUviWjEWMe0SW/9TDdSLVPuk7L5gGTIA1/w=="],

    "npm-run-path": ["npm-run-path@6.0.0", "", { "dependencies": { "path-key": "^4.0.0", "unicorn-magic": "^0.3.0" } }, "sha512-9qny7Z9DsQU8Ou39ERsPU4OZQlSTP47ShQzuKZ6PRXpYLtIFgl/DEBYEXKlvcEa+9tHVcK8CF81Y2V72qaZhWA=="],

    "once": ["once@1.4.0", "", { "dependencies": { "wrappy": "1" } }, "sha512-lNaJgI+2Q5URQBkccEKHTQOPaXdUxnZZElQTZY0MFUAuaEqe1E+Nyvgdz/aIyNi6Z9MzO5dv1H8n58/GELp3+w=="],

    "ox": ["ox@0.8.1", "", { "dependencies": { "@adraffy/ens-normalize": "^1.11.0", "@noble/ciphers": "^1.3.0", "@noble/curves": "^1.9.1", "@noble/hashes": "^1.8.0", "@scure/bip32": "^1.7.0", "@scure/bip39": "^1.6.0", "abitype": "^1.0.8", "eventemitter3": "5.0.1" }, "peerDependencies": { "typescript": ">=5.4.0" }, "optionalPeers": ["typescript"] }, "sha512-e+z5epnzV+Zuz91YYujecW8cF01mzmrUtWotJ0oEPym/G82uccs7q0WDHTYL3eiONbTUEvcZrptAKLgTBD3u2A=="],

    "p-cancelable": ["p-cancelable@3.0.0", "", {}, "sha512-mlVgR3PGuzlo0MmTdk4cXqXWlwQDLnONTAg6sm62XkMJEiRxN3GL3SffkYvqwonbkJBcrI7Uvv5Zh9yjvn2iUw=="],

    "p-map": ["p-map@7.0.3", "", {}, "sha512-VkndIv2fIB99swvQoA65bm+fsmt6UNdGeIB0oxBs+WhAhdh08QA04JXpI7rbB9r08/nkbysKoya9rtDERYOYMA=="],

    "package-json": ["package-json@8.1.1", "", { "dependencies": { "got": "^12.1.0", "registry-auth-token": "^5.0.1", "registry-url": "^6.0.0", "semver": "^7.3.7" } }, "sha512-cbH9IAIJHNj9uXi196JVsRlt7cHKak6u/e6AkL/bkRelZ7rlL3X1YKxsZwa36xipOEKAsdtmaG6aAJoM1fx2zA=="],

    "parent-module": ["parent-module@1.0.1", "", { "dependencies": { "callsites": "^3.0.0" } }, "sha512-GQ2EWRpQV8/o+Aw8YqtfZZPfNRWZYkbidE9k5rpl/hC3vtHHBfGm2Ifi6qWV+coDGkrUKZAxE3Lot5kcsRlh+g=="],

    "parse-json": ["parse-json@5.2.0", "", { "dependencies": { "@babel/code-frame": "^7.0.0", "error-ex": "^1.3.1", "json-parse-even-better-errors": "^2.3.0", "lines-and-columns": "^1.1.6" } }, "sha512-ayCKvm/phCGxOkYRSCM82iDwct8/EonSEgCSxWxD7ve6jHggsFl4fZVQBPRNgQoKiuV/odhFrGzQXZwbifC8Rg=="],

    "parse-ms": ["parse-ms@4.0.0", "", {}, "sha512-TXfryirbmq34y8QBwgqCVLi+8oA3oWx2eAnSn62ITyEhEYaWRlVZ2DvMM9eZbMs/RfxPu/PK/aBLyGj4IrqMHw=="],

    "path-key": ["path-key@3.1.1", "", {}, "sha512-ojmeN0qd+y0jszEtoY48r0Peq5dwMEkIlCOu6Q5f41lfkswXuKtYrhgoTpLnyIcHm24Uhqx+5Tqm2InSwLhE6Q=="],

    "path-type": ["path-type@4.0.0", "", {}, "sha512-gDKb8aZMDeD/tZWs9P6+q0J9Mwkdl6xMV8TjnGP3qJVJ06bdMgkbBlLU8IdfOsIsFz2BW1rNVT3XuNEl8zPAvw=="],

    "pathe": ["pathe@2.0.3", "", {}, "sha512-WUjGcAqP1gQacoQe+OBJsFA7Ld4DyXuUIjZ5cc75cLHvJ7dtNsTugphxIADwspS+AraAUePCKrSVtPLFj/F88w=="],

    "pathval": ["pathval@2.0.1", "", {}, "sha512-//nshmD55c46FuFw26xV/xFAaB5HF9Xdap7HJBBnrKdAd6/GxDBaNA1870O79+9ueg61cZLSVc+OaFlfmObYVQ=="],

    "picocolors": ["picocolors@1.1.1", "", {}, "sha512-xceH2snhtb5M9liqDsmEw56le376mTZkEX/jEb/RxNFyegNul7eNslCXP9FDj/Lcu0X8KEyMceP2ntpaHrDEVA=="],

    "picomatch": ["picomatch@4.0.3", "", {}, "sha512-5gTmgEY/sqK6gFXLIsQNH19lWb4ebPDLA4SdLP7dsWkIXHWlG66oPuVvXSGFPppYZz8ZDZq0dYYrbHfBCVUb1Q=="],

    "pluralize": ["pluralize@8.0.0", "", {}, "sha512-Nc3IT5yHzflTfbjgqWcCPpo7DaKy4FnpB0l/zCAW0Tc7jxAiuqSxHasntB3D7887LSrA93kDJ9IXovxJYxyLCA=="],

    "postcss": ["postcss@8.5.6", "", { "dependencies": { "nanoid": "^3.3.11", "picocolors": "^1.1.1", "source-map-js": "^1.2.1" } }, "sha512-3Ybi1tAuwAP9s0r1UQ2J4n5Y0G05bJkpUIO0/bI9MhwmD70S5aTWbXGBwxHrelT+XM1k6dM0pk+SwNkpTRN7Pg=="],

    "prettier": ["prettier@3.6.2", "", { "bin": { "prettier": "bin/prettier.cjs" } }, "sha512-I7AIg5boAr5R0FFtJ6rCfD+LFsWHp81dolrFD8S79U9tb8Az2nGrJncnMSnys+bpQJfRUzqs9hnA81OAA3hCuQ=="],

    "prettier-linter-helpers": ["prettier-linter-helpers@1.0.0", "", { "dependencies": { "fast-diff": "^1.1.2" } }, "sha512-GbK2cP9nraSSUF9N2XwUwqfzlAFlMNYYl+ShE/V+H8a9uNl/oUqB1w2EL54Jh0OlyRSd8RfWYJ3coVS4TROP2w=="],

    "prettier-plugin-solidity": ["prettier-plugin-solidity@2.0.0", "", { "dependencies": { "@nomicfoundation/slang": "1.1.0", "@solidity-parser/parser": "^0.20.1", "semver": "^7.7.1" }, "peerDependencies": { "prettier": ">=3.0.0" } }, "sha512-tis3SwLSrYKDzzRFle48fjPM4GQKBtkVBUajAkt4b75/cc6zojFP7qjz6fDxKfup+34q0jKeSM3QeP9flJFXWw=="],

    "pretty-ms": ["pretty-ms@9.2.0", "", { "dependencies": { "parse-ms": "^4.0.0" } }, "sha512-4yf0QO/sllf/1zbZWYnvWw3NxCQwLXKzIj0G849LSufP15BXKM0rbD2Z3wVnkMfjdn/CB0Dpp444gYAACdsplg=="],

    "promise-throttle": ["promise-throttle@1.1.2", "", {}, "sha512-dij7vjyXNewuuN/gyr+TX2KRjw48mbV5FEtgyXaIoJjGYAKT0au23/voNvy9eS4UNJjx2KUdEcO5Yyfc1h7vWQ=="],

    "prompts": ["prompts@2.4.2", "", { "dependencies": { "kleur": "^3.0.3", "sisteransi": "^1.0.5" } }, "sha512-NxNv/kLguCA7p3jE8oL2aEBsrJWgAakBpgmgK6lpPWV+WuOmY6r2/zbAVnP+T8bQlA0nzHXSJSJW0Hq7ylaD2Q=="],

    "prool": ["prool@0.0.24", "", { "dependencies": { "change-case": "5.4.4", "eventemitter3": "^5.0.1", "execa": "^9.1.0", "get-port": "^7.1.0", "http-proxy": "^1.18.1", "tar": "7.2.0" }, "peerDependencies": { "@pimlico/alto": "*" }, "optionalPeers": ["@pimlico/alto"] }, "sha512-L0EGUF5vK1XAQtceaiwfGxf0LGeJwurUizzc3i6JESsUyMROzGxTSMSBiajF8AoQaDYWIX2s1m00sC36CATrvQ=="],

    "proto-list": ["proto-list@1.2.4", "", {}, "sha512-vtK/94akxsTMhe0/cbfpR+syPuszcuwhqVjJq26CuNDgFGj682oRBXOP5MJpv2r7JtE8MsiepGIqvvOTBwn2vA=="],

    "punycode": ["punycode@2.3.1", "", {}, "sha512-vYt7UD1U9Wg6138shLtLOvdAu+8DsC/ilFtEVHcH+wydcSpNE20AfSOduf6MkRFahL5FY7X1oU7nKVZFtfq8Fg=="],

    "quick-lru": ["quick-lru@5.1.1", "", {}, "sha512-WuyALRjWPDGtt/wzJiadO5AXY+8hZ80hVpe6MyivgraREW751X3SbhRvG3eLKOYN+8VEvqLcf3wdnt44Z4S4SA=="],

    "rc": ["rc@1.2.8", "", { "dependencies": { "deep-extend": "^0.6.0", "ini": "~1.3.0", "minimist": "^1.2.0", "strip-json-comments": "~2.0.1" }, "bin": { "rc": "./cli.js" } }, "sha512-y3bGgqKj3QBdxLbLkomlohkvsA8gdAiUQlSBJnBhfn+BPxg4bc62d8TcBW15wavDfgexCgccckhcZvywyQYPOw=="],

    "registry-auth-token": ["registry-auth-token@5.1.0", "", { "dependencies": { "@pnpm/npm-conf": "^2.1.0" } }, "sha512-GdekYuwLXLxMuFTwAPg5UKGLW/UXzQrZvH/Zj791BQif5T05T0RsaLfHc9q3ZOKi7n+BoprPD9mJ0O0k4xzUlw=="],

    "registry-url": ["registry-url@6.0.1", "", { "dependencies": { "rc": "1.2.8" } }, "sha512-+crtS5QjFRqFCoQmvGduwYWEBng99ZvmFvF+cUJkGYF1L1BfU8C6Zp9T7f5vPAwyLkUExpvK+ANVZmGU49qi4Q=="],

    "require-from-string": ["require-from-string@2.0.2", "", {}, "sha512-Xf0nWe6RseziFMu+Ap9biiUbmplq6S9/p+7w7YXP/JBHhrUDDUhwa+vANyubuqfZWTveU//DYVGsDG7RKL/vEw=="],

    "requires-port": ["requires-port@1.0.0", "", {}, "sha512-KigOCHcocU3XODJxsu8i/j8T9tzT4adHiecwORRQ0ZZFcp7ahwXuRU1m+yuO90C5ZUyGeGfocHDI14M3L3yDAQ=="],

    "resolve-alpn": ["resolve-alpn@1.2.1", "", {}, "sha512-0a1F4l73/ZFZOakJnQ3FvkJ2+gSTQWz/r2KE5OdDY0TxPm5h4GkqkWWfM47T7HsbnOtcJVEF4epCVy6u7Q3K+g=="],

    "resolve-from": ["resolve-from@4.0.0", "", {}, "sha512-pb/MYmXstAkysRFx8piNI1tGFNQIFA3vkE3Gq4EuA1dF6gHp/+vgZqsCGJapvy8N3Q+4o7FwvquPJcnZ7RYy4g=="],

    "resolve-pkg-maps": ["resolve-pkg-maps@1.0.0", "", {}, "sha512-seS2Tj26TBVOC2NIc2rOe2y2ZO7efxITtLZcGSOnHHNOQ7CkiUBfw0Iw2ck6xkIhPwLhKNLS8BO+hEpngQlqzw=="],

    "resolve.exports": ["resolve.exports@2.0.3", "", {}, "sha512-OcXjMsGdhL4XnbShKpAcSqPMzQoYkYyhbEaeSko47MjRP9NfEQMhZkXL1DoFlt9LWQn4YttrdnV6X2OiyzBi+A=="],

    "responselike": ["responselike@3.0.0", "", { "dependencies": { "lowercase-keys": "^3.0.0" } }, "sha512-40yHxbNcl2+rzXvZuVkrYohathsSJlMTXKryG5y8uciHv1+xDLHQpgjG64JUO9nrEq2jGLH6IZ8BcZyw3wrweg=="],

    "rfdc": ["rfdc@1.4.1", "", {}, "sha512-q1b3N5QkRUWUl7iyylaaj3kOpIT0N2i9MqIEQXP73GVsN9cw3fdx8X63cEmWhJGi2PPCF23Ijp7ktmd39rawIA=="],

    "rocketh": ["rocketh@0.14.5", "", { "dependencies": { "@types/figlet": "^1.7.0", "@types/prompts": "^2.4.9", "commander": "^13.1.0", "eip-1193-jsonrpc-provider": "^0.4.3", "ethers": "^6.13.5", "figlet": "^1.8.0", "ldenv": "^0.3.12", "named-logs": "^0.3.2", "named-logs-console": "^0.3.1", "prompts": "^2.4.2", "tsx": "^4.19.3", "viem": "^2.23.12" }, "bin": { "rocketh": "dist/cli.js" } }, "sha512-gSdIFtGKXwkFOyya+uoh9TJuy1dzJ4svV4VyQ4OIbwI5nOH7adiio4gG6LDA0FNOozl/AZE8NnxO8vWqcSr6Zw=="],

    "rollup": ["rollup@4.49.0", "", { "dependencies": { "@types/estree": "1.0.8" }, "optionalDependencies": { "@rollup/rollup-android-arm-eabi": "4.49.0", "@rollup/rollup-android-arm64": "4.49.0", "@rollup/rollup-darwin-arm64": "4.49.0", "@rollup/rollup-darwin-x64": "4.49.0", "@rollup/rollup-freebsd-arm64": "4.49.0", "@rollup/rollup-freebsd-x64": "4.49.0", "@rollup/rollup-linux-arm-gnueabihf": "4.49.0", "@rollup/rollup-linux-arm-musleabihf": "4.49.0", "@rollup/rollup-linux-arm64-gnu": "4.49.0", "@rollup/rollup-linux-arm64-musl": "4.49.0", "@rollup/rollup-linux-loongarch64-gnu": "4.49.0", "@rollup/rollup-linux-ppc64-gnu": "4.49.0", "@rollup/rollup-linux-riscv64-gnu": "4.49.0", "@rollup/rollup-linux-riscv64-musl": "4.49.0", "@rollup/rollup-linux-s390x-gnu": "4.49.0", "@rollup/rollup-linux-x64-gnu": "4.49.0", "@rollup/rollup-linux-x64-musl": "4.49.0", "@rollup/rollup-win32-arm64-msvc": "4.49.0", "@rollup/rollup-win32-ia32-msvc": "4.49.0", "@rollup/rollup-win32-x64-msvc": "4.49.0", "fsevents": "~2.3.2" }, "bin": { "rollup": "dist/bin/rollup" } }, "sha512-3IVq0cGJ6H7fKXXEdVt+RcYvRCt8beYY9K1760wGQwSAHZcS9eot1zDG5axUbcp/kWRi5zKIIDX8MoKv/TzvZA=="],

    "semver": ["semver@7.7.2", "", { "bin": { "semver": "bin/semver.js" } }, "sha512-RF0Fw+rO5AMf9MAyaRXI4AV0Ulj5lMHqVxxdSgiVbixSCXoEmmX/jk0CuJw4+3SqroYO9VoUh+HcuJivvtJemA=="],

    "shebang-command": ["shebang-command@2.0.0", "", { "dependencies": { "shebang-regex": "^3.0.0" } }, "sha512-kHxr2zZpYtdmrN1qDjrrX/Z1rR1kG8Dx+gkpK1G4eXmvXswmcE1hTWBWYUzlraYw1/yZp6YuDY77YtvbN0dmDA=="],

    "shebang-regex": ["shebang-regex@3.0.0", "", {}, "sha512-7++dFhtcx3353uBaq8DDR4NuxBetBzC7ZQOhmTQInHEd6bSrXdiEyzCvG07Z44UYdLShWUyXt5M/yhz8ekcb1A=="],

    "siginfo": ["siginfo@2.0.0", "", {}, "sha512-ybx0WO1/8bSBLEWXZvEd7gMW3Sn3JFlW3TvX1nREbDLRNQNaeNN8WK0meBwPdAaOI7TtRRRJn/Es1zhrrCHu7g=="],

    "signal-exit": ["signal-exit@4.1.0", "", {}, "sha512-bzyZ1e88w9O1iNJbKnOlvYTrWPDl46O1bG0D3XInv+9tkPrxrN8jUUTiFlDkkmKWgn1M6CfIA13SuGqOa9Korw=="],

    "sisteransi": ["sisteransi@1.0.5", "", {}, "sha512-bLGGlR1QxBcynn2d5YmDX4MGjlZvy2MRBDRNHLJ8VI6l6+9FUiyTFNJ0IveOSP0bcXgVDPRcfGqA0pjaqUpfVg=="],

    "slash": ["slash@5.1.0", "", {}, "sha512-ZA6oR3T/pEyuqwMgAKT0/hAv8oAXckzbkmR0UkUosQ+Mc4RxGoJkRmwHgHufaenlyAgE1Mxgpdcrf75y6XcnDg=="],

    "slice-ansi": ["slice-ansi@4.0.0", "", { "dependencies": { "ansi-styles": "^4.0.0", "astral-regex": "^2.0.0", "is-fullwidth-code-point": "^3.0.0" } }, "sha512-qMCMfhY040cVHT43K9BFygqYbUPFZKHOg7K73mtTWJRb8pyP3fzf4Ixd5SzdEJQ6MRUg/WBnOLxghZtKKurENQ=="],

    "solhint": ["solhint@6.0.0", "", { "dependencies": { "@solidity-parser/parser": "^0.20.0", "ajv": "^6.12.6", "ajv-errors": "^1.0.1", "antlr4": "^4.13.1-patch-1", "ast-parents": "^0.0.1", "better-ajv-errors": "^2.0.2", "chalk": "^4.1.2", "commander": "^10.0.0", "cosmiconfig": "^8.0.0", "fast-diff": "^1.2.0", "fs-extra": "^11.1.0", "glob": "^8.0.3", "ignore": "^5.2.4", "js-yaml": "^4.1.0", "latest-version": "^7.0.0", "lodash": "^4.17.21", "pluralize": "^8.0.0", "semver": "^7.5.2", "strip-ansi": "^6.0.1", "table": "^6.8.1", "text-table": "^0.2.0" }, "optionalDependencies": { "prettier": "^2.8.3" }, "bin": { "solhint": "solhint.js" } }, "sha512-PQGfwFqfeYdebi2tEG1fhVfMjqSzbW3Noz+LYf8UusKe5nkikCghdgEjYQPcGfFZj4snlVyJQt//AaxkubOtVQ=="],

    "solhint-plugin-namechain": ["solhint-plugin-namechain@workspace:solhint-plugins"],

    "solhint-plugin-prettier": ["solhint-plugin-prettier@0.1.0", "", { "dependencies": { "@prettier/sync": "^0.3.0", "prettier-linter-helpers": "^1.0.0" }, "peerDependencies": { "prettier": "^3.0.0", "prettier-plugin-solidity": "^1.0.0" } }, "sha512-SDOTSM6tZxZ6hamrzl3GUgzF77FM6jZplgL2plFBclj/OjKP8Z3eIPojKU73gRr0MvOS8ACZILn8a5g0VTz/Gw=="],

    "source-map-js": ["source-map-js@1.2.1", "", {}, "sha512-UXWMKhLOwVKb728IUtQPXxfYU+usdybtUrK/8uGE8CQMvrhOpwvzDBwj0QhSL7MQc7vIsISBG8VQ8+IDQxpfQA=="],

    "stackback": ["stackback@0.0.2", "", {}, "sha512-1XMJE5fQo1jGH6Y/7ebnwPOBEkIEnT4QF32d5R1+VXdXveM0IBMJt8zfaxX1P3QhVwrYe+576+jkANtSS2mBbw=="],

    "std-env": ["std-env@3.9.0", "", {}, "sha512-UGvjygr6F6tpH7o2qyqR6QYpwraIjKSdtzyBdyytFOHmPZY917kwdwLG0RbOjWOnKmnm3PeHjaoLLMie7kPLQw=="],

    "string-width": ["string-width@4.2.3", "", { "dependencies": { "emoji-regex": "^8.0.0", "is-fullwidth-code-point": "^3.0.0", "strip-ansi": "^6.0.1" } }, "sha512-wKyQRQpjJ0sIp62ErSZdGsjMJWsap5oRNihHhu6G7JVO/9jIB6UyevL+tXuOqrng8j/cxKTWyWUwvSTriiZz/g=="],

    "strip-ansi": ["strip-ansi@6.0.1", "", { "dependencies": { "ansi-regex": "^5.0.1" } }, "sha512-Y38VPSHcqkFrCpFnQ9vuSXmquuv5oXOKpGeT6aGrr3o3Gc9AlVa6JBfUSOCnbxGGZF+/0ooI7KrPuUSztUdU5A=="],

    "strip-final-newline": ["strip-final-newline@4.0.0", "", {}, "sha512-aulFJcD6YK8V1G7iRB5tigAP4TsHBZZrOV8pjV++zdUwmeV8uzbY7yn6h9MswN62adStNZFuCIx4haBnRuMDaw=="],

    "strip-json-comments": ["strip-json-comments@2.0.1", "", {}, "sha512-4gB8na07fecVVkOI6Rs4e7T6NOTki5EmL7TUduTs6bu3EdnSycntVJ4re8kgZA+wx9IueI2Y11bfbgwtzuE0KQ=="],

    "supports-color": ["supports-color@7.2.0", "", { "dependencies": { "has-flag": "^4.0.0" } }, "sha512-qpCAvRl9stuOHveKsn7HncJRvv501qIacKzQlO/+Lwxc9+0q2wLyv4Dfvt80/DPn2pqOBsJdDiogXGR9+OvwRw=="],

    "table": ["table@6.9.0", "", { "dependencies": { "ajv": "^8.0.1", "lodash.truncate": "^4.4.2", "slice-ansi": "^4.0.0", "string-width": "^4.2.3", "strip-ansi": "^6.0.1" } }, "sha512-9kY+CygyYM6j02t5YFHbNz2FN5QmYGv9zAjVp4lCDjlCw7amdckXlEt/bjMhUIfj4ThGRE4gCUH5+yGnNuPo5A=="],

    "tar": ["tar@7.2.0", "", { "dependencies": { "@isaacs/fs-minipass": "^4.0.0", "chownr": "^3.0.0", "minipass": "^7.1.0", "minizlib": "^3.0.1", "mkdirp": "^3.0.1", "yallist": "^5.0.0" } }, "sha512-hctwP0Nb4AB60bj8WQgRYaMOuJYRAPMGiQUAotms5igN8ppfQM+IvjQ5HcKu1MaZh2Wy2KWVTe563Yj8dfc14w=="],

    "text-table": ["text-table@0.2.0", "", {}, "sha512-N+8UisAXDGk8PFXP4HAzVR9nbfmVJ3zYLAWiTIoqC5v5isinhr+r5uaO8+7r3BMfuNIufIsA7RdpVgacC2cSpw=="],

    "tinybench": ["tinybench@2.9.0", "", {}, "sha512-0+DUvqWMValLmha6lr4kD8iAMK1HzV0/aKnCtWb9v9641TnP/MFb7Pc2bxoxQjTXAErryXVgUOfv2YqNllqGeg=="],

    "tinyexec": ["tinyexec@0.3.2", "", {}, "sha512-KQQR9yN7R5+OSwaK0XQoj22pwHoTlgYqmUscPYoknOoWCWfj/5/ABTMRi69FrKU5ffPVh5QcFikpWJI/P1ocHA=="],

    "tinyglobby": ["tinyglobby@0.2.14", "", { "dependencies": { "fdir": "^6.4.4", "picomatch": "^4.0.2" } }, "sha512-tX5e7OM1HnYr2+a2C/4V0htOcSQcoSTH9KgJnVvNm5zm/cyEWKJ7j7YutsH9CxMdtOkkLFy2AHrMci9IM8IPZQ=="],

    "tinypool": ["tinypool@1.1.1", "", {}, "sha512-Zba82s87IFq9A9XmjiX5uZA/ARWDrB03OHlq+Vw1fSdt0I+4/Kutwy8BP4Y/y/aORMo61FQ0vIb5j44vSo5Pkg=="],

    "tinyrainbow": ["tinyrainbow@2.0.0", "", {}, "sha512-op4nsTR47R6p0vMUUoYl/a+ljLFVtlfaXkLQmqfLR1qHma1h/ysYk4hEXZ880bf2CYgTskvTa/e196Vd5dDQXw=="],

    "tinyspy": ["tinyspy@3.0.2", "", {}, "sha512-n1cw8k1k0x4pgA2+9XrOkFydTerNcJ1zWCO5Nn9scWHTD+5tp8dghT2x1uduQePZTZgd3Tupf+x9BxJjeJi77Q=="],

    "ts-node": ["ts-node@10.9.2", "", { "dependencies": { "@cspotcode/source-map-support": "^0.8.0", "@tsconfig/node10": "^1.0.7", "@tsconfig/node12": "^1.0.7", "@tsconfig/node14": "^1.0.0", "@tsconfig/node16": "^1.0.2", "acorn": "^8.4.1", "acorn-walk": "^8.1.1", "arg": "^4.1.0", "create-require": "^1.1.0", "diff": "^4.0.1", "make-error": "^1.1.1", "v8-compile-cache-lib": "^3.0.1", "yn": "3.1.1" }, "peerDependencies": { "@swc/core": ">=1.2.50", "@swc/wasm": ">=1.2.50", "@types/node": "*", "typescript": ">=2.7" }, "optionalPeers": ["@swc/core", "@swc/wasm"], "bin": { "ts-node": "dist/bin.js", "ts-script": "dist/bin-script-deprecated.js", "ts-node-cwd": "dist/bin-cwd.js", "ts-node-esm": "dist/bin-esm.js", "ts-node-script": "dist/bin-script.js", "ts-node-transpile-only": "dist/bin-transpile.js" } }, "sha512-f0FFpIdcHgn8zcPSbf1dRevwt047YMnaiJM3u2w2RewrB+fob/zePZcrOyQoLMMO7aBIddLcQIEK5dYjkLnGrQ=="],

    "tsconfck": ["tsconfck@3.1.6", "", { "peerDependencies": { "typescript": "^5.0.0" }, "optionalPeers": ["typescript"], "bin": { "tsconfck": "bin/tsconfck.js" } }, "sha512-ks6Vjr/jEw0P1gmOVwutM3B7fWxoWBL2KRDb1JfqGVawBmO5UsvmWOQFGHBPl5yxYz4eERr19E6L7NMv+Fej4w=="],

    "tslib": ["tslib@2.7.0", "", {}, "sha512-gLXCKdN1/j47AiHiOkJN69hJmcbGTHI0ImLmbYLHykhgeN0jVGola9yVjFgzCUklsZQMW55o+dW7IXv3RCXDzA=="],

    "tsx": ["tsx@4.20.5", "", { "dependencies": { "esbuild": "~0.25.0", "get-tsconfig": "^4.7.5" }, "optionalDependencies": { "fsevents": "~2.3.3" }, "bin": { "tsx": "dist/cli.mjs" } }, "sha512-+wKjMNU9w/EaQayHXb7WA7ZaHY6hN8WgfvHNQ3t1PnU91/7O8TcTnIhCDYTZwnt8JsO9IBqZ30Ln1r7pPF52Aw=="],

    "typescript": ["typescript@5.9.2", "", { "bin": { "tsc": "bin/tsc", "tsserver": "bin/tsserver" } }, "sha512-CWBzXQrc/qOkhidw1OzBTQuYRbfyxDXJMVJ1XNwUHGROVmuaeiEm3OslpZ1RV96d7SKKjZKrSJu3+t/xlw3R9A=="],

    "undici": ["undici@6.21.3", "", {}, "sha512-gBLkYIlEnSp8pFbT64yFgGE6UIB9tAkhukC23PmMDCe5Nd+cRqKxSjw5y54MK2AZMgZfJWMaNE4nYUHgi1XEOw=="],

    "undici-types": ["undici-types@6.19.8", "", {}, "sha512-ve2KP6f/JnbPBFyobGHuerC9g1FYGn/F8n1LWTwNxCEzd6IfqTwUQcNXgEtmmQ6DlRrC1hrSrBnCZPokRrDHjw=="],

    "unicorn-magic": ["unicorn-magic@0.3.0", "", {}, "sha512-+QBBXBCvifc56fsbuxZQ6Sic3wqqc3WWaqxs58gvJrcOuN83HGTCwz3oS5phzU9LthRNE9VrJCFCLUgHeeFnfA=="],

    "universalify": ["universalify@2.0.1", "", {}, "sha512-gptHNQghINnc/vTGIk0SOFGFNXw7JVrlRUtConJRlvaw6DuX0wO5Jeko9sWrMBhh+PsYAZ7oXAiOnf/UKogyiw=="],

    "uri-js": ["uri-js@4.4.1", "", { "dependencies": { "punycode": "^2.1.0" } }, "sha512-7rKUyy33Q1yc98pQ1DAmLtwX109F7TIfWlW1Ydo8Wl1ii1SeHieeh0HHfPeL2fMXK6z0s8ecKs9frCuLJvndBg=="],

    "v8-compile-cache-lib": ["v8-compile-cache-lib@3.0.1", "", {}, "sha512-wa7YjyUGfNZngI/vtK0UHAN+lgDCxBPCylVXGp0zu59Fz5aiGtNXaq3DhIov063MorB+VfufLh3JlF2KdTK3xg=="],

    "viem": ["viem@2.31.6", "", { "dependencies": { "@noble/curves": "1.9.2", "@noble/hashes": "1.8.0", "@scure/bip32": "1.7.0", "@scure/bip39": "1.6.0", "abitype": "1.0.8", "isows": "1.0.7", "ox": "0.8.1", "ws": "8.18.2" }, "peerDependencies": { "typescript": ">=5.0.4" }, "optionalPeers": ["typescript"] }, "sha512-2PPbXL/8bHQxUzaLFDk4R6WHifTcXxAqMC8/j6RBgXl/OexQ1HU8r9OukwfDTqrFoHtWWiYz5fktHATy7+U9nQ=="],

    "vite": ["vite@6.3.5", "", { "dependencies": { "esbuild": "^0.25.0", "fdir": "^6.4.4", "picomatch": "^4.0.2", "postcss": "^8.5.3", "rollup": "^4.34.9", "tinyglobby": "^0.2.13" }, "optionalDependencies": { "fsevents": "~2.3.3" }, "peerDependencies": { "@types/node": "^18.0.0 || ^20.0.0 || >=22.0.0", "jiti": ">=1.21.0", "less": "*", "lightningcss": "^1.21.0", "sass": "*", "sass-embedded": "*", "stylus": "*", "sugarss": "*", "terser": "^5.16.0", "tsx": "^4.8.1", "yaml": "^2.4.2" }, "optionalPeers": ["@types/node", "jiti", "less", "lightningcss", "sass", "sass-embedded", "stylus", "sugarss", "terser", "tsx", "yaml"], "bin": { "vite": "bin/vite.js" } }, "sha512-cZn6NDFE7wdTpINgs++ZJ4N49W2vRp8LCKrn3Ob1kYNtOo21vfDoaV5GzBfLU4MovSAB8uNRm4jgzVQZ+mBzPQ=="],

    "vite-node": ["vite-node@3.1.3", "", { "dependencies": { "cac": "^6.7.14", "debug": "^4.4.0", "es-module-lexer": "^1.7.0", "pathe": "^2.0.3", "vite": "^5.0.0 || ^6.0.0" }, "bin": { "vite-node": "vite-node.mjs" } }, "sha512-uHV4plJ2IxCl4u1up1FQRrqclylKAogbtBfOTwcuJ28xFi+89PZ57BRh+naIRvH70HPwxy5QHYzg1OrEaC7AbA=="],

    "vite-tsconfig-paths": ["vite-tsconfig-paths@5.1.4", "", { "dependencies": { "debug": "^4.1.1", "globrex": "^0.1.2", "tsconfck": "^3.0.3" }, "peerDependencies": { "vite": "*" }, "optionalPeers": ["vite"] }, "sha512-cYj0LRuLV2c2sMqhqhGpaO3LretdtMn/BVX4cPLanIZuwwrkVl+lK84E/miEXkCHWXuq65rhNN4rXsBcOB3S4w=="],

    "vitest": ["vitest@3.1.3", "", { "dependencies": { "@vitest/expect": "3.1.3", "@vitest/mocker": "3.1.3", "@vitest/pretty-format": "^3.1.3", "@vitest/runner": "3.1.3", "@vitest/snapshot": "3.1.3", "@vitest/spy": "3.1.3", "@vitest/utils": "3.1.3", "chai": "^5.2.0", "debug": "^4.4.0", "expect-type": "^1.2.1", "magic-string": "^0.30.17", "pathe": "^2.0.3", "std-env": "^3.9.0", "tinybench": "^2.9.0", "tinyexec": "^0.3.2", "tinyglobby": "^0.2.13", "tinypool": "^1.0.2", "tinyrainbow": "^2.0.0", "vite": "^5.0.0 || ^6.0.0", "vite-node": "3.1.3", "why-is-node-running": "^2.3.0" }, "peerDependencies": { "@edge-runtime/vm": "*", "@types/debug": "^4.1.12", "@types/node": "^18.0.0 || ^20.0.0 || >=22.0.0", "@vitest/browser": "3.1.3", "@vitest/ui": "3.1.3", "happy-dom": "*", "jsdom": "*" }, "optionalPeers": ["@edge-runtime/vm", "@types/debug", "@types/node", "@vitest/browser", "@vitest/ui", "happy-dom", "jsdom"], "bin": { "vitest": "vitest.mjs" } }, "sha512-188iM4hAHQ0km23TN/adso1q5hhwKqUpv+Sd6p5sOuh6FhQnRNW3IsiIpvxqahtBabsJ2SLZgmGSpcYK4wQYJw=="],

    "which": ["which@2.0.2", "", { "dependencies": { "isexe": "^2.0.0" }, "bin": { "node-which": "./bin/node-which" } }, "sha512-BLI3Tl1TW3Pvl70l3yq3Y64i+awpwXqsGBYWkkqMtnbXgrMD+yj7rhW0kuEDxzJaYXGjEW5ogapKNMEKNMjibA=="],

    "why-is-node-running": ["why-is-node-running@2.3.0", "", { "dependencies": { "siginfo": "^2.0.0", "stackback": "0.0.2" }, "bin": { "why-is-node-running": "cli.js" } }, "sha512-hUrmaWBdVDcxvYqnyh09zunKzROWjbZTiNy8dBEjkS7ehEDQibXJ7XvlmtbwuTclUiIyN+CyXQD4Vmko8fNm8w=="],

    "wrappy": ["wrappy@1.0.2", "", {}, "sha512-l4Sp/DRseor9wL6EvV2+TuQn63dMkPjZ/sp9XkghTEbV9KlPS1xUsZ3u7/IQO4wxtcFB4bgpQPRcR3QCvezPcQ=="],

    "ws": ["ws@8.18.3", "", { "peerDependencies": { "bufferutil": "^4.0.1", "utf-8-validate": ">=5.0.2" }, "optionalPeers": ["bufferutil", "utf-8-validate"] }, "sha512-PEIGCY5tSlUt50cqyMXfCzX+oOPqN0vuGqWzbcJ2xvnkzkq46oOpz7dQaTDBdfICb4N14+GARUDw2XV2N4tvzg=="],

    "yallist": ["yallist@5.0.0", "", {}, "sha512-YgvUTfwqyc7UXVMrB+SImsVYSmTS8X/tSrtdNZMImM+n7+QTriRXyXim0mBrTXNeqzVF0KWGgHPeiyViFFrNDw=="],

    "yn": ["yn@3.1.1", "", {}, "sha512-Ux4ygGWsu2c7isFWe8Yu1YluJmqVhxqK2cLXNQA5AcC3QfbGNpM7fu0Y8b/z16pXLnFxZYvWhd3fhBY9DLmC6Q=="],

    "yoctocolors": ["yoctocolors@2.1.2", "", {}, "sha512-CzhO+pFNo8ajLM2d2IW/R93ipy99LWjtwblvC1RsoSUMZgyLbYFr221TnSNT7GjGdYui6P459mw9JH/g/zW2ug=="],

    "zod": ["zod@3.25.76", "", {}, "sha512-gzUt/qt81nXsFGKIFcC3YnfEAx5NkunCfnDlvuBSSFS02bcXu4Lmea0AFIUwbLWxWPx3d9p8S5QoaujKcNQxcQ=="],

    "@pnpm/network.ca-file/graceful-fs": ["graceful-fs@4.2.10", "", {}, "sha512-9ByhssR2fPVsNZj478qUUbKfmL0+t5BDVyjShtyZZLiK7ZDAArFFfopyOTj0M05wE2tJPisA4iTnnXl2YoPvOA=="],

    "@rocketh/verifier/commander": ["commander@13.1.0", "", {}, "sha512-/rFeCpNJQbhSZjGVwO9RFV3xPqbnERS8MmIQzCtD/zl6gpJuV/bMLuN92oG3F7d8oDEHHRrujSXNUr8fpjntKw=="],

    "@rocketh/verifier/rocketh": ["rocketh@0.14.4", "", { "dependencies": { "@types/figlet": "^1.7.0", "@types/prompts": "^2.4.9", "commander": "^13.1.0", "eip-1193-jsonrpc-provider": "^0.4.3", "ethers": "^6.13.5", "figlet": "^1.8.0", "ldenv": "^0.3.12", "named-logs": "^0.3.2", "named-logs-console": "^0.3.1", "prompts": "^2.4.2", "tsx": "^4.19.3", "viem": "^2.23.12" }, "bin": { "rocketh": "dist/cli.js" } }, "sha512-nnLt74glSuEVqdiNL8DR0dPeHluWqK5GqmlKQ89TBsUyo3r8Iq04y+eEsZ6QAtsY4KZKdRoFLWQ8q4xFwj16oQ=="],

    "@vitest/snapshot/@vitest/pretty-format": ["@vitest/pretty-format@3.1.3", "", { "dependencies": { "tinyrainbow": "^2.0.0" } }, "sha512-i6FDiBeJUGLDKADw2Gb01UtUNb12yyXAqC/mmRWuYl+m/U9GS7s8us5ONmGkGpUUo7/iAYzI2ePVfOZTYvUifA=="],

    "@vitest/utils/@vitest/pretty-format": ["@vitest/pretty-format@3.1.3", "", { "dependencies": { "tinyrainbow": "^2.0.0" } }, "sha512-i6FDiBeJUGLDKADw2Gb01UtUNb12yyXAqC/mmRWuYl+m/U9GS7s8us5ONmGkGpUUo7/iAYzI2ePVfOZTYvUifA=="],

    "better-ajv-errors/chalk": ["chalk@4.1.2", "", { "dependencies": { "ansi-styles": "^4.1.0", "supports-color": "^7.1.0" } }, "sha512-oKnbhFyRIXpUuez8iBMmyEa4nbj4IOQyuhc/wy9kY7/WVPcwIO9VA668Pu8RkO7+0G76SLROeyw9CpQ061i4mA=="],

    "cacheable-request/get-stream": ["get-stream@6.0.1", "", {}, "sha512-ts6Wi+2j3jQjqi70w5AlN8DFnkSwC+MqmxEzdEALB2qXZYV3X/b1CTfgPLGJNMeAWxdPfU8FO1ms3NUfaHCPYg=="],

    "decompress-response/mimic-response": ["mimic-response@3.1.0", "", {}, "sha512-z0yWI+4FDrrweS8Zmt4Ej5HdJmky15+L2e6Wgn3+iK5fWzb6T3fhNFq2+MeTRb064c6Wr4N/wv0DzQTjNzHNGQ=="],

    "ethereum-cryptography/@noble/curves": ["@noble/curves@1.4.2", "", { "dependencies": { "@noble/hashes": "1.4.0" } }, "sha512-TavHr8qycMChk8UwMld0ZDRvatedkzWfH8IiaeGCfymOP5i0hSCozz9vHOL0nkwk7HRMlFnAiKpS2jrUmSybcw=="],

    "ethereum-cryptography/@noble/hashes": ["@noble/hashes@1.4.0", "", {}, "sha512-V1JJ1WTRUqHHrOSh597hURcMqVKVGL/ea3kv0gSnEdsEZ0/+VyPghM1lMNGc00z7CIQorSvbKpuJkxvuHbvdbg=="],

    "ethereum-cryptography/@scure/bip32": ["@scure/bip32@1.4.0", "", { "dependencies": { "@noble/curves": "~1.4.0", "@noble/hashes": "~1.4.0", "@scure/base": "~1.1.6" } }, "sha512-sVUpc0Vq3tXCkDGYVWGIZTRfnvu8LoTDaev7vbwh0omSvVORONr960MQWdKqJDCReIEmTj3PAr73O3aoxz7OPg=="],

    "ethereum-cryptography/@scure/bip39": ["@scure/bip39@1.3.0", "", { "dependencies": { "@noble/hashes": "~1.4.0", "@scure/base": "~1.1.6" } }, "sha512-disdg7gHuTDZtY+ZdkmLpPCk7fxZSu3gBiEGuoC1XYxv9cGx3Z6cpTggCgW6odSOOIXCiDjuGejW+aJKCY/pIQ=="],

    "ethers/@noble/curves": ["@noble/curves@1.2.0", "", { "dependencies": { "@noble/hashes": "1.3.2" } }, "sha512-oYclrNgRaM9SsBUBVbb8M6DTV7ZHRTKugureoYEncY5c65HOmRzvSiTE3y5CYaPYJA/GVkrhXEoF0M3Ya9PMnw=="],

    "ethers/@noble/hashes": ["@noble/hashes@1.3.2", "", {}, "sha512-MVC8EAQp7MvEcm30KWENFjgR+Mkmf+D189XJTkFIlwohU5hcBbn1ZkKq7KVTi2Hme3PMGF390DaL52beVrIihQ=="],

    "ethers/ws": ["ws@8.17.1", "", { "peerDependencies": { "bufferutil": "^4.0.1", "utf-8-validate": ">=5.0.2" }, "optionalPeers": ["bufferutil", "utf-8-validate"] }, "sha512-6XQFvXTkbfUOZOKKILFG1PDK2NDQs4azKQl26T0YS5CxqWLgXajbPZ+h4gZekJyRqFU8pvnbAbbs/3TgRPy+GQ=="],

    "got/get-stream": ["get-stream@6.0.1", "", {}, "sha512-ts6Wi+2j3jQjqi70w5AlN8DFnkSwC+MqmxEzdEALB2qXZYV3X/b1CTfgPLGJNMeAWxdPfU8FO1ms3NUfaHCPYg=="],

    "hardhat/chalk": ["chalk@5.6.0", "", {}, "sha512-46QrSQFyVSEyYAgQ22hQ+zDa60YHA4fBstHmtSApj1Y5vKtG27fWowW03jCk5KcbXEWPZUIR894aARCA/G1kfQ=="],

    "hardhat-deploy/zod": ["zod@4.1.5", "", {}, "sha512-rcUUZqlLJgBC33IT3PNMgsCq6TzLQEG/Ei/KTCU0PedSWRMAXoOUN+4t/0H+Q8bdnLPdqUYnvboJT0bn/229qg=="],

    "http-proxy/eventemitter3": ["eventemitter3@4.0.7", "", {}, "sha512-8guHBZCwKnFhYdHr2ysuRWErTwhoN2X8XELRlrRwpmfeY2jjuUN4taQMsULKUVo1K4DvZl+0pgfyoysHxvmvEw=="],

    "micro-eth-signer/@noble/curves": ["@noble/curves@1.8.2", "", { "dependencies": { "@noble/hashes": "1.7.2" } }, "sha512-vnI7V6lFNe0tLAuJMu+2sX+FcL14TaCWy1qiczg1VwRmPrpQCdq5ESXQMqUc2tluRNf6irBXrWbl1mGN8uaU/g=="],

    "micro-eth-signer/@noble/hashes": ["@noble/hashes@1.7.1", "", {}, "sha512-B8XBPsn4vT/KJAGqDzbwztd+6Yte3P4V7iafm24bxgDe/mlRuK6xmWPuCNrKt2vDafZ8MfJLlchDG/vYafQEjQ=="],

    "named-logs-console/named-logs": ["named-logs@0.2.4", "", {}, "sha512-QHlcLpK2Ij+u7ZYDYgaYkTIlC/NcOwEnFdqbY+PF9ewAMUjvBwRVUyqBUtVaJ3V2YKVy2HiloAgLUdOEVRRyBA=="],

    "npm-run-path/path-key": ["path-key@4.0.0", "", {}, "sha512-haREypq7xkM7ErfgIyA0z+Bj4AGKlMSdlQE2jvJo6huWD1EdkKYV+G/T4nq0YEF2vgTT8kqMFKo1uHn950r4SQ=="],

    "ox/@adraffy/ens-normalize": ["@adraffy/ens-normalize@1.11.0", "", {}, "sha512-/3DDPKHqqIqxUULp8yP4zODUY1i+2xvVWsv8A79xGWdCAG+8sb0hRh0Rk2QyOJUnnbyPUAZYcpBuRe3nS2OIUg=="],

    "rocketh/commander": ["commander@13.1.0", "", {}, "sha512-/rFeCpNJQbhSZjGVwO9RFV3xPqbnERS8MmIQzCtD/zl6gpJuV/bMLuN92oG3F7d8oDEHHRrujSXNUr8fpjntKw=="],

    "solhint/chalk": ["chalk@4.1.2", "", { "dependencies": { "ansi-styles": "^4.1.0", "supports-color": "^7.1.0" } }, "sha512-oKnbhFyRIXpUuez8iBMmyEa4nbj4IOQyuhc/wy9kY7/WVPcwIO9VA668Pu8RkO7+0G76SLROeyw9CpQ061i4mA=="],

    "solhint/commander": ["commander@10.0.1", "", {}, "sha512-y4Mg2tXshplEbSGzx7amzPwKKOCGuoSRP/CjEdwwk0FOGlUbq6lKuoyDZTNZkmxHdJtp54hdfY/JUrdL7Xfdug=="],

    "solhint/prettier": ["prettier@2.8.8", "", { "bin": { "prettier": "bin-prettier.js" } }, "sha512-tdN8qQGvNjw4CHbY+XXk0JgCXn9QiF21a55rBe5LJAU+kDyC4WQn4+awm2Xfk2lQMk5fKup9XgzTZtGkjBdP9Q=="],

    "solhint-plugin-prettier/prettier-plugin-solidity": ["prettier-plugin-solidity@2.1.0", "", { "dependencies": { "@nomicfoundation/slang": "1.2.0", "@solidity-parser/parser": "^0.20.1", "semver": "^7.7.2" }, "peerDependencies": { "prettier": ">=3.0.0" } }, "sha512-O5HX4/PCE5aqiaEiNGbSRLbSBZQ6kLswAav5LBSewwzhT+sZlN6iAaLZlZcJzPEnIAxwLEHP03xKEg92fflT9Q=="],

    "table/ajv": ["ajv@8.17.1", "", { "dependencies": { "fast-deep-equal": "^3.1.3", "fast-uri": "^3.0.1", "json-schema-traverse": "^1.0.0", "require-from-string": "^2.0.2" } }, "sha512-B/gBuNg5SiMTrPkC+A2+cW0RszwxYmn6VYxB/inlBStS5nx6xHIt/ehKRhIMhqusl7a8LjQoZnjCs5vhwxOQ1g=="],

    "viem/ws": ["ws@8.18.2", "", { "peerDependencies": { "bufferutil": "^4.0.1", "utf-8-validate": ">=5.0.2" }, "optionalPeers": ["bufferutil", "utf-8-validate"] }, "sha512-DMricUmwGZUVr++AEAe2uiVM7UoO9MAVZMDu05UQOaUII0lp+zOzLLU4Xqh/JvTqklB1T4uELaaPBKyjE1r4fQ=="],

    "ethereum-cryptography/@scure/bip32/@scure/base": ["@scure/base@1.1.9", "", {}, "sha512-8YKhl8GHiNI/pU2VMaofa2Tor7PJRAjwQLBBuilkJ9L5+13yVbC7JO/wS7piioAvPSwR3JKM1IJ/u4xQzbcXKg=="],

    "ethereum-cryptography/@scure/bip39/@scure/base": ["@scure/base@1.1.9", "", {}, "sha512-8YKhl8GHiNI/pU2VMaofa2Tor7PJRAjwQLBBuilkJ9L5+13yVbC7JO/wS7piioAvPSwR3JKM1IJ/u4xQzbcXKg=="],

    "micro-eth-signer/@noble/curves/@noble/hashes": ["@noble/hashes@1.7.2", "", {}, "sha512-biZ0NUSxyjLLqo6KxEJ1b+C2NAx0wtDoFvCaXHGgUkeHzf3Xc1xKumFKREuT7f7DARNZ/slvYUwFG6B0f2b6hQ=="],

    "solhint-plugin-prettier/prettier-plugin-solidity/@nomicfoundation/slang": ["@nomicfoundation/slang@1.2.0", "", { "dependencies": { "@bytecodealliance/preview2-shim": "0.17.2" } }, "sha512-+04Z1RHbbz0ldDbHKQFOzveCdI9Rd3TZZu7fno5hHy3OsqTo9UK5Jgqo68wMvRovCO99POv6oCEyO7+urGeN8Q=="],

    "table/ajv/json-schema-traverse": ["json-schema-traverse@1.0.0", "", {}, "sha512-NM8/P9n3XjXhIZn1lLhkFaACTOURQXjWhV4BA/RnOv8xvgqtqpAX9IO4mRQxSx1Rlo4tqzeqb0sOlruaOy3dug=="],
  }
}<|MERGE_RESOLUTION|>--- conflicted
+++ resolved
@@ -11,13 +11,6 @@
     "contracts": {
       "name": "contracts",
       "dependencies": {
-<<<<<<< HEAD
-        "yoctocolors": "^2.1.2",
-      },
-      "devDependencies": {
-        "@ensdomains/address-encoder": "^1.1.3",
-=======
->>>>>>> d2667029
         "@ensdomains/hardhat-chai-matchers-viem": "^0.1.14",
         "@namestone/ezccip": "^0.1.0",
         "@nomicfoundation/hardhat-network-helpers": "3.0.0",
@@ -25,12 +18,6 @@
         "@rocketh/deploy": "0.14.0",
         "@rocketh/read-execute": "0.14.0",
         "@rocketh/viem": "0.14.0",
-<<<<<<< HEAD
-        "@types/bun": "latest",
-        "chai": "^5.1.1",
-        "commander": "^12.1.0",
-=======
->>>>>>> d2667029
         "dns-packet": "^5.6.1",
         "hardhat": "3.0.1",
         "hardhat-deploy": "2.0.0-next.41",
